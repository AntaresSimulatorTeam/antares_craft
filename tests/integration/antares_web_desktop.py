<<<<<<< HEAD
# Copyright (c) 2024, RTE (https://www.rte-france.com)
#
# See AUTHORS.txt
#
# This Source Code Form is subject to the terms of the Mozilla Public
# License, v. 2.0. If a copy of the MPL was not distributed with this
# file, You can obtain one at http://mozilla.org/MPL/2.0/.
#
# SPDX-License-Identifier: MPL-2.0
#
# This file is part of the Antares project.
import os
import socket
import subprocess
import time

from pathlib import Path

import requests


class AntaresWebDesktop:
    """
    Launches an AntaresWebDesktop instance for integration tests
    """

    def __init__(self):
        antares_web_desktop_path = [p for p in Path(__file__).parents if p.name == "antares_craft"][
            0
        ] / "AntaresWebDesktop"
        config_path = antares_web_desktop_path / "config.yaml"
        if os.name != "nt":
            executable_path = antares_web_desktop_path / "AntaresWeb" / "AntaresWebServer"
        else:
            executable_path = antares_web_desktop_path / "AntaresWeb" / "AntaresWebServer.exe"
        args = [
            str(executable_path),
            "-c",
            str(config_path),
            "--auto-upgrade-db",
            "--no-front",
        ]
        self.desktop_path = antares_web_desktop_path
        self.host = "127.0.0.1"
        self.port = 8080
        self.url = f"http://{self.host}:{self.port}"
        self.process = subprocess.Popen(args, shell=True, cwd=str(antares_web_desktop_path))

    @staticmethod
    def is_port_open(host, port):
        with socket.socket(socket.AF_INET, socket.SOCK_STREAM) as sock:
            return sock.connect_ex((host, port)) == 0

    def wait_for_server_to_start(self):
        timeout = 10
        interval = 1
        elapsed_time = 0
        while elapsed_time < timeout:
            if self.is_port_open(self.host, self.port):
                return
            time.sleep(interval)
            elapsed_time += interval
        raise Exception("The app did not start inside the given delays.")

    def kill(self):
        """
        Removes every study to ensure tests reproductibility + it cleans the database.
        It also kills the AntaresWebDesktop instance.
        """
        session = requests.Session()
        res = session.get(self.url + "/v1/studies")
        studies = res.json()
        for study in studies:
            session.delete(self.url + f"/v1/studies/{study}?children=True")
        self.process.terminate()
        self.process.wait()
        pids = subprocess.run(["pgrep AntaresWeb"], capture_output=True, shell=True).stdout.split()
        for pid in pids:
            subprocess.run([f"kill {int(pid)}"], shell=True)
        time.sleep(0.1)
=======
# Copyright (c) 2024, RTE (https://www.rte-france.com)
#
# See AUTHORS.txt
#
# This Source Code Form is subject to the terms of the Mozilla Public
# License, v. 2.0. If a copy of the MPL was not distributed with this
# file, You can obtain one at http://mozilla.org/MPL/2.0/.
#
# SPDX-License-Identifier: MPL-2.0
#
# This file is part of the Antares project.
import os
import socket
import subprocess
import time

from pathlib import Path

import requests


class AntaresWebDesktop:
    """
    Launches an AntaresWebDesktop instance for integration tests
    """

    def __init__(self):
        antares_web_desktop_path = [p for p in Path(__file__).parents if p.name == "antares_craft"][
            0
        ] / "AntaresWebDesktop"
        config_path = antares_web_desktop_path / "config.yaml"
        if os.name != "nt":
            executable_path = antares_web_desktop_path / "AntaresWeb" / "AntaresWebServer"
        else:
            executable_path = antares_web_desktop_path / "AntaresWeb" / "AntaresWebServer.exe"
        args = [str(executable_path), "-c", str(config_path), "--auto-upgrade-db", "--no-front"]
        self.desktop_path = antares_web_desktop_path
        self.host = "127.0.0.1"
        self.port = 8080
        self.url = f"http://{self.host}:{self.port}"
        self.process = subprocess.Popen(args, shell=True, cwd=str(antares_web_desktop_path))

    @staticmethod
    def is_port_open(host, port):
        with socket.socket(socket.AF_INET, socket.SOCK_STREAM) as sock:
            return sock.connect_ex((host, port)) == 0

    def wait_for_server_to_start(self):
        timeout = 10
        interval = 1
        elapsed_time = 0
        while elapsed_time < timeout:
            if self.is_port_open(self.host, self.port):
                return
            time.sleep(interval)
            elapsed_time += interval
        raise Exception("The app did not start inside the given delays.")

    def kill(self):
        """
        Removes every study to ensure tests reproductibility + it cleans the database.
        It also kills the AntaresWebDesktop instance.
        """
        session = requests.Session()
        res = session.get(self.url + "/v1/studies")
        studies = res.json()
        for study in studies:
            session.delete(self.url + f"/v1/studies/{study}?children=True")
        self.process.terminate()
        self.process.wait()
        pids = subprocess.run(["pgrep AntaresWeb"], capture_output=True, shell=True).stdout.split()
        for pid in pids:
            subprocess.run([f"kill {int(pid)}"], shell=True)
        time.sleep(0.1)
>>>>>>> cd4a6f02
<|MERGE_RESOLUTION|>--- conflicted
+++ resolved
@@ -1,157 +1,74 @@
-<<<<<<< HEAD
-# Copyright (c) 2024, RTE (https://www.rte-france.com)
-#
-# See AUTHORS.txt
-#
-# This Source Code Form is subject to the terms of the Mozilla Public
-# License, v. 2.0. If a copy of the MPL was not distributed with this
-# file, You can obtain one at http://mozilla.org/MPL/2.0/.
-#
-# SPDX-License-Identifier: MPL-2.0
-#
-# This file is part of the Antares project.
-import os
-import socket
-import subprocess
-import time
-
-from pathlib import Path
-
-import requests
-
-
-class AntaresWebDesktop:
-    """
-    Launches an AntaresWebDesktop instance for integration tests
-    """
-
-    def __init__(self):
-        antares_web_desktop_path = [p for p in Path(__file__).parents if p.name == "antares_craft"][
-            0
-        ] / "AntaresWebDesktop"
-        config_path = antares_web_desktop_path / "config.yaml"
-        if os.name != "nt":
-            executable_path = antares_web_desktop_path / "AntaresWeb" / "AntaresWebServer"
-        else:
-            executable_path = antares_web_desktop_path / "AntaresWeb" / "AntaresWebServer.exe"
-        args = [
-            str(executable_path),
-            "-c",
-            str(config_path),
-            "--auto-upgrade-db",
-            "--no-front",
-        ]
-        self.desktop_path = antares_web_desktop_path
-        self.host = "127.0.0.1"
-        self.port = 8080
-        self.url = f"http://{self.host}:{self.port}"
-        self.process = subprocess.Popen(args, shell=True, cwd=str(antares_web_desktop_path))
-
-    @staticmethod
-    def is_port_open(host, port):
-        with socket.socket(socket.AF_INET, socket.SOCK_STREAM) as sock:
-            return sock.connect_ex((host, port)) == 0
-
-    def wait_for_server_to_start(self):
-        timeout = 10
-        interval = 1
-        elapsed_time = 0
-        while elapsed_time < timeout:
-            if self.is_port_open(self.host, self.port):
-                return
-            time.sleep(interval)
-            elapsed_time += interval
-        raise Exception("The app did not start inside the given delays.")
-
-    def kill(self):
-        """
-        Removes every study to ensure tests reproductibility + it cleans the database.
-        It also kills the AntaresWebDesktop instance.
-        """
-        session = requests.Session()
-        res = session.get(self.url + "/v1/studies")
-        studies = res.json()
-        for study in studies:
-            session.delete(self.url + f"/v1/studies/{study}?children=True")
-        self.process.terminate()
-        self.process.wait()
-        pids = subprocess.run(["pgrep AntaresWeb"], capture_output=True, shell=True).stdout.split()
-        for pid in pids:
-            subprocess.run([f"kill {int(pid)}"], shell=True)
-        time.sleep(0.1)
-=======
-# Copyright (c) 2024, RTE (https://www.rte-france.com)
-#
-# See AUTHORS.txt
-#
-# This Source Code Form is subject to the terms of the Mozilla Public
-# License, v. 2.0. If a copy of the MPL was not distributed with this
-# file, You can obtain one at http://mozilla.org/MPL/2.0/.
-#
-# SPDX-License-Identifier: MPL-2.0
-#
-# This file is part of the Antares project.
-import os
-import socket
-import subprocess
-import time
-
-from pathlib import Path
-
-import requests
-
-
-class AntaresWebDesktop:
-    """
-    Launches an AntaresWebDesktop instance for integration tests
-    """
-
-    def __init__(self):
-        antares_web_desktop_path = [p for p in Path(__file__).parents if p.name == "antares_craft"][
-            0
-        ] / "AntaresWebDesktop"
-        config_path = antares_web_desktop_path / "config.yaml"
-        if os.name != "nt":
-            executable_path = antares_web_desktop_path / "AntaresWeb" / "AntaresWebServer"
-        else:
-            executable_path = antares_web_desktop_path / "AntaresWeb" / "AntaresWebServer.exe"
-        args = [str(executable_path), "-c", str(config_path), "--auto-upgrade-db", "--no-front"]
-        self.desktop_path = antares_web_desktop_path
-        self.host = "127.0.0.1"
-        self.port = 8080
-        self.url = f"http://{self.host}:{self.port}"
-        self.process = subprocess.Popen(args, shell=True, cwd=str(antares_web_desktop_path))
-
-    @staticmethod
-    def is_port_open(host, port):
-        with socket.socket(socket.AF_INET, socket.SOCK_STREAM) as sock:
-            return sock.connect_ex((host, port)) == 0
-
-    def wait_for_server_to_start(self):
-        timeout = 10
-        interval = 1
-        elapsed_time = 0
-        while elapsed_time < timeout:
-            if self.is_port_open(self.host, self.port):
-                return
-            time.sleep(interval)
-            elapsed_time += interval
-        raise Exception("The app did not start inside the given delays.")
-
-    def kill(self):
-        """
-        Removes every study to ensure tests reproductibility + it cleans the database.
-        It also kills the AntaresWebDesktop instance.
-        """
-        session = requests.Session()
-        res = session.get(self.url + "/v1/studies")
-        studies = res.json()
-        for study in studies:
-            session.delete(self.url + f"/v1/studies/{study}?children=True")
-        self.process.terminate()
-        self.process.wait()
-        pids = subprocess.run(["pgrep AntaresWeb"], capture_output=True, shell=True).stdout.split()
-        for pid in pids:
-            subprocess.run([f"kill {int(pid)}"], shell=True)
-        time.sleep(0.1)
->>>>>>> cd4a6f02
+# Copyright (c) 2024, RTE (https://www.rte-france.com)
+#
+# See AUTHORS.txt
+#
+# This Source Code Form is subject to the terms of the Mozilla Public
+# License, v. 2.0. If a copy of the MPL was not distributed with this
+# file, You can obtain one at http://mozilla.org/MPL/2.0/.
+#
+# SPDX-License-Identifier: MPL-2.0
+#
+# This file is part of the Antares project.
+import os
+import socket
+import subprocess
+import time
+
+from pathlib import Path
+
+import requests
+
+
+class AntaresWebDesktop:
+    """
+    Launches an AntaresWebDesktop instance for integration tests
+    """
+
+    def __init__(self):
+        antares_web_desktop_path = [p for p in Path(__file__).parents if p.name == "antares_craft"][
+            0
+        ] / "AntaresWebDesktop"
+        config_path = antares_web_desktop_path / "config.yaml"
+        if os.name != "nt":
+            executable_path = antares_web_desktop_path / "AntaresWeb" / "AntaresWebServer"
+        else:
+            executable_path = antares_web_desktop_path / "AntaresWeb" / "AntaresWebServer.exe"
+        args = [str(executable_path), "-c", str(config_path), "--auto-upgrade-db", "--no-front"]
+        self.desktop_path = antares_web_desktop_path
+        self.host = "127.0.0.1"
+        self.port = 8080
+        self.url = f"http://{self.host}:{self.port}"
+        self.process = subprocess.Popen(args, shell=True, cwd=str(antares_web_desktop_path))
+
+    @staticmethod
+    def is_port_open(host, port):
+        with socket.socket(socket.AF_INET, socket.SOCK_STREAM) as sock:
+            return sock.connect_ex((host, port)) == 0
+
+    def wait_for_server_to_start(self):
+        timeout = 10
+        interval = 1
+        elapsed_time = 0
+        while elapsed_time < timeout:
+            if self.is_port_open(self.host, self.port):
+                return
+            time.sleep(interval)
+            elapsed_time += interval
+        raise Exception("The app did not start inside the given delays.")
+
+    def kill(self):
+        """
+        Removes every study to ensure tests reproductibility + it cleans the database.
+        It also kills the AntaresWebDesktop instance.
+        """
+        session = requests.Session()
+        res = session.get(self.url + "/v1/studies")
+        studies = res.json()
+        for study in studies:
+            session.delete(self.url + f"/v1/studies/{study}?children=True")
+        self.process.terminate()
+        self.process.wait()
+        pids = subprocess.run(["pgrep AntaresWeb"], capture_output=True, shell=True).stdout.split()
+        for pid in pids:
+            subprocess.run([f"kill {int(pid)}"], shell=True)
+        time.sleep(0.1)