--- conflicted
+++ resolved
@@ -506,8 +506,6 @@
         # Really important note. To instance such object with value you must respect camel case.
         # Another way to do so is to instance the object and then fill its values
         new_settings.general_parameters = GeneralParameters(nbYears=4)
-        # To create a variant with horizon as string
-        new_settings.general_parameters.horizon = "2018"
         new_settings.advanced_parameters = AdvancedParameters()
         new_settings.advanced_parameters.unit_commitment_mode = UnitCommitmentMode.MILP
         new_study.update_settings(new_settings)
@@ -663,29 +661,6 @@
         assert moved_study.path == study.path
         assert moved_study.name == study.name
 
-<<<<<<< HEAD
-        # testing import study
-        # creating a test path to not affect the internal studies created
-        test_path = Path(antares_web.desktop_path.joinpath("internal_studies").joinpath(study.service.study_id))
-        copy_dir = tmp_path / test_path.name
-
-        tmp_path_zip = tmp_path / copy_dir.name
-        shutil.copytree(test_path, copy_dir)
-
-        zip_study = Path(shutil.make_archive(str(tmp_path_zip), "zip", copy_dir))
-
-        # importing without moving the study
-        imported_study = import_study_api(api_config, zip_study, None)
-
-        assert imported_study.path == PurePath(".")
-
-        # importing with moving the study
-        path_test = Path("/new/test/studies")
-        imported_study = import_study_api(api_config, zip_study, path_test)
-
-        assert imported_study.path == path_test / f"{imported_study.service.study_id}"
-        assert list(imported_study.get_areas()) == list(study.get_areas())
-=======
         new_settings_aggregated = StudySettings()
         new_settings_aggregated.advanced_parameters = AdvancedParameters()
         new_settings_aggregated.advanced_parameters.renewable_generation_modelling = "aggregated"
@@ -693,4 +668,25 @@
         study_aggregated.create_area("area_without_renewables")
         #  read_study_api does not raise an error
         read_study_api(api_config, study_aggregated.service.study_id)
->>>>>>> 9eef4cfe
+
+        # testing import study
+        # creating a test path to not affect the internal studies created
+        test_path = Path(antares_web.desktop_path.joinpath("internal_studies").joinpath(study.service.study_id))
+        copy_dir = tmp_path / test_path.name
+
+        tmp_path_zip = tmp_path / copy_dir.name
+        shutil.copytree(test_path, copy_dir)
+
+        zip_study = Path(shutil.make_archive(str(tmp_path_zip), "zip", copy_dir))
+
+        # importing without moving the study
+        imported_study = import_study_api(api_config, zip_study, None)
+
+        assert imported_study.path == PurePath(".")
+
+        # importing with moving the study
+        path_test = Path("/new/test/studies")
+        imported_study = import_study_api(api_config, zip_study, path_test)
+
+        assert imported_study.path == path_test / f"{imported_study.service.study_id}"
+        assert list(imported_study.get_areas()) == list(study.get_areas())