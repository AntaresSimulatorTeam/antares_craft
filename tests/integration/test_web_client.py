# Copyright (c) 2024, RTE (https://www.rte-france.com)
#
# See AUTHORS.txt
#
# This Source Code Form is subject to the terms of the Mozilla Public
# License, v. 2.0. If a copy of the MPL was not distributed with this
# file, You can obtain one at http://mozilla.org/MPL/2.0/.
#
# SPDX-License-Identifier: MPL-2.0
#
# This file is part of the Antares project.
import pytest

import shutil

from pathlib import Path, PurePath

import numpy as np
import pandas as pd

from antares.craft import create_study_api, create_variant_api, import_study_api, read_study_api
from antares.craft.api_conf.api_conf import APIconf
from antares.craft.exceptions.exceptions import (
    AreaDeletionError,
    BindingConstraintCreationError,
    ConstraintMatrixUpdateError,
    MatrixUploadError,
    STStorageMatrixUploadError,
    StudySettingsUpdateError,
)
from antares.craft.model.area import AdequacyPatchMode, AreaProperties, AreaPropertiesUpdate, AreaUi, FilterOption
from antares.craft.model.binding_constraint import (
    BindingConstraintFrequency,
    BindingConstraintOperator,
    BindingConstraintProperties,
    BindingConstraintPropertiesUpdate,
    ClusterData,
    ConstraintTerm,
    ConstraintTermUpdate,
    LinkData,
)
from antares.craft.model.hydro import HydroPropertiesUpdate
from antares.craft.model.link import LinkProperties, LinkPropertiesUpdate, LinkStyle, LinkUi, LinkUiUpdate
from antares.craft.model.renewable import (
    RenewableClusterGroup,
    RenewableClusterProperties,
    RenewableClusterPropertiesUpdate,
    TimeSeriesInterpretation,
)
from antares.craft.model.settings.advanced_parameters import (
    AdvancedParametersUpdate,
    RenewableGenerationModeling,
    UnitCommitmentMode,
)
from antares.craft.model.settings.general import GeneralParametersUpdate, Mode
from antares.craft.model.settings.optimization import ExportMPS, OptimizationParametersUpdate
from antares.craft.model.settings.study_settings import PlaylistParameters, StudySettings, StudySettingsUpdate
from antares.craft.model.simulation import AntaresSimulationParameters, Job, JobStatus
from antares.craft.model.st_storage import (
    STStorageGroup,
    STStorageMatrixName,
    STStorageProperties,
    STStoragePropertiesUpdate,
)
from antares.craft.model.thermal import ThermalClusterGroup, ThermalClusterProperties, ThermalClusterPropertiesUpdate

from tests.integration.antares_web_desktop import AntaresWebDesktop


@pytest.fixture
def antares_web() -> AntaresWebDesktop:
    app = AntaresWebDesktop()
    app.wait_for_server_to_start()
    yield app
    app.kill()


# todo add integration tests for matrices
class TestWebClient:
    def test_creation_lifecycle(self, antares_web: AntaresWebDesktop, tmp_path):
        api_config = APIconf(api_host=antares_web.url, token="", verify=False)

        study = create_study_api("antares-craft-test", "880", api_config)

        # tests area creation with default values
        area_name = "FR"
        area_fr = study.create_area(area_name)
        assert area_fr.name == area_name
        assert area_fr.id == area_name.lower()

        # test upload load matrix
        # Case that fails
        wrong_load_matrix = pd.DataFrame(data=[[0]])
        with pytest.raises(
            MatrixUploadError,
            match=f"Error uploading load matrix for area {area_fr.id}: Expected 8760 rows and received 1",
        ):
            area_fr.create_load(wrong_load_matrix)

        # Case that succeeds
        load_matrix = pd.DataFrame(data=np.zeros((8760, 1)))
        area_fr.create_load(load_matrix)

        # tests get load matrix
        assert area_fr.get_load_matrix().equals(load_matrix)

        # asserts solar and wind matrices can be created and read.
        ts_matrix = pd.DataFrame(data=np.ones((8760, 4)))

        area_fr.create_solar(ts_matrix)
        assert area_fr.get_solar_matrix().equals(ts_matrix)

        area_fr.create_wind(ts_matrix)
        assert area_fr.get_wind_matrix().equals(ts_matrix)

        # tests area creation with ui values
        area_ui = AreaUi(x=100, color_rgb=[255, 0, 0])
        area_name = "BE?"
        area_be = study.create_area(area_name, ui=area_ui)
        assert area_be.name == area_name
        assert area_be.id == "be"

        assert area_be.ui.x == area_ui.x
        assert area_be.ui.color_rgb == area_ui.color_rgb

        # tests area creation with properties
        properties = AreaProperties(energy_cost_spilled=100, adequacy_patch_mode=AdequacyPatchMode.INSIDE)
        properties.filter_synthesis = [FilterOption.HOURLY, FilterOption.DAILY, FilterOption.HOURLY]
        area_name = "DE"
        area_de = study.create_area(area_name, properties=properties)
        assert area_de.properties.energy_cost_spilled == 100
        assert area_de.properties.adequacy_patch_mode == AdequacyPatchMode.INSIDE
        assert area_de.properties.filter_synthesis == {FilterOption.HOURLY, FilterOption.DAILY}

        # tests link creation with default values
        link_de_fr = study.create_link(area_from=area_de.id, area_to=area_fr.id)
        assert link_de_fr.area_from_id == area_de.id
        assert link_de_fr.area_to_id == area_fr.id
        assert link_de_fr.id == f"{area_de.id} / {area_fr.id}"

        # tests link creation with ui and properties
        link_ui = LinkUi(colorr=44)
        link_properties = LinkProperties(hurdles_cost=True)
        link_properties.filter_year_by_year = [FilterOption.HOURLY]
        link_be_fr = study.create_link(area_from=area_be.id, area_to=area_fr.id, ui=link_ui, properties=link_properties)
        assert link_be_fr.ui.colorr == 44
        assert link_be_fr.properties.hurdles_cost
        assert link_be_fr.properties.filter_year_by_year == {FilterOption.HOURLY}

        # asserts study contains all links and areas
        assert study.get_areas() == {area_be.id: area_be, area_fr.id: area_fr, area_de.id: area_de}
        assert study.get_links() == {link_be_fr.id: link_be_fr, link_de_fr.id: link_de_fr}

        # test thermal cluster creation with default values
        thermal_name = "Cluster_test %?"
        thermal_fr = area_fr.create_thermal_cluster(thermal_name, ThermalClusterProperties(nominal_capacity=1000))
        assert thermal_fr.name == thermal_name.lower()
        # AntaresWeb has id issues for thermal/renewable clusters,
        # so we force the name in lowercase to avoid issues.
        assert thermal_fr.id == "cluster_test"

        # ===== Test generate thermal timeseries =====
        study.generate_thermal_timeseries(2)
        thermal_timeseries = thermal_fr.get_series_matrix()
        assert isinstance(
            thermal_timeseries,
            pd.DataFrame,
        )
        assert thermal_timeseries.shape == (8760, 2)
        assert (
            (thermal_timeseries == 1000).all().all()
        )  # first all() returns a one column matrix with booleans, second all() checks that they're all true

        # test thermal cluster creation with properties
        thermal_name = "gaz_be"
        thermal_properties = ThermalClusterProperties(efficiency=55)
        thermal_properties.group = ThermalClusterGroup.GAS
        thermal_be = area_be.create_thermal_cluster(thermal_name, thermal_properties)
        properties = thermal_be.properties
        assert properties.efficiency == 55
        assert properties.group == ThermalClusterGroup.GAS

        # test thermal cluster creation with prepro_modulation matrices
        thermal_name = "matrices_be"
        prepro_modulation_matrix = pd.DataFrame(data=np.ones((8760, 6)))
        modulation_matrix = pd.DataFrame(data=np.ones((8760, 4)))
        series_matrix = pd.DataFrame(data=np.ones((8760, 6)))
        co2_cost_matrix = pd.DataFrame(data=np.ones((8760, 1)))
        fuel_cost_matrix = pd.DataFrame(data=np.ones((8760, 1)))

        # creating parameters and capacities for this link and testing them
        link_be_fr.create_parameters(series_matrix)
        link_be_fr.create_capacity_direct(series_matrix)
        link_be_fr.create_capacity_indirect(series_matrix)

        parameters_matrix = link_be_fr.get_parameters()
        direct_matrix = link_be_fr.get_capacity_direct()
        indirect_matrix = link_be_fr.get_capacity_indirect()
        series_matrix.equals(parameters_matrix)
        series_matrix.equals(direct_matrix)
        series_matrix.equals(indirect_matrix)

        # Case that succeeds
        thermal_value_be = area_fr.create_thermal_cluster(
            thermal_name=thermal_name,
            properties=thermal_properties,
            prepro=prepro_modulation_matrix,
            modulation=modulation_matrix,
            series=series_matrix,
            co2_cost=co2_cost_matrix,
            fuel_cost=fuel_cost_matrix,
        )

        prepro = thermal_value_be.get_prepro_data_matrix()
        modulation = thermal_value_be.get_prepro_modulation_matrix()
        series = thermal_value_be.get_series_matrix()
        co2 = thermal_value_be.get_co2_cost_matrix()
        fuel = thermal_value_be.get_fuel_cost_matrix()

        # tests get thermal matrix
        assert prepro.equals(prepro_modulation_matrix)
        assert modulation.equals(modulation_matrix)
        assert series.equals(series_matrix)
        assert co2.equals(co2_cost_matrix)
        assert fuel.equals(fuel_cost_matrix)

        # test renewable cluster creation with default values
        renewable_name = "cluster_test %?"
        renewable_fr = area_fr.create_renewable_cluster(renewable_name, None, None)
        assert renewable_fr.name == renewable_name
        assert renewable_fr.id == "cluster_test"

        # test renewable cluster creation with properties
        renewable_name = "wind_onshore"
        renewable_properties = RenewableClusterProperties(enabled=False)
        renewable_properties.group = RenewableClusterGroup.WIND_ON_SHORE
        renewable_onshore = area_fr.create_renewable_cluster(renewable_name, renewable_properties, None)
        properties = renewable_onshore.properties
        assert not properties.enabled
        assert properties.group == RenewableClusterGroup.WIND_ON_SHORE

        # test short term storage creation with default values
        st_storage_name = "cluster_test %?"
        storage_fr = area_fr.create_st_storage(st_storage_name)
        assert storage_fr.name == st_storage_name
        assert storage_fr.id == "cluster_test"

        # test each list of clusters has the same length and objects by comparing their id
        thermal_list = area_fr.read_thermal_clusters()
        renewable_list = area_fr.read_renewables()
        storage_list = area_fr.read_st_storages()

        assert len(thermal_list) == 2
        assert len(renewable_list) == 2
        assert len(storage_list) == 1

        actual_thermal_cluster_1 = thermal_list[0]
        actual_thermal_cluster_2 = thermal_list[1]
        assert actual_thermal_cluster_1.id == thermal_fr.id
        assert actual_thermal_cluster_2.id == thermal_value_be.id

        actual_renewable_1 = renewable_list[0]
        actual_renewable_2 = renewable_list[1]
        assert actual_renewable_1.id == renewable_fr.id
        assert actual_renewable_2.id == renewable_onshore.id

        actual_storage = storage_list[0]
        assert actual_storage.id == storage_fr.id

        # test actual_hydro has the same datas (id, properties and matrices) than area_fr hydro
        actual_hydro = area_fr.hydro
        assert actual_hydro.area_id == area_fr.id
        assert actual_hydro.properties == area_fr.hydro.properties
        assert area_fr.hydro.properties.reservoir is False
        assert area_fr.hydro.properties.reservoir_capacity == 0

        # update hydro properties
        hydro_properties = HydroPropertiesUpdate(reservoir=True, reservoir_capacity=4.5)
        area_fr.hydro.update_properties(hydro_properties)
        assert area_fr.hydro.properties.reservoir is True
        assert area_fr.hydro.properties.reservoir_capacity == 4.5

        # tests study reading method and comparing ids, name, areas and settings
        actual_study = read_study_api(api_config, study.service.study_id)

        assert study.service.study_id == actual_study.service.study_id
        assert study.name == actual_study.name
        assert study.version == actual_study.version
        assert list(study.get_areas().keys()) == list(actual_study.get_areas().keys())

        expected_area_fr = study.get_areas()["fr"]
        actual_area_fr = actual_study.get_areas()["fr"]
        assert list(expected_area_fr.get_thermals()) == list(actual_area_fr.get_thermals())
        assert list(expected_area_fr.get_renewables()) == list(actual_area_fr.get_renewables())
        assert list(expected_area_fr.get_st_storages()) == list(actual_area_fr.get_st_storages())
        assert study.get_settings() == actual_study.get_settings()

        # test short term storage creation with properties
        st_storage_name = "wind_onshore"
        storage_properties = STStorageProperties(reservoir_capacity=0.5)
        storage_properties.group = STStorageGroup.BATTERY
        battery_fr = area_fr.create_st_storage(st_storage_name, storage_properties)
        properties = battery_fr.properties
        assert properties.reservoir_capacity == 0.5
        assert properties.group == STStorageGroup.BATTERY

        # test reading list of areas
        area_list = study.read_areas()
        assert len(area_list) == 3
        # asserts areas are sorted by id
        assert area_list[0].id == area_be.id
        assert area_list[1].id == area_de.id
        assert area_list[2].id == area_fr.id
        third_area = area_list[2]
        # checks various variables the list corresponds to the area we created initially
        assert area_fr.ui.x == third_area.ui.x
        assert area_fr.ui.color_rgb == third_area.ui.color_rgb
        assert thermal_fr.id == third_area.get_thermals().get("cluster_test").id
        assert renewable_fr.id == third_area.get_renewables().get("cluster_test").id
        assert storage_fr.id == third_area.get_st_storages().get("cluster_test").id
        assert thermal_be.id == area_list[0].get_thermals().get("gaz_be").id

        # tests upload matrix for short term storage.
        # Case that fails
        wrong_matrix = pd.DataFrame(data=[[0]])
        with pytest.raises(
            STStorageMatrixUploadError,
            match=f"Could not upload {STStorageMatrixName.INFLOWS.value} matrix for storage {battery_fr.id}"
            f" inside area {area_fr.id}",
        ):
            battery_fr.upload_storage_inflows(wrong_matrix)

        # Case that succeeds
        injection_matrix = pd.DataFrame(data=np.zeros((8760, 1)))
        battery_fr.upload_pmax_injection(injection_matrix)

        # tests get pmax_injection matrix
        assert battery_fr.get_pmax_injection().equals(injection_matrix)

        # asserts areas contains the clusters + short term storages
        assert area_be.get_thermals() == {thermal_be.id: thermal_be}
        assert area_fr.get_thermals() == {thermal_fr.id: thermal_fr, thermal_value_be.id: thermal_value_be}
        assert area_be.get_renewables() == {}
        assert area_fr.get_renewables() == {renewable_onshore.id: renewable_onshore, renewable_fr.id: renewable_fr}
        assert area_be.get_st_storages() == {}
        assert area_fr.get_st_storages() == {battery_fr.id: battery_fr, storage_fr.id: storage_fr}

        # test binding constraint creation without terms
        properties = BindingConstraintProperties(enabled=False)
        properties.group = "group_1"
        constraint_1 = study.create_binding_constraint(name="bc_1", properties=properties)
        assert constraint_1.name == "bc_1"
        assert not constraint_1.properties.enabled
        assert constraint_1.properties.group == "group_1"
        assert constraint_1.get_terms() == {}

        # test binding constraint creation with terms
        link_data = LinkData(area1=area_be.id, area2=area_fr.id)
        link_term_2 = ConstraintTerm(data=link_data, weight=2)
        cluster_data = ClusterData(area=area_fr.id, cluster=thermal_fr.id)
        cluster_term = ConstraintTerm(data=cluster_data, weight=4.5, offset=3)
        terms = [link_term_2, cluster_term]
        constraint_2 = study.create_binding_constraint(name="bc_2", terms=terms)
        assert constraint_2.name == "bc_2"
        assert constraint_2.get_terms() == {link_term_2.id: link_term_2, cluster_term.id: cluster_term}

        # test constraint creation with matrices
        # Case that fails
        wrong_matrix = pd.DataFrame(data=(np.ones((12, 1))))
        with pytest.raises(
            BindingConstraintCreationError,
            match="Could not create the binding constraint bc_3",
        ):
            study.create_binding_constraint(name="bc_3", less_term_matrix=wrong_matrix)

        # Other case with failure
        with pytest.raises(
            ConstraintMatrixUpdateError,
            match=f"Could not update matrix eq for binding constraint {constraint_2.id}",
        ):
            constraint_2.update_equal_term_matrix(wrong_matrix)

        # Case that succeeds
        properties = BindingConstraintProperties(operator=BindingConstraintOperator.LESS)
        matrix = pd.DataFrame(data=(np.ones((8784, 1))))
        constraint_3 = study.create_binding_constraint(name="bc_3", less_term_matrix=matrix, properties=properties)
        assert constraint_3.get_less_term_matrix().equals(matrix)

        # test update constraint matrices
        new_matrix = pd.DataFrame(data=(np.ones((8784, 1))))
        new_matrix.iloc[0, 0] = 72
        update_properties = BindingConstraintPropertiesUpdate(operator=BindingConstraintOperator.EQUAL)
        constraint_3.update_properties(update_properties)
        constraint_3.update_equal_term_matrix(new_matrix)
        assert constraint_3.get_equal_term_matrix().equals(new_matrix)

        # test adding terms to a constraint
        link_data = LinkData(area1=area_de.id, area2=area_fr.id)
        link_term_1 = ConstraintTerm(data=link_data, weight=15)
        cluster_data = ClusterData(area=area_be.id, cluster=thermal_be.id)
        cluster_term = ConstraintTerm(data=cluster_data, weight=100)
        terms = [link_term_1, cluster_term]
        constraint_1.add_terms(terms)
        assert constraint_1.get_terms() == {link_term_1.id: link_term_1, cluster_term.id: cluster_term}

        # asserts study contains the constraints
        assert study.get_binding_constraints() == {
            constraint_1.id: constraint_1,
            constraint_2.id: constraint_2,
            constraint_3.id: constraint_3,
        }

        # tests updating an existing term
        new_term = ConstraintTermUpdate(data=cluster_data, offset=12)
        constraint_1.update_term(new_term)
        updated_term = constraint_1.get_terms()[new_term.id]
        assert updated_term.weight == 100  # Checks the weight wasn't modified
        assert updated_term.offset == 12

        # test area property edition
        new_props = AreaPropertiesUpdate(adequacy_patch_mode=AdequacyPatchMode.VIRTUAL)
        area_fr.update_properties(new_props)
        assert area_fr.properties.adequacy_patch_mode == AdequacyPatchMode.VIRTUAL

        # test area ui edition
        new_ui = AreaUi()
        new_ui.x = 100
        area_fr.update_ui(new_ui)
        assert area_fr.ui.x == 100

        # test link property edition
        new_props = LinkPropertiesUpdate(hurdles_cost=False)
        link_be_fr.update_properties(new_props)
        assert not link_be_fr.properties.hurdles_cost

        # tests link ui edition
        new_ui = LinkUiUpdate(link_style=LinkStyle.PLAIN)
        link_be_fr.update_ui(new_ui)
        assert link_be_fr.ui.link_style == LinkStyle.PLAIN

        # tests thermal properties update
        new_props = ThermalClusterPropertiesUpdate()
        new_props.group = ThermalClusterGroup.NUCLEAR
        thermal_fr.update_properties(new_props)
        assert thermal_fr.properties.group == ThermalClusterGroup.NUCLEAR

        # assert study got all links
        links = study.read_links()
        assert len(links) == 2
        test_link_be_fr = links[0]
        test_link_de_fr = links[1]
        assert test_link_be_fr.id == link_be_fr.id
        assert test_link_be_fr.properties == link_be_fr.properties
        assert test_link_de_fr.id == link_de_fr.id

        # tests renewable properties update
        new_props = RenewableClusterPropertiesUpdate()
        new_props.ts_interpretation = TimeSeriesInterpretation.POWER_GENERATION
        renewable_onshore.update_properties(new_props)
        assert renewable_onshore.properties.ts_interpretation == TimeSeriesInterpretation.POWER_GENERATION

        # tests short term storage properties update
        new_props = STStoragePropertiesUpdate(group=STStorageGroup.PONDAGE)
        battery_fr.update_properties(new_props)
        assert battery_fr.properties.group == STStorageGroup.PONDAGE
        assert battery_fr.properties.reservoir_capacity == 0.5  # Checks old value wasn't modified

        # tests constraint properties update
        new_props = BindingConstraintPropertiesUpdate(group="another_group")
        constraint_1.update_properties(new_props)
        assert constraint_1.properties.group == "another_group"
        assert constraint_1.properties.enabled is False  # Checks old value wasn't modified

        # tests constraint deletion
        study.delete_binding_constraint(constraint_1)
        assert constraint_1.id not in study.get_binding_constraints()

        # tests constraint term deletion
        constraint_2.delete_term(link_term_2)
        assert link_term_2.id not in constraint_2.get_terms()

        # tests link deletion
        study.delete_link(link_de_fr)
        assert link_de_fr.id not in study.get_links()

        # tests uploading thermal and renewable matrices
        series_matrix = pd.DataFrame(data=np.zeros((8760, 3)))
        prepro_data_matrix = pd.DataFrame(data=np.ones((365, 6)))
        prepro_modulation_matrix = pd.DataFrame(data=np.ones((8760, 4)))
        thermal_fr.update_prepro_data_matrix(prepro_data_matrix)
        thermal_fr.update_prepro_modulation_matrix(prepro_modulation_matrix)
        thermal_fr.update_fuel_cost_matrix(series_matrix)
        thermal_fr.update_co2_cost_matrix(series_matrix)
        thermal_fr.update_series_matrix(series_matrix)
        renewable_fr.update_renewable_matrix(series_matrix)

<<<<<<< HEAD
        actual_thermal_series_matrix = thermal_fr.get_series_matrix()
        actual_thermal_data_matrix = thermal_fr.get_prepro_data_matrix()
        actual_thermal_modulation_matrix = thermal_fr.get_prepro_modulation_matrix()
        actual_thermal_fuel_cost_matrix = thermal_fr.get_fuel_cost_matrix()
        actual_thermal_co2_cost_matrix = thermal_fr.get_co2_cost_matrix()

        actual_thermal_series_matrix.equals(series_matrix)
        actual_thermal_data_matrix.equals(prepro_data_matrix)
        actual_thermal_modulation_matrix.equals(prepro_modulation_matrix)
        actual_thermal_fuel_cost_matrix.equals(series_matrix)
        actual_thermal_co2_cost_matrix.equals(series_matrix)

        actual_renewable_matrix = renewable_fr.get_timeseries()
        actual_renewable_matrix.equals(series_matrix)
=======
        assert thermal_fr.get_series_matrix().equals(series_matrix)
        assert thermal_fr.get_prepro_data_matrix().equals(prepro_data_matrix)
        assert thermal_fr.get_prepro_modulation_matrix().equals(prepro_modulation_matrix)
        assert thermal_fr.get_fuel_cost_matrix().equals(series_matrix)
        assert thermal_fr.get_co2_cost_matrix().equals(series_matrix)
        assert renewable_fr.get_timeseries().equals(series_matrix)

>>>>>>> 2968eee0
        # tests thermal cluster deletion
        area_be.delete_thermal_cluster(thermal_be)
        assert area_be.get_thermals() == {}

        # tests renewable cluster deletion
        area_fr.delete_renewable_clusters([renewable_onshore, renewable_fr])
        assert area_fr.get_renewables() == {}

        # tests short term storage deletion
        area_fr.delete_st_storage(battery_fr)
        assert battery_fr.id not in study.get_areas().get(area_be.id).get_st_storages()

        # tests area deletion error
        with pytest.raises(
            AreaDeletionError,
            match=f"Could not delete the area fr: Area '{area_fr.id}' is not allowed "
            f"to be deleted, because it is referenced in "
            f"the following binding constraints:\n1- 'bc_2'.",
        ):
            study.delete_area(area_fr)

        # tests area deletion success
        study.delete_area(area_de)
        assert area_de.id not in study.get_areas()

        # test default settings at the study creation
        new_study = create_study_api("second_study", "880", api_config)
        actual_settings = new_study.get_settings()
        default_settings = StudySettings()
        assert actual_settings.general_parameters == default_settings.general_parameters
        assert actual_settings.advanced_parameters == default_settings.advanced_parameters
        assert actual_settings.adequacy_patch_parameters == default_settings.adequacy_patch_parameters
        assert actual_settings.seed_parameters == default_settings.seed_parameters
        assert actual_settings.playlist_parameters == {1: PlaylistParameters(status=False, weight=1)}

        # tests update settings
        study_settings = StudySettingsUpdate()
        study_settings.general_parameters = GeneralParametersUpdate(mode=Mode.ADEQUACY, year_by_year=True)
        study_settings.playlist_parameters = {1: PlaylistParameters(status=True, weight=0.6)}
        study_settings.optimization_parameters = OptimizationParametersUpdate(include_exportmps=ExportMPS.OPTIM1)
        new_study.update_settings(study_settings)
        updated_settings = new_study.get_settings()
        assert updated_settings.general_parameters.mode == Mode.ADEQUACY
        assert updated_settings.general_parameters.year_by_year
        assert updated_settings.optimization_parameters.include_exportmps == ExportMPS.OPTIM1
        assert updated_settings.playlist_parameters == {1: PlaylistParameters(status=True, weight=0.6)}

        new_settings = StudySettingsUpdate()
        new_settings.general_parameters = GeneralParametersUpdate(simulation_synthesis=False)
        new_settings.advanced_parameters = AdvancedParametersUpdate(unit_commitment_mode=UnitCommitmentMode.MILP)
        new_settings.optimization_parameters = OptimizationParametersUpdate(include_exportmps=ExportMPS.FALSE)
        new_study.update_settings(new_settings)
        assert new_study.get_settings().general_parameters.mode == Mode.ADEQUACY
        assert new_study.get_settings().general_parameters.simulation_synthesis is False
        assert new_study.get_settings().optimization_parameters.include_exportmps == ExportMPS.FALSE
        assert new_study.get_settings().advanced_parameters.unit_commitment_mode == UnitCommitmentMode.MILP

        # test each hydro matrices returns the good values
<<<<<<< HEAD
=======
        # todo: uncomment this with AntaresWeb version 2.20
        """
>>>>>>> 2968eee0
        default_reservoir_matrix = np.zeros((365, 3), dtype=np.float64)
        default_reservoir_matrix[:, 1] = 0.5
        default_reservoir_matrix[:, 2] = 1
        default_reservoir = pd.DataFrame(default_reservoir_matrix)
        assert area_fr.hydro.get_reservoir().equals(pd.DataFrame(default_reservoir))

        default_credit_modulation = pd.DataFrame(np.ones((2, 101), dtype=np.float64))
        assert area_fr.hydro.get_credit_modulations().equals(default_credit_modulation)

        default_water_values = pd.DataFrame(np.zeros((365, 101), dtype=np.float64))
        assert area_fr.hydro.get_water_values().equals(default_water_values)

        default_maxpower_matrix = np.zeros((365, 4), dtype=np.float64)
        default_maxpower_matrix[:, 1] = 24
        default_maxpower_matrix[:, 3] = 24
        default_maxpower = pd.DataFrame(default_maxpower_matrix)
        assert area_fr.hydro.get_maxpower().equals(default_maxpower)

        default_inflow_pattern = pd.DataFrame(np.ones((365, 1), dtype=np.float64))
        assert area_fr.hydro.get_inflow_pattern().equals(default_inflow_pattern)

        default_ror = pd.DataFrame(np.zeros((8760, 1), dtype=np.float64))
        assert area_fr.hydro.get_ror_series().equals(default_ror)

        default_mingen = default_ror
        assert area_fr.hydro.get_mingen().equals(default_mingen)

        default_mod = pd.DataFrame(np.zeros((365, 1), dtype=np.float64))
        assert area_fr.hydro.get_mod_series().equals(default_mod)

        default_energy = pd.DataFrame(np.zeros((12, 5), dtype=np.float64))
        assert area_fr.hydro.get_energy().equals(default_energy)
<<<<<<< HEAD
=======
        """
>>>>>>> 2968eee0

        # tests the update for hydro matrices
        mod_series = pd.DataFrame(data=np.full((365, 1), 100, dtype=np.float64))
        ror_series = pd.DataFrame(data=np.ones((8760, 1)))
        mingen_series = pd.DataFrame(data=np.ones((8760, 1)))
        energy_matrix = pd.DataFrame(data=np.ones((12, 5)))
        max_power = np.full((365, 4), 1000, dtype=np.float64)
        max_power[:, 1] = 24
        max_power[:, 3] = 24
        maxpower_matrix = pd.DataFrame(data=max_power)
        reservoir_matrix = pd.DataFrame(data=np.ones((365, 3)))
        inflow_pattern_matrix = pd.DataFrame(data=np.zeros((365, 1)))
        credits_matrix = pd.DataFrame(data=np.zeros((2, 101)))
        water_values_matrix = pd.DataFrame(data=np.ones((365, 101)))

        area_fr.hydro.update_maxpower(maxpower_matrix)
        area_fr.hydro.update_reservoir(reservoir_matrix)
        area_fr.hydro.update_inflow_pattern(inflow_pattern_matrix)
        area_fr.hydro.update_water_values(water_values_matrix)
        area_fr.hydro.update_credits_modulation(credits_matrix)
        area_fr.hydro.update_ror_series(ror_series)
        area_fr.hydro.update_mod_series(mod_series)
        area_fr.hydro.update_mingen(mingen_series)
        area_fr.hydro.update_energy(energy_matrix)

        assert area_fr.hydro.get_maxpower().equals(maxpower_matrix)
        assert area_fr.hydro.get_reservoir().equals(reservoir_matrix)
        assert area_fr.hydro.get_inflow_pattern().equals(inflow_pattern_matrix)
        assert area_fr.hydro.get_water_values().equals(water_values_matrix)
        assert area_fr.hydro.get_credit_modulations().equals(credits_matrix)
        assert area_fr.hydro.get_ror_series().equals(ror_series)
        assert area_fr.hydro.get_mod_series().equals(mod_series)
        assert area_fr.hydro.get_mingen().equals(mingen_series)
        assert area_fr.hydro.get_energy().equals(energy_matrix)

        # tests variant creation
        variant_name = "variant_test"
        variant_from_api_name = "variant_from_api_test"
        variant = new_study.create_variant(variant_name)
        variant_from_api = create_variant_api(api_config, new_study.service.study_id, variant_from_api_name)

        # instance asserts
        assert variant.name == variant_name
        assert variant.service.study_id != new_study.service.study_id
        assert variant.get_settings() == new_study.get_settings()
        assert list(variant.get_areas().keys()) == list(new_study.get_areas().keys())
        assert list(variant.get_links().keys()) == list(new_study.get_links().keys())
        assert list(variant.get_binding_constraints().keys()) == list(new_study.get_binding_constraints().keys())
        # from_api asserts
        assert variant_from_api.name == variant_from_api_name
        assert variant_from_api.service.study_id != new_study.service.study_id
        assert variant_from_api.get_settings() == new_study.get_settings()
        assert list(variant_from_api.get_areas().keys()) == list(new_study.get_areas().keys())
        assert list(variant_from_api.get_links().keys()) == list(new_study.get_links().keys())
        assert list(variant_from_api.get_binding_constraints().keys()) == list(
            new_study.get_binding_constraints().keys()
        )

        # ===== Test outputs (Part 1 - before simulation) =====

        assert len(study.read_outputs()) == 0

        # ===== Test run study simulation and wait job completion ======

        parameters = AntaresSimulationParameters(nb_cpu=4)

        job = study.run_antares_simulation(parameters)
        assert isinstance(job, Job)
        assert job.status == JobStatus.PENDING

        study.wait_job_completion(job, time_out=60)
        assert job.status == JobStatus.SUCCESS

        assert job.output_id is not None
        assert job.parameters == parameters
        assert job.parameters.unzip_output is True

        # ===== Test outputs (Part 2 - after simulation) =====

        output = study.read_outputs()[0]
        outputs = study.get_outputs()
        assert len(outputs) == 1
        assert not outputs.get(output.name).archived
        study_with_outputs = read_study_api(api_config, study._study_service.study_id)
        outputs_from_api = study_with_outputs.get_outputs()
        assert all(
            outputs_from_api[output].name == outputs[output].name
            and outputs_from_api[output].archived == outputs[output].archived
            for output in outputs_from_api
        )

        # ===== Output get_matrix =====

        matrix = output.get_matrix("mc-all/grid/links")

        assert isinstance(matrix, pd.DataFrame)
        data = {"upstream": ["be"], "downstream": ["fr"]}
        expected_matrix = pd.DataFrame(data)
        assert matrix.equals(expected_matrix)

        # ===== Output aggregate_values =====

        aggregated_matrix = output.aggregate_links_mc_all("values", "daily")
        assert isinstance(aggregated_matrix, pd.DataFrame)
        assert not aggregated_matrix.empty
        assert aggregated_matrix.shape == (364, 30)
        assert aggregated_matrix["link"].apply(lambda x: x == "be - fr").all()
        expected_values = list(range(1, 101))
        matrix_values = aggregated_matrix.loc[0:99, "timeId"].tolist()
        assert expected_values == matrix_values

        # ===== Test read binding constraints =====
        constraints = study.read_binding_constraints()

        assert len(constraints) == 2
        constraint = constraints[0]
        assert constraint.id == "bc_2"
        assert constraint.name == "bc_2"
        assert constraint.properties.enabled is True
        assert constraint.properties.time_step == BindingConstraintFrequency.HOURLY
        assert constraint.properties.operator == BindingConstraintOperator.EQUAL
        assert constraint.properties.group == "default"
        assert len(constraint.get_terms()) == 1

        # ===== terms ======
        cluster_term = constraint.get_terms()["fr.cluster_test"]
        assert cluster_term.data.area == "fr"
        assert cluster_term.data.cluster == "cluster_test"
        assert cluster_term.weight == 4.5
        assert cluster_term.offset == 3

        # ===== Output deletion =====

        # run two new simulations for creating more outputs
        study.wait_job_completion(
            study.run_antares_simulation(AntaresSimulationParameters(output_suffix="2")), time_out=60
        )
        study.wait_job_completion(
            study.run_antares_simulation(AntaresSimulationParameters(output_suffix="3")), time_out=60
        )
        assert len(study.read_outputs()) == 3

        # delete_output
        study.delete_output(output.name)
        assert output.name not in study.get_outputs()
        assert len(study.read_outputs()) == 2

        # delete_outputs
        study.delete_outputs()
        assert len(study.get_outputs()) == 0
        assert len(study.read_outputs()) == 0

        # ===== Test study moving =====

        new_path = Path("/new/path/test")
        assert study.path == PurePath(".")
        study.move(new_path)
        assert study.path == PurePath(new_path) / f"{study.service.study_id}"

        moved_study = read_study_api(api_config, study.service.study_id)
        assert moved_study.path == study.path
        assert moved_study.name == study.name

        new_settings_aggregated = StudySettingsUpdate(
            advanced_parameters=AdvancedParametersUpdate(
                renewable_generation_modelling=RenewableGenerationModeling.AGGREGATED
            )
        )
        study_aggregated = create_study_api("test_aggregated", "880", api_config)
        study_aggregated.update_settings(new_settings_aggregated)
        study_aggregated.create_area("area_without_renewables")
        #  read_study_api does not raise an error
        read_study_api(api_config, study_aggregated.service.study_id)

        # testing import study
        # creating a test path to not affect the internal studies created
        test_path = Path(antares_web.desktop_path.joinpath("internal_studies").joinpath(study.service.study_id))
        copy_dir = tmp_path / test_path.name

        tmp_path_zip = tmp_path / copy_dir.name
        shutil.copytree(test_path, copy_dir)

        zip_study = Path(shutil.make_archive(str(tmp_path_zip), "zip", copy_dir))

        # importing without moving the study
        imported_study = import_study_api(api_config, zip_study, None)

        assert imported_study.path == PurePath(".")

        # importing with moving the study
        path_test = Path("/new/test/studies")
        imported_study = import_study_api(api_config, zip_study, path_test)

        assert imported_study.path == path_test / f"{imported_study.service.study_id}"
        assert list(imported_study.get_areas()) == list(study.get_areas())

        # Asserts updating include_exportstructure parameter raises a clear Exception
        update_settings = StudySettingsUpdate()
        update_settings.optimization_parameters = OptimizationParametersUpdate(include_exportstructure=True)
        with pytest.raises(
            StudySettingsUpdateError,
            match=f"Could not update settings for study {imported_study.service.study_id}: AntaresWeb doesn't support editing the parameter include_exportstructure",
        ):
            imported_study.update_settings(update_settings)<|MERGE_RESOLUTION|>--- conflicted
+++ resolved
@@ -494,22 +494,6 @@
         thermal_fr.update_series_matrix(series_matrix)
         renewable_fr.update_renewable_matrix(series_matrix)
 
-<<<<<<< HEAD
-        actual_thermal_series_matrix = thermal_fr.get_series_matrix()
-        actual_thermal_data_matrix = thermal_fr.get_prepro_data_matrix()
-        actual_thermal_modulation_matrix = thermal_fr.get_prepro_modulation_matrix()
-        actual_thermal_fuel_cost_matrix = thermal_fr.get_fuel_cost_matrix()
-        actual_thermal_co2_cost_matrix = thermal_fr.get_co2_cost_matrix()
-
-        actual_thermal_series_matrix.equals(series_matrix)
-        actual_thermal_data_matrix.equals(prepro_data_matrix)
-        actual_thermal_modulation_matrix.equals(prepro_modulation_matrix)
-        actual_thermal_fuel_cost_matrix.equals(series_matrix)
-        actual_thermal_co2_cost_matrix.equals(series_matrix)
-
-        actual_renewable_matrix = renewable_fr.get_timeseries()
-        actual_renewable_matrix.equals(series_matrix)
-=======
         assert thermal_fr.get_series_matrix().equals(series_matrix)
         assert thermal_fr.get_prepro_data_matrix().equals(prepro_data_matrix)
         assert thermal_fr.get_prepro_modulation_matrix().equals(prepro_modulation_matrix)
@@ -517,7 +501,6 @@
         assert thermal_fr.get_co2_cost_matrix().equals(series_matrix)
         assert renewable_fr.get_timeseries().equals(series_matrix)
 
->>>>>>> 2968eee0
         # tests thermal cluster deletion
         area_be.delete_thermal_cluster(thermal_be)
         assert area_be.get_thermals() == {}
@@ -576,11 +559,6 @@
         assert new_study.get_settings().advanced_parameters.unit_commitment_mode == UnitCommitmentMode.MILP
 
         # test each hydro matrices returns the good values
-<<<<<<< HEAD
-=======
-        # todo: uncomment this with AntaresWeb version 2.20
-        """
->>>>>>> 2968eee0
         default_reservoir_matrix = np.zeros((365, 3), dtype=np.float64)
         default_reservoir_matrix[:, 1] = 0.5
         default_reservoir_matrix[:, 2] = 1
@@ -613,10 +591,6 @@
 
         default_energy = pd.DataFrame(np.zeros((12, 5), dtype=np.float64))
         assert area_fr.hydro.get_energy().equals(default_energy)
-<<<<<<< HEAD
-=======
-        """
->>>>>>> 2968eee0
 
         # tests the update for hydro matrices
         mod_series = pd.DataFrame(data=np.full((365, 1), 100, dtype=np.float64))
