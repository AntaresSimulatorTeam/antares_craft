--- conflicted
+++ resolved
@@ -213,16 +213,13 @@
 
         actual_storage = storage_list[0]
         assert actual_storage.id == storage_fr.id
-
-<<<<<<< HEAD
+        
         # test actual_hydro has the same datas (id, properties and matrices) than area_fr hydro
         actual_hydro = area_fr.read_hydro(area_fr.id)
         assert actual_hydro.area_id == area_fr.id
         assert actual_hydro.properties == area_fr.read_hydro(area_fr.id).properties
         assert actual_hydro.matrices == area_fr.read_hydro(area_fr.id).matrices
 
-=======
->>>>>>> f970caaf
         # test short term storage creation with properties
         st_storage_name = "wind_onshore"
         storage_properties = STStorageProperties(reservoir_capacity=0.5)
