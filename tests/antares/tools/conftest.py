--- conflicted
+++ resolved
@@ -1,20 +1,3 @@
-<<<<<<< HEAD
-import numpy as np
-import pandas as pd
-import pytest
-
-from antares.tools.time_series_tool import TimeSeriesFile, TimeSeriesFileType
-
-
-@pytest.fixture
-def time_series_data():
-    return pd.DataFrame(np.zeros([2, 3]))
-
-
-@pytest.fixture
-def time_series_file(tmp_path, time_series_data):
-    return TimeSeriesFile(TimeSeriesFileType.RESERVES, tmp_path, "test", time_series_data)
-=======
 # Copyright (c) 2024, RTE (https://www.rte-france.com)
 #
 # See AUTHORS.txt
@@ -41,5 +24,4 @@
 
 @pytest.fixture
 def time_series_file(tmp_path, time_series_data):
-    return TimeSeriesFile(TimeSeriesFileType.RESERVES, tmp_path, area_id="test", time_series=time_series_data)
->>>>>>> 3643b47a
+    return TimeSeriesFile(TimeSeriesFileType.RESERVES, tmp_path, area_id="test", time_series=time_series_data)