# Copyright (c) 2024, RTE (https://www.rte-france.com)
#
# See AUTHORS.txt
#
# This Source Code Form is subject to the terms of the Mozilla Public
# License, v. 2.0. If a copy of the MPL was not distributed with this
# file, You can obtain one at http://mozilla.org/MPL/2.0/.
#
# SPDX-License-Identifier: MPL-2.0
#
# This file is part of the Antares project.
import pytest
import requests_mock

import re

import pandas as pd

from antares.craft.api_conf.api_conf import APIconf
from antares.craft.exceptions.exceptions import (
    AreasPropertiesUpdateError,
    AreasRetrievalError,
    AreaUiUpdateError,
    HydroInflowStructureUpdateError,
    HydroPropertiesUpdateError,
    RenewableCreationError,
    STStorageCreationError,
    ThermalCreationError,
)
from antares.craft.model.area import Area, AreaPropertiesUpdate, AreaUi, AreaUiUpdate
from antares.craft.model.hydro import (
    Hydro,
    HydroProperties,
    HydroPropertiesUpdate,
    InflowStructure,
    InflowStructureUpdate,
)
from antares.craft.model.renewable import RenewableCluster, RenewableClusterProperties
from antares.craft.model.st_storage import STStorage
from antares.craft.model.study import Study
from antares.craft.model.thermal import ThermalCluster, ThermalClusterProperties
from antares.craft.service.api_services.factory import create_api_services
from antares.craft.service.api_services.models.area import AreaPropertiesAPITableMode, AreaUiAPI
from antares.craft.service.api_services.models.renewable import RenewableClusterPropertiesAPI
from antares.craft.service.api_services.models.st_storage import STStoragePropertiesAPI
from antares.craft.service.api_services.models.thermal import ThermalClusterPropertiesAPI
from antares.craft.service.api_services.services.area import AreaApiService


class TestCreateAPI:
    api = APIconf("https://antares.com", "token", verify=False)
    study_id = "22c52f44-4c2a-407b-862b-490887f93dd8"
    services = create_api_services(api, study_id)
    area_service = services.area_service
    st_storage_service = services.short_term_storage_service
    thermal_service = services.thermal_service
    renewable_service = services.renewable_service
    hydro_service = services.hydro_service
    area = Area("area_test", area_service, st_storage_service, thermal_service, renewable_service, hydro_service)

    area_api = AreaApiService(
        api,
        "248bbb99-c909-47b7-b239-01f6f6ae7de7",
        st_storage_service,
        thermal_service,
        renewable_service,
        hydro_service,
    )
    antares_web_description_msg = "Mocked Server KO"
    matrix = pd.DataFrame(data=[[1]])
    study = Study("TestStudy", "880", services)
    study_url = f"https://antares.com/api/v1/studies/{study_id}"

    def test_update_area_properties_success(self) -> None:
        with requests_mock.Mocker() as mocker:
            url = f"{self.study_url}/table-mode/areas"
            properties = AreaPropertiesUpdate(energy_cost_spilled=1)
            api_properties = AreaPropertiesAPITableMode.from_user_model(properties)
            mocker.put(url, json={self.area.id: api_properties.model_dump(mode="json", by_alias=True)}, status_code=200)
            self.area.update_properties(properties=properties)
            assert self.area.properties.energy_cost_spilled == 1

    def test_update_area_properties_fails(self) -> None:
        with requests_mock.Mocker() as mocker:
            url = f"{self.study_url}/table-mode/areas"
            properties = AreaPropertiesUpdate(energy_cost_unsupplied=100)
            antares_web_description_msg = "Server KO"
            mocker.put(url, json={"description": antares_web_description_msg}, status_code=404)
            with pytest.raises(
                AreasPropertiesUpdateError,
                match=f"Could not update areas properties from study {self.study_id} : {antares_web_description_msg}",
            ):
                self.area.update_properties(properties=properties)

    def test_instantiate_area_ui_color(self) -> None:
        wrong_colors = [12]  # not enough values
        expected_msg = re.escape(f"The `color_rgb` list must contain exactly 3 values, currently {wrong_colors}")

        with pytest.raises(ValueError, match=expected_msg):
            AreaUi(color_rgb=wrong_colors)

        with pytest.raises(ValueError, match=expected_msg):
            AreaUiUpdate(color_rgb=wrong_colors)

    def test_update_area_ui_success(self) -> None:
        with requests_mock.Mocker() as mocker:
            ui = AreaUiUpdate(x=12, y=4, color_rgb=[16, 23, 3])
            url1 = f"{self.study_url}/areas?type=AREA&ui=true"
            area_ui = AreaUiAPI.from_user_model(ui).model_dump()
            mocker.get(url1, json={self.area.id: area_ui}, status_code=201)
            url2 = f"{self.study_url}/areas/{self.area.id}/ui"
            mocker.put(url2, status_code=200)

            self.area.update_ui(ui)

    def test_update_area_ui_fails(self) -> None:
        with requests_mock.Mocker() as mocker:
            ui = AreaUiUpdate(x=12, y=4, color_rgb=[16, 23, 3])
            url1 = f"{self.study_url}/areas?type=AREA&ui=true"
            area_ui = AreaUiAPI.from_user_model(ui).model_dump()
            mocker.get(url1, json={self.area.id: area_ui}, status_code=201)
            url2 = f"{self.study_url}/areas/{self.area.id}/ui"
            antares_web_description_msg = "Server KO"
            mocker.put(url2, json={"description": antares_web_description_msg}, status_code=404)
            with pytest.raises(
                AreaUiUpdateError,
                match=f"Could not update ui for area {self.area.id}: {antares_web_description_msg}",
            ):
                self.area.update_ui(ui)

    def test_create_thermal_success(self) -> None:
        with requests_mock.Mocker() as mocker:
            url = f"{self.study_url}/areas/{self.area.id}/clusters/thermal"
            json_response = ThermalClusterPropertiesAPI(**{}).model_dump(mode="json", by_alias=True)
            thermal_name = "thermal_cluster"
            mocker.post(url, json={"name": thermal_name, "id": thermal_name, **json_response}, status_code=201)
            thermal = self.area.create_thermal_cluster(thermal_name=thermal_name)
            assert isinstance(thermal, ThermalCluster)

    def test_create_thermal_fails(self) -> None:
        with requests_mock.Mocker() as mocker:
            url = f"{self.study_url}/areas/{self.area.id}/clusters/thermal"
            mocker.post(url, json={"description": self.antares_web_description_msg}, status_code=404)
            thermal_name = "thermal_cluster"

            with pytest.raises(
                ThermalCreationError,
                match=f"Could not create the thermal cluster {thermal_name} inside area {self.area.id}: {self.antares_web_description_msg}",
            ):
                self.area.create_thermal_cluster(thermal_name=thermal_name)

    def test_create_renewable_success(self) -> None:
        with requests_mock.Mocker() as mocker:
            url = f"{self.study_url}/areas/{self.area.id}/clusters/renewable"
            json_response = RenewableClusterPropertiesAPI(**{}).model_dump(mode="json", by_alias=True)
            renewable_name = "renewable_cluster"
            mocker.post(url, json={"name": renewable_name, "id": renewable_name, **json_response}, status_code=201)

            renewable = self.area.create_renewable_cluster(
                renewable_name=renewable_name, properties=RenewableClusterProperties(), series=None
            )
            assert isinstance(renewable, RenewableCluster)

    def test_create_renewable_fails(self) -> None:
        with requests_mock.Mocker() as mocker:
            url = f"{self.study_url}/areas/{self.area.id}/clusters/renewable"
            mocker.post(url, json={"description": self.antares_web_description_msg}, status_code=404)
            renewable_name = "renewable_cluster"

            with pytest.raises(
                RenewableCreationError,
                match=f"Could not create the renewable cluster {renewable_name} inside area {self.area.id}: {self.antares_web_description_msg}",
            ):
                self.area.create_renewable_cluster(
                    renewable_name=renewable_name, properties=RenewableClusterProperties(), series=None
                )

    def test_create_st_storage_success(self) -> None:
        with requests_mock.Mocker() as mocker:
            url = f"{self.study_url}/areas/{self.area.id}/storages"
<<<<<<< HEAD
            json_response = STStoragePropertiesAPI().model_dump(
                mode="json",
                by_alias=True,
                exclude={"efficiency_withdrawal", "penalize_variation_injection", "penalize_variation_withdrawal"},
            )
=======
            json_response = STStoragePropertiesAPI(**{}).model_dump(mode="json", by_alias=True)
>>>>>>> 5e67b2e2
            st_storage_name = "short_term_storage"
            mocker.post(url, json={"name": st_storage_name, "id": st_storage_name, **json_response}, status_code=201)

            st_storage = self.area.create_st_storage(st_storage_name=st_storage_name)
            assert isinstance(st_storage, STStorage)

    def test_create_st_storage_fails(self) -> None:
        with requests_mock.Mocker() as mocker:
            url = f"{self.study_url}/areas/{self.area.id}/storages"
            mocker.post(url, json={"description": self.antares_web_description_msg}, status_code=404)
            st_storage_name = "short_term_storage"

            with pytest.raises(
                STStorageCreationError,
                match=f"Could not create the short term storage {st_storage_name} inside area {self.area.id}: {self.antares_web_description_msg}",
            ):
                self.area.create_st_storage(st_storage_name=st_storage_name)

    def test_create_thermal_cluster_with_matrices(self) -> None:
        base_url = f"{self.api.api_host}/api/v1"
        with requests_mock.Mocker() as mocker:
            url = f"{base_url}/studies/{self.study_id}/areas/{self.area.id}/clusters/thermal"
            cluster_name = "cluster_test"
            creation_response = {"name": cluster_name, "id": cluster_name, "group": "nuclear"}
            mocker.post(url, json=creation_response, status_code=200)

            raw_url = f"{base_url}/studies/{self.study_id}/raw"
            mocker.post(raw_url, json={}, status_code=200)

            thermal_cluster = self.area.create_thermal_cluster(
                thermal_name=cluster_name,
                properties=ThermalClusterProperties(),
                prepro=self.matrix,
                series=self.matrix,
                fuel_cost=self.matrix,
            )
            # Asserts 4 commands were created
            # 1 for the properties and 1 for each matrix we filled
            assert len(mocker.request_history) == 4
            assert isinstance(thermal_cluster, ThermalCluster)

    def test_create_hydro_success(self) -> None:
        url_hydro_form = f"{self.study_url}/areas/{self.area.id}/hydro/form"
        body = {"reservoir": True}
        with requests_mock.Mocker() as mocker:
            mocker.put(url_hydro_form, status_code=200)
            mocker.get(url_hydro_form, json=body, status_code=200)
            assert self.area.hydro.properties.reservoir is False
            self.area.hydro.update_properties(HydroPropertiesUpdate(reservoir=True))
            assert self.area.hydro.properties.reservoir is True

    def test_read_areas_success(self) -> None:
        area_id = "zone"
        study_url = f"{self.study_url}"
        url = study_url + "/areas"
        ui_url = url + "?ui=true"
        url_thermal = f"{study_url}/table-mode/thermals"
        url_renewable = f"{study_url}/table-mode/renewables"
        url_st_storage = f"{study_url}/table-mode/st-storages"
        url_properties_form = f"{study_url}/table-mode/areas"
        hydro_url = f"{study_url}/hydro"

        json_ui = {
            area_id: {
                "ui": {"x": 0, "y": 0, "color_r": 230, "color_g": 108, "color_b": 44, "layers": "0"},
                "layerX": {"0": 0},
                "layerY": {"0": 0},
                "layerColor": {"0": "230, 108, 44"},
            }
        }
        json_thermal = {
            f"{area_id} / therm_un": {
                "group": "gas",
                "enabled": "true",
                "unitCount": 1,
                "nominalCapacity": 0,
            }
        }

        json_renewable = {
            f"{area_id} / test_renouvelable": {
                "group": "solar thermal",
                "enabled": "true",
                "unitCount": 1,
                "nominalCapacity": 0,
                "tsInterpretation": "power-generation",
            }
        }

        json_st_storage = {
            f"{area_id} / test_storage": {
                "group": "pondage",
                "injectionNominalCapacity": 0,
                "withdrawalNominalCapacity": 0,
                "reservoirCapacity": 0,
                "efficiency": 1,
                "initialLevel": 0.5,
                "initialLevelOptim": "false",
                "enabled": "true",
            }
        }
        json_properties = {
            area_id: {
                "averageUnsuppliedEnergyCost": 0,
                "averageSpilledEnergyCost": 0,
                "nonDispatchablePower": "true",
                "dispatchableHydroPower": "true",
                "otherDispatchablePower": "true",
                "filterSynthesis": ["daily", "monthly", "weekly", "hourly", "annual"],
                "filterYearByYear": ["daily", "monthly", "weekly", "hourly", "annual"],
                "adequacyPatchMode": "outside",
            }
        }

        hydro_properties = HydroProperties(reservoir_capacity=4.5)
        inflow_structure = InflowStructure(intermonthly_correlation=0.9)

        with requests_mock.Mocker() as mocker:
            mocker.get(ui_url, json=json_ui)
            mocker.get(url_thermal, json=json_thermal)
            mocker.get(url_renewable, json=json_renewable)
            mocker.get(url_st_storage, json=json_st_storage)
            mocker.get(url_properties_form, json=json_properties)
            mocker.get(
                hydro_url,
                json={
                    area_id: {
                        "managementOptions": {"reservoir_capacity": 4.5},
                        "inflowStructure": {"interMonthlyCorrelation": 0.9},
                    }
                },
            )

            self.study._read_areas()

            thermal_ = list(json_thermal.values())[0]
            thermal_id = list(json_thermal.keys())[0].split(" / ")[1]

            renewable_ = list(json_renewable.values())[0]
            renewable_id = list(json_renewable.keys())[0].split(" / ")[1]

            storage_ = list(json_st_storage.values())[0]
            storage_id = list(json_st_storage.keys())[0].split(" / ")[1]

            thermal_props = ThermalClusterPropertiesAPI.model_validate(thermal_).to_user_model()
            thermal_cluster = ThermalCluster(self.area_api.thermal_service, area_id, thermal_id, thermal_props)
            renewable_props = RenewableClusterPropertiesAPI.model_validate(renewable_).to_user_model()
            renewable_cluster = RenewableCluster(
                self.area_api.renewable_service, area_id, renewable_id, renewable_props
            )
            storage_props = STStoragePropertiesAPI.model_validate(storage_).to_user_model()
            st_storage = STStorage(self.area_api.storage_service, area_id, storage_id, storage_props)

            hydro = Hydro(self.area_api.hydro_service, area_id, hydro_properties, inflow_structure)

            expected_area = Area(
                area_id,
                self.area_api,
                self.area_api.storage_service,
                self.area_api.thermal_service,
                self.area_api.renewable_service,
                self.area_api.hydro_service,
                thermals={thermal_id: thermal_cluster},
                renewables={renewable_id: renewable_cluster},
                st_storages={storage_id: st_storage},
                hydro=hydro,
                properties=AreaPropertiesAPITableMode.model_validate(json_properties[area_id]).to_user_model(),
                ui=None,
            )

            actual_area_list = self.study.get_areas()
            assert len(actual_area_list) == 1
            actual_area = actual_area_list[expected_area.id]
            assert actual_area.id == expected_area.id
            assert actual_area.name == expected_area.name
            actual_thermals = actual_area.get_thermals()
            actual_renewables = actual_area.get_renewables()
            actual_storages = actual_area.get_st_storages()
            assert len(actual_renewables) == len(expected_area.get_renewables())
            assert len(actual_storages) == len(expected_area.get_st_storages())
            assert len(actual_thermals) == len(expected_area.get_thermals())
            assert actual_thermals[thermal_id].name == expected_area.get_thermals()[thermal_id].name
            assert actual_renewables[renewable_id].name == expected_area.get_renewables()[renewable_id].name
            assert actual_storages[storage_id].name == expected_area.get_st_storages()[storage_id].name
            assert actual_area.hydro.properties == hydro_properties

    def test_read_areas_fail(self) -> None:
        self.study._areas = {}
        with requests_mock.Mocker() as mocker:
            url_areas = f"{self.study_url}/table-mode/thermals"
            mocker.get(url_areas, json={"description": self.antares_web_description_msg}, status_code=404)
            with pytest.raises(
                AreasRetrievalError,
                match=f"Could not retrieve the areas from study {self.study_id} : " + self.antares_web_description_msg,
            ):
                self.study._read_areas()

    def test_update_hydro_properties_success(self) -> None:
        hydro_url = f"{self.study_url}/areas/{self.area.id}/hydro/form"
        new_properties = HydroPropertiesUpdate(hard_bounds=True)
        with requests_mock.Mocker() as mocker:
            mocker.put(hydro_url, json={})
            self.area._hydro_service.update_properties(self.area.id, new_properties)

    def test_update_hydro_properties_fail(self) -> None:
        hydro_url = f"{self.study_url}/areas/{self.area.id}/hydro/form"
        new_properties = HydroPropertiesUpdate(hard_bounds=True)
        with requests_mock.Mocker() as mocker:
            mocker.put(hydro_url, json={"description": self.antares_web_description_msg}, status_code=404)

            with pytest.raises(
                HydroPropertiesUpdateError,
                match="Could not update hydro properties for area area_test: " + self.antares_web_description_msg,
            ):
                self.area._hydro_service.update_properties(self.area.id, new_properties)

    def test_update_inflow_structure_success(self) -> None:
        hydro_url = f"{self.study_url}/areas/{self.area.id}/hydro/inflow-structure"
        inflow_structure = InflowStructureUpdate(intermonthly_correlation=0.4)
        with requests_mock.Mocker() as mocker:
            mocker.put(hydro_url, json={})
            self.area._hydro_service.update_inflow_structure(self.area.id, inflow_structure)

    def test_update_inflow_structure_fail(self) -> None:
        hydro_url = f"{self.study_url}/areas/{self.area.id}/hydro/inflow-structure"
        inflow_structure = InflowStructureUpdate(intermonthly_correlation=0.4)
        with requests_mock.Mocker() as mocker:
            mocker.put(hydro_url, json={"description": self.antares_web_description_msg}, status_code=404)
            with pytest.raises(
                HydroInflowStructureUpdateError,
                match="Could not update hydro inflow-structure for area area_test: " + self.antares_web_description_msg,
            ):
                self.area._hydro_service.update_inflow_structure(self.area.id, inflow_structure)<|MERGE_RESOLUTION|>--- conflicted
+++ resolved
@@ -178,15 +178,11 @@
     def test_create_st_storage_success(self) -> None:
         with requests_mock.Mocker() as mocker:
             url = f"{self.study_url}/areas/{self.area.id}/storages"
-<<<<<<< HEAD
-            json_response = STStoragePropertiesAPI().model_dump(
+            json_response = STStoragePropertiesAPI(**{}).model_dump(
                 mode="json",
                 by_alias=True,
                 exclude={"efficiency_withdrawal", "penalize_variation_injection", "penalize_variation_withdrawal"},
             )
-=======
-            json_response = STStoragePropertiesAPI(**{}).model_dump(mode="json", by_alias=True)
->>>>>>> 5e67b2e2
             st_storage_name = "short_term_storage"
             mocker.post(url, json={"name": st_storage_name, "id": st_storage_name, **json_response}, status_code=201)
 
