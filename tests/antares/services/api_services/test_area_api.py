<<<<<<< HEAD
import json

from antares.api_conf.api_conf import APIconf
from antares.exceptions.exceptions import (
    ThermalCreationError,
    RenewableCreationError,
    STStorageCreationError,
    AreaPropertiesUpdateError,
    AreaUiUpdateError,
    LoadMatrixDownloadError,
    LoadMatrixUploadError,
    MatrixUploadError,
)
from antares.model.area import Area, AreaUi, AreaProperties
from antares.model.hydro import HydroMatrixName, HydroProperties, Hydro
from antares.model.renewable import RenewableClusterProperties, RenewableCluster
from antares.model.st_storage import STStorageProperties, STStorage
from antares.model.thermal import ThermalClusterProperties, ThermalCluster
from antares.service.service_factory import ServiceFactory
import requests_mock

import pytest
import pandas as pd
import numpy as np


class TestCreateAPI:
    api = APIconf("https://antares.com", "token", verify=False)
    study_id = "22c52f44-4c2a-407b-862b-490887f93dd8"
    area = Area(
        "area_test",
        ServiceFactory(api, study_id).create_area_service(),
        ServiceFactory(api, study_id).create_st_storage_service(),
        ServiceFactory(api, study_id).create_thermal_service(),
        ServiceFactory(api, study_id).create_renewable_service(),
    )
    antares_web_description_msg = "Mocked Server KO"
    matrix = pd.DataFrame(data=[[0]])

    def test_update_area_properties_success(self):
        with requests_mock.Mocker() as mocker:
            url = f"https://antares.com/api/v1/studies/{self.study_id}/areas/{self.area.id}/properties/form"
            properties = AreaProperties()
            mocker.put(url, status_code=200)
            mocker.get(url, json=properties, status_code=200)
            self.area.update_properties(properties=properties)

    def test_update_area_properties_fails(self):
        with requests_mock.Mocker() as mocker:
            url = f"https://antares.com/api/v1/studies/{self.study_id}/areas/{self.area.id}/properties/form"
            properties = AreaProperties()
            properties.energy_cost_unsupplied = 100
            antares_web_description_msg = "Server KO"
            mocker.put(url, json={"description": antares_web_description_msg}, status_code=404)
            with pytest.raises(
                AreaPropertiesUpdateError,
                match=f"Could not update properties for area {self.area.id}: {antares_web_description_msg}",
            ):
                self.area.update_properties(properties=properties)

    def test_update_area_ui_success(self):
        with requests_mock.Mocker() as mocker:
            ui = AreaUi(layerX={"1": 0}, layerY={"1": 0}, layerColor={"1": "0"})
            url1 = f"https://antares.com/api/v1/studies/{self.study_id}/areas?type=AREA&ui=true"
            ui_info = {
                "ui": {
                    "x": 0,
                    "y": 0,
                    "layers": 0,
                    "color_r": 0,
                    "color_g": 0,
                    "color_b": 0,
                }
            }
            area_ui = {**ui.model_dump(by_alias=True), **ui_info}
            mocker.get(url1, json={self.area.id: area_ui}, status_code=201)
            url2 = f"https://antares.com/api/v1/studies/{self.study_id}/areas/{self.area.id}/ui"
            mocker.put(url2, status_code=200)

            self.area.update_ui(ui)

    def test_update_area_ui_fails(self):
        with requests_mock.Mocker() as mocker:
            ui = AreaUi(layerX={"1": 0}, layerY={"1": 0}, layerColor={"1": "0"})
            url1 = f"https://antares.com/api/v1/studies/{self.study_id}/areas?type=AREA&ui=true"
            ui_info = {
                "ui": {
                    "x": 0,
                    "y": 0,
                    "layers": 0,
                    "color_r": 0,
                    "color_g": 0,
                    "color_b": 0,
                }
            }
            area_ui = {**ui.model_dump(by_alias=True), **ui_info}
            mocker.get(url1, json={self.area.id: area_ui}, status_code=201)
            url2 = f"https://antares.com/api/v1/studies/{self.study_id}/areas/{self.area.id}/ui"
            antares_web_description_msg = "Server KO"
            mocker.put(url2, json={"description": antares_web_description_msg}, status_code=404)
            with pytest.raises(
                AreaUiUpdateError,
                match=f"Could not update ui for area {self.area.id}: {antares_web_description_msg}",
            ):
                self.area.update_ui(ui)

    def test_create_thermal_success(self):
        with requests_mock.Mocker() as mocker:
            url = f"https://antares.com/api/v1/studies/{self.study_id}/areas/{self.area.id}/clusters/thermal"
            json_response = json.loads(ThermalClusterProperties().model_dump_json(by_alias=True))
            thermal_name = "thermal_cluster"
            mocker.post(
                url,
                json={"name": thermal_name, "id": thermal_name, **json_response},
                status_code=201,
            )
            thermal = self.area.create_thermal_cluster(thermal_name=thermal_name)
            assert isinstance(thermal, ThermalCluster)

    def test_create_thermal_fails(self):
        with requests_mock.Mocker() as mocker:
            url = f"https://antares.com/api/v1/studies/{self.study_id}/areas/{self.area.id}/clusters/thermal"
            mocker.post(
                url,
                json={"description": self.antares_web_description_msg},
                status_code=404,
            )
            thermal_name = "thermal_cluster"

            with pytest.raises(
                ThermalCreationError,
                match=f"Could not create the thermal cluster {thermal_name} inside area {self.area.id}: {self.antares_web_description_msg}",
            ):
                self.area.create_thermal_cluster(thermal_name=thermal_name)

    def test_create_renewable_success(self):
        with requests_mock.Mocker() as mocker:
            url = f"https://antares.com/api/v1/studies/{self.study_id}/areas/{self.area.id}/clusters/renewable"
            json_response = json.loads(RenewableClusterProperties().model_dump_json(by_alias=True))
            renewable_name = "renewable_cluster"
            mocker.post(
                url,
                json={"name": renewable_name, "id": renewable_name, **json_response},
                status_code=201,
            )

            renewable = self.area.create_renewable_cluster(
                renewable_name=renewable_name,
                properties=RenewableClusterProperties(),
                series=None,
            )
            assert isinstance(renewable, RenewableCluster)

    def test_create_renewable_fails(self):
        with requests_mock.Mocker() as mocker:
            url = f"https://antares.com/api/v1/studies/{self.study_id}/areas/{self.area.id}/clusters/renewable"
            mocker.post(
                url,
                json={"description": self.antares_web_description_msg},
                status_code=404,
            )
            renewable_name = "renewable_cluster"

            with pytest.raises(
                RenewableCreationError,
                match=f"Could not create the renewable cluster {renewable_name} inside area {self.area.id}: {self.antares_web_description_msg}",
            ):
                self.area.create_renewable_cluster(
                    renewable_name=renewable_name,
                    properties=RenewableClusterProperties(),
                    series=None,
                )

    def test_create_st_storage_success(self):
        with requests_mock.Mocker() as mocker:
            url = f"https://antares.com/api/v1/studies/{self.study_id}/areas/{self.area.id}/storages"
            json_response = json.loads(STStorageProperties().model_dump_json(by_alias=True))
            st_storage_name = "short_term_storage"
            mocker.post(
                url,
                json={"name": st_storage_name, "id": st_storage_name, **json_response},
                status_code=201,
            )

            st_storage = self.area.create_st_storage(st_storage_name=st_storage_name)
            assert isinstance(st_storage, STStorage)

    def test_create_st_storage_fails(self):
        with requests_mock.Mocker() as mocker:
            url = f"https://antares.com/api/v1/studies/{self.study_id}/areas/{self.area.id}/storages"
            mocker.post(
                url,
                json={"description": self.antares_web_description_msg},
                status_code=404,
            )
            st_storage_name = "short_term_storage"

            with pytest.raises(
                STStorageCreationError,
                match=f"Could not create the short term storage {st_storage_name} inside area {self.area.id}: {self.antares_web_description_msg}",
            ):
                self.area.create_st_storage(st_storage_name=st_storage_name)

    def test_create_thermal_cluster_with_matrices(self):
        expected_url = f"https://antares.com/api/v1/studies/{self.study_id}/commands"
        matrix_test = pd.DataFrame(data=np.ones((8760, 1)))
        json_for_post = (
            [
                {
                    "action": "create_cluster",
                    "args": {
                        "area_id": "fr",
                        "cluster_name": "cluster 1",
                        "parameters": {},
                        "prepro": matrix_test.to_dict(orient="split"),
                        "modulation": matrix_test.to_dict(orient="split"),
                    },
                }
            ],
        )
        with requests_mock.Mocker() as mocker:
            mocker.post(expected_url, json=json_for_post, status_code=200)

            thermal_cluster = self.area.create_thermal_cluster_with_matrices(
                cluster_name="cluster_test",
                parameters=ThermalClusterProperties(),
                prepro=matrix_test,
                modulation=matrix_test,
                series=matrix_test,
                CO2Cost=matrix_test,
                fuelCost=matrix_test,
            )
            # to assert two http requests to "commands"
            assert len(mocker.request_history) == 2
            assert isinstance(thermal_cluster, ThermalCluster)

    def test_create_hydro_success(self):
        url_hydro_form = f"https://antares.com/api/v1/studies/{self.study_id}/areas/{self.area.id}/hydro/form"
        json_for_post = json.loads(HydroProperties().model_dump_json(by_alias=True))
        series = pd.DataFrame(data=np.ones((150, 1)))

        url_for_command = f"https://antares.com/api/v1/studies/{self.study_id}/commands"

        matrices_hydro = {
            HydroMatrixName.SERIES_ROR: series,
            HydroMatrixName.SERIES_MOD: series,
            HydroMatrixName.SERIES_MIN_GEN: series,
            HydroMatrixName.PREPRO_ENERGY: series,
            HydroMatrixName.COMMON_WATER_VALUES: series,
            HydroMatrixName.COMMON_RESERVOIR: series,
            HydroMatrixName.COMMON_MAX_POWER: series,
            HydroMatrixName.COMMON_INFLOW_PATTERN: series,
            HydroMatrixName.COMMON_CREDIT_MODULATIONS: series,
        }
        with requests_mock.Mocker() as mocker:
            mocker.put(url_hydro_form, json=json_for_post, status_code=200)
            mocker.post(url_for_command)
            hydro = self.area.create_hydro(properties=HydroProperties(), matrices=matrices_hydro)
            # to assert two http requests to "commands" and "hydro/form"
            assert len(mocker.request_history) == 2
            assert isinstance(hydro, Hydro)

    def test_get_load_matrix_success(self):
        with requests_mock.Mocker() as mocker:
            url = f"https://antares.com/api/v1/studies/{self.study_id}/raw?path=input/load/series/load_{self.area.id}"
            mocker.get(url, json={"data": [[0]], "index": [0], "columns": [0]}, status_code=200)
            load_matrix = self.area.get_load_matrix()
            assert load_matrix.equals(self.matrix)

    def test_get_load_matrix_fails(self):
        with requests_mock.Mocker() as mocker:
            url = f"https://antares.com/api/v1/studies/{self.study_id}/raw?path=input/load/series/load_{self.area.id}"
            mocker.get(
                url,
                json={"description": self.antares_web_description_msg},
                status_code=404,
            )
            with pytest.raises(
                LoadMatrixDownloadError,
                match=f"Could not download load matrix for area {self.area.id}: {self.antares_web_description_msg}",
            ):
                self.area.get_load_matrix()

    def test_upload_load_matrix_success(self):
        with requests_mock.Mocker() as mocker:
            url = f"https://antares.com/api/v1/studies/{self.study_id}/raw?path=input/load/series/load_{self.area.id}"
            mocker.post(url, status_code=200)
            self.area.upload_load_matrix(pd.DataFrame(data=np.ones((8760, 1))))

    def test_upload_load_matrix_fails(self):
        with requests_mock.Mocker() as mocker:
            url = f"https://antares.com/api/v1/studies/{self.study_id}/raw?path=input/load/series/load_{self.area.id}"
            mocker.post(
                url,
                json={"description": self.antares_web_description_msg},
                status_code=404,
            )
            with pytest.raises(
                LoadMatrixUploadError,
                match=f"Could not upload load matrix for area {self.area.id}: {self.antares_web_description_msg}",
            ):
                self.area.upload_load_matrix(pd.DataFrame(data=np.ones((8760, 1))))

    def test_upload_wrong_load_matrix_fails(self):
        with requests_mock.Mocker() as mocker:
            url = f"https://antares.com/api/v1/studies/{self.study_id}/raw?path=input/load/series/load_{self.area.id}"
            mocker.post(
                url,
                json={"description": self.antares_web_description_msg},
                status_code=404,
            )
            with pytest.raises(
                LoadMatrixUploadError,
                match=f"Could not upload load matrix for area {self.area.id}: Expected 8760 rows and received 1.",
            ):
                self.area.upload_load_matrix(self.matrix)

    def test_create_wind_success(self):
        with requests_mock.Mocker() as mocker:
            expected_url = (
                f"https://antares.com/api/v1/studies/{self.study_id}/" f"raw?path=input/wind/series/wind_area_test"
            )
            url = (
                f"https://antares.com/api/v1/studies/{self.study_id}/raw?path=" f"input/wind/series/wind_{self.area.id}"
            )
            mocker.post(url, status_code=200)
            self.area.create_wind(series=self.matrix)

            assert mocker.request_history[0].url == expected_url

    def test_create_reserves_success(self):
        with requests_mock.Mocker() as mocker:
            expected_url = f"https://antares.com/api/v1/studies/{self.study_id}/raw?path=input/reserves/area_test"
            url = f"https://antares.com/api/v1/studies/{self.study_id}/raw?path=" f"input/reserves/{self.area.id}"
            mocker.post(url, status_code=200)
            self.area.create_reserves(series=self.matrix)

            assert mocker.request_history[0].url == expected_url

    def test_create_reserves_fails(self):
        with requests_mock.Mocker() as mocker:
            url = f"https://antares.com/api/v1/studies/{self.study_id}/raw?path=" f"input/reserves/{self.area.id}"
            mocker.post(
                url,
                json={"description": self.antares_web_description_msg},
                status_code=404,
            )

            with pytest.raises(
                MatrixUploadError,
                match=f"Error uploading matrix for area {self.area.id}: Mocked Server KO",
            ):
                self.area.create_reserves(series=self.matrix)

    def test_create_solar_success(self):
        with requests_mock.Mocker() as mocker:
            expected_url = (
                f"https://antares.com/api/v1/studies/{self.study_id}/raw?path=input/solar/series/solar_area_test"
            )
            url = (
                f"https://antares.com/api/v1/studies/{self.study_id}/raw?path="
                f"input/solar/series/solar_{self.area.id}"
            )
            mocker.post(url, status_code=200)
            self.area.create_solar(series=self.matrix)

            assert mocker.request_history[0].url == expected_url

    def test_create_misc_gen_success(self):
        with requests_mock.Mocker() as mocker:
            expected_url = (
                f"https://antares.com/api/v1/studies/{self.study_id}/raw?path=input/misc-gen/miscgen-area_test"
            )
            url = (
                f"https://antares.com/api/v1/studies/{self.study_id}/raw?path=" f"input/misc-gen/miscgen-{self.area.id}"
            )
            mocker.post(url, status_code=200)
            self.area.create_misc_gen(series=self.matrix)

            assert mocker.request_history[0].url == expected_url
=======
# Copyright (c) 2024, RTE (https://www.rte-france.com)
#
# See AUTHORS.txt
#
# This Source Code Form is subject to the terms of the Mozilla Public
# License, v. 2.0. If a copy of the MPL was not distributed with this
# file, You can obtain one at http://mozilla.org/MPL/2.0/.
#
# SPDX-License-Identifier: MPL-2.0
#
# This file is part of the Antares project.


from antares.api_conf.api_conf import APIconf
from antares.exceptions.exceptions import (
    ThermalCreationError,
    RenewableCreationError,
    STStorageCreationError,
    AreaPropertiesUpdateError,
    AreaUiUpdateError,
    LoadMatrixDownloadError,
    LoadMatrixUploadError,
    MatrixUploadError,
)
from antares.model.area import Area, AreaUi, AreaProperties
from antares.model.hydro import HydroMatrixName, HydroProperties, Hydro
from antares.model.renewable import RenewableClusterProperties, RenewableCluster
from antares.model.st_storage import STStorageProperties, STStorage
from antares.model.thermal import ThermalClusterProperties, ThermalCluster
from antares.service.service_factory import ServiceFactory
import requests_mock

import pytest
import pandas as pd
import numpy as np


class TestCreateAPI:
    api = APIconf("https://antares.com", "token", verify=False)
    study_id = "22c52f44-4c2a-407b-862b-490887f93dd8"
    area = Area(
        "area_test",
        ServiceFactory(api, study_id).create_area_service(),
        ServiceFactory(api, study_id).create_st_storage_service(),
        ServiceFactory(api, study_id).create_thermal_service(),
        ServiceFactory(api, study_id).create_renewable_service(),
    )
    antares_web_description_msg = "Mocked Server KO"
    matrix = pd.DataFrame(data=[[0]])

    def test_update_area_properties_success(self):
        with requests_mock.Mocker() as mocker:
            url = f"https://antares.com/api/v1/studies/{self.study_id}/areas/{self.area.id}/properties/form"
            properties = AreaProperties()
            mocker.put(url, status_code=200)
            mocker.get(url, json=properties, status_code=200)
            self.area.update_properties(properties=properties)

    def test_update_area_properties_fails(self):
        with requests_mock.Mocker() as mocker:
            url = f"https://antares.com/api/v1/studies/{self.study_id}/areas/{self.area.id}/properties/form"
            properties = AreaProperties()
            properties.energy_cost_unsupplied = 100
            antares_web_description_msg = "Server KO"
            mocker.put(url, json={"description": antares_web_description_msg}, status_code=404)
            with pytest.raises(
                AreaPropertiesUpdateError,
                match=f"Could not update properties for area {self.area.id}: {antares_web_description_msg}",
            ):
                self.area.update_properties(properties=properties)

    def test_update_area_ui_success(self):
        with requests_mock.Mocker() as mocker:
            ui = AreaUi(layerX={"1": 0}, layerY={"1": 0}, layerColor={"1": "0"})
            url1 = f"https://antares.com/api/v1/studies/{self.study_id}/areas?type=AREA&ui=true"
            ui_info = {"ui": {"x": 0, "y": 0, "layers": 0, "color_r": 0, "color_g": 0, "color_b": 0}}
            area_ui = {**ui.model_dump(by_alias=True), **ui_info}
            mocker.get(url1, json={self.area.id: area_ui}, status_code=201)
            url2 = f"https://antares.com/api/v1/studies/{self.study_id}/areas/{self.area.id}/ui"
            mocker.put(url2, status_code=200)

            self.area.update_ui(ui)

    def test_update_area_ui_fails(self):
        with requests_mock.Mocker() as mocker:
            ui = AreaUi(layerX={"1": 0}, layerY={"1": 0}, layerColor={"1": "0"})
            url1 = f"https://antares.com/api/v1/studies/{self.study_id}/areas?type=AREA&ui=true"
            ui_info = {"ui": {"x": 0, "y": 0, "layers": 0, "color_r": 0, "color_g": 0, "color_b": 0}}
            area_ui = {**ui.model_dump(by_alias=True), **ui_info}
            mocker.get(url1, json={self.area.id: area_ui}, status_code=201)
            url2 = f"https://antares.com/api/v1/studies/{self.study_id}/areas/{self.area.id}/ui"
            antares_web_description_msg = "Server KO"
            mocker.put(url2, json={"description": antares_web_description_msg}, status_code=404)
            with pytest.raises(
                AreaUiUpdateError,
                match=f"Could not update ui for area {self.area.id}: {antares_web_description_msg}",
            ):
                self.area.update_ui(ui)

    def test_create_thermal_success(self):
        with requests_mock.Mocker() as mocker:
            url = f"https://antares.com/api/v1/studies/{self.study_id}/areas/{self.area.id}/clusters/thermal"
            json_response = ThermalClusterProperties().model_dump(mode="json", by_alias=True)
            thermal_name = "thermal_cluster"
            mocker.post(url, json={"name": thermal_name, "id": thermal_name, **json_response}, status_code=201)
            thermal = self.area.create_thermal_cluster(thermal_name=thermal_name)
            assert isinstance(thermal, ThermalCluster)

    def test_create_thermal_fails(self):
        with requests_mock.Mocker() as mocker:
            url = f"https://antares.com/api/v1/studies/{self.study_id}/areas/{self.area.id}/clusters/thermal"
            mocker.post(url, json={"description": self.antares_web_description_msg}, status_code=404)
            thermal_name = "thermal_cluster"

            with pytest.raises(
                ThermalCreationError,
                match=f"Could not create the thermal cluster {thermal_name} inside area {self.area.id}: {self.antares_web_description_msg}",
            ):
                self.area.create_thermal_cluster(thermal_name=thermal_name)

    def test_create_renewable_success(self):
        with requests_mock.Mocker() as mocker:
            url = f"https://antares.com/api/v1/studies/{self.study_id}/areas/{self.area.id}/clusters/renewable"
            json_response = RenewableClusterProperties().model_dump(mode="json", by_alias=True)
            renewable_name = "renewable_cluster"
            mocker.post(url, json={"name": renewable_name, "id": renewable_name, **json_response}, status_code=201)

            renewable = self.area.create_renewable_cluster(
                renewable_name=renewable_name, properties=RenewableClusterProperties(), series=None
            )
            assert isinstance(renewable, RenewableCluster)

    def test_create_renewable_fails(self):
        with requests_mock.Mocker() as mocker:
            url = f"https://antares.com/api/v1/studies/{self.study_id}/areas/{self.area.id}/clusters/renewable"
            mocker.post(url, json={"description": self.antares_web_description_msg}, status_code=404)
            renewable_name = "renewable_cluster"

            with pytest.raises(
                RenewableCreationError,
                match=f"Could not create the renewable cluster {renewable_name} inside area {self.area.id}: {self.antares_web_description_msg}",
            ):
                self.area.create_renewable_cluster(
                    renewable_name=renewable_name, properties=RenewableClusterProperties(), series=None
                )

    def test_create_st_storage_success(self):
        with requests_mock.Mocker() as mocker:
            url = f"https://antares.com/api/v1/studies/{self.study_id}/areas/{self.area.id}/storages"
            json_response = STStorageProperties().model_dump(mode="json", by_alias=True)
            st_storage_name = "short_term_storage"
            mocker.post(url, json={"name": st_storage_name, "id": st_storage_name, **json_response}, status_code=201)

            st_storage = self.area.create_st_storage(st_storage_name=st_storage_name)
            assert isinstance(st_storage, STStorage)

    def test_create_st_storage_fails(self):
        with requests_mock.Mocker() as mocker:
            url = f"https://antares.com/api/v1/studies/{self.study_id}/areas/{self.area.id}/storages"
            mocker.post(url, json={"description": self.antares_web_description_msg}, status_code=404)
            st_storage_name = "short_term_storage"

            with pytest.raises(
                STStorageCreationError,
                match=f"Could not create the short term storage {st_storage_name} inside area {self.area.id}: {self.antares_web_description_msg}",
            ):
                self.area.create_st_storage(st_storage_name=st_storage_name)

    def test_create_thermal_cluster_with_matrices(self):
        expected_url = f"https://antares.com/api/v1/studies/{self.study_id}/commands"
        matrix_test = pd.DataFrame(data=np.ones((8760, 1)))
        json_for_post = (
            [
                {
                    "action": "create_cluster",
                    "args": {
                        "area_id": "fr",
                        "cluster_name": "cluster 1",
                        "parameters": {},
                        "prepro": matrix_test.to_dict(orient="split"),
                        "modulation": matrix_test.to_dict(orient="split"),
                    },
                }
            ],
        )
        with requests_mock.Mocker() as mocker:
            mocker.post(expected_url, json=json_for_post, status_code=200)

            thermal_cluster = self.area.create_thermal_cluster_with_matrices(
                cluster_name="cluster_test",
                parameters=ThermalClusterProperties(),
                prepro=matrix_test,
                modulation=matrix_test,
                series=matrix_test,
                CO2Cost=matrix_test,
                fuelCost=matrix_test,
            )
            # to assert two http requests to "commands"
            assert len(mocker.request_history) == 2
            assert isinstance(thermal_cluster, ThermalCluster)

    def test_create_hydro_success(self):
        url_hydro_form = f"https://antares.com/api/v1/studies/{self.study_id}/areas/{self.area.id}/hydro/form"
        json_for_post = HydroProperties().model_dump(mode="json", by_alias=True)
        series = pd.DataFrame(data=np.ones((150, 1)))

        url_for_command = f"https://antares.com/api/v1/studies/{self.study_id}/commands"

        matrices_hydro = {
            HydroMatrixName.SERIES_ROR: series,
            HydroMatrixName.SERIES_MOD: series,
            HydroMatrixName.SERIES_MIN_GEN: series,
            HydroMatrixName.PREPRO_ENERGY: series,
            HydroMatrixName.COMMON_WATER_VALUES: series,
            HydroMatrixName.COMMON_RESERVOIR: series,
            HydroMatrixName.COMMON_MAX_POWER: series,
            HydroMatrixName.COMMON_INFLOW_PATTERN: series,
            HydroMatrixName.COMMON_CREDIT_MODULATIONS: series,
        }
        with requests_mock.Mocker() as mocker:
            mocker.put(url_hydro_form, json=json_for_post, status_code=200)
            mocker.post(url_for_command)
            hydro = self.area.create_hydro(properties=HydroProperties(), matrices=matrices_hydro)
            # to assert two http requests to "commands" and "hydro/form"
            assert len(mocker.request_history) == 2
            assert isinstance(hydro, Hydro)

    def test_get_load_matrix_success(self):
        with requests_mock.Mocker() as mocker:
            url = f"https://antares.com/api/v1/studies/{self.study_id}/raw?path=input/load/series/load_{self.area.id}"
            mocker.get(url, json={"data": [[0]], "index": [0], "columns": [0]}, status_code=200)
            load_matrix = self.area.get_load_matrix()
            assert load_matrix.equals(self.matrix)

    def test_get_load_matrix_fails(self):
        with requests_mock.Mocker() as mocker:
            url = f"https://antares.com/api/v1/studies/{self.study_id}/raw?path=input/load/series/load_{self.area.id}"
            mocker.get(url, json={"description": self.antares_web_description_msg}, status_code=404)
            with pytest.raises(
                LoadMatrixDownloadError,
                match=f"Could not download load matrix for area {self.area.id}: {self.antares_web_description_msg}",
            ):
                self.area.get_load_matrix()

    def test_upload_load_matrix_success(self):
        with requests_mock.Mocker() as mocker:
            url = f"https://antares.com/api/v1/studies/{self.study_id}/raw?path=input/load/series/load_{self.area.id}"
            mocker.post(url, status_code=200)
            self.area.upload_load_matrix(pd.DataFrame(data=np.ones((8760, 1))))

    def test_upload_load_matrix_fails(self):
        with requests_mock.Mocker() as mocker:
            url = f"https://antares.com/api/v1/studies/{self.study_id}/raw?path=input/load/series/load_{self.area.id}"
            mocker.post(url, json={"description": self.antares_web_description_msg}, status_code=404)
            with pytest.raises(
                LoadMatrixUploadError,
                match=f"Could not upload load matrix for area {self.area.id}: {self.antares_web_description_msg}",
            ):
                self.area.upload_load_matrix(pd.DataFrame(data=np.ones((8760, 1))))

    def test_upload_wrong_load_matrix_fails(self):
        with requests_mock.Mocker() as mocker:
            url = f"https://antares.com/api/v1/studies/{self.study_id}/raw?path=input/load/series/load_{self.area.id}"
            mocker.post(url, json={"description": self.antares_web_description_msg}, status_code=404)
            with pytest.raises(
                LoadMatrixUploadError,
                match=f"Could not upload load matrix for area {self.area.id}: Expected 8760 rows and received 1.",
            ):
                self.area.upload_load_matrix(self.matrix)

    def test_create_wind_success(self):
        with requests_mock.Mocker() as mocker:
            expected_url = (
                f"https://antares.com/api/v1/studies/{self.study_id}/" f"raw?path=input/wind/series/wind_area_test"
            )
            url = (
                f"https://antares.com/api/v1/studies/{self.study_id}/raw?path=" f"input/wind/series/wind_{self.area.id}"
            )
            mocker.post(url, status_code=200)
            self.area.create_wind(series=self.matrix)

            assert mocker.request_history[0].url == expected_url

    def test_create_reserves_success(self):
        with requests_mock.Mocker() as mocker:
            expected_url = f"https://antares.com/api/v1/studies/{self.study_id}/raw?path=input/reserves/area_test"
            url = f"https://antares.com/api/v1/studies/{self.study_id}/raw?path=" f"input/reserves/{self.area.id}"
            mocker.post(url, status_code=200)
            self.area.create_reserves(series=self.matrix)

            assert mocker.request_history[0].url == expected_url

    def test_create_reserves_fails(self):
        with requests_mock.Mocker() as mocker:
            url = f"https://antares.com/api/v1/studies/{self.study_id}/raw?path=" f"input/reserves/{self.area.id}"
            mocker.post(url, json={"description": self.antares_web_description_msg}, status_code=404)

            with pytest.raises(
                MatrixUploadError, match=f"Error uploading matrix for area {self.area.id}: Mocked Server KO"
            ):
                self.area.create_reserves(series=self.matrix)

    def test_create_solar_success(self):
        with requests_mock.Mocker() as mocker:
            expected_url = (
                f"https://antares.com/api/v1/studies/{self.study_id}/raw?path=input/solar/series/solar_area_test"
            )
            url = (
                f"https://antares.com/api/v1/studies/{self.study_id}/raw?path="
                f"input/solar/series/solar_{self.area.id}"
            )
            mocker.post(url, status_code=200)
            self.area.create_solar(series=self.matrix)

            assert mocker.request_history[0].url == expected_url

    def test_create_misc_gen_success(self):
        with requests_mock.Mocker() as mocker:
            expected_url = (
                f"https://antares.com/api/v1/studies/{self.study_id}/raw?path=input/misc-gen/miscgen-area_test"
            )
            url = (
                f"https://antares.com/api/v1/studies/{self.study_id}/raw?path=" f"input/misc-gen/miscgen-{self.area.id}"
            )
            mocker.post(url, status_code=200)
            self.area.create_misc_gen(series=self.matrix)

            assert mocker.request_history[0].url == expected_url
>>>>>>> 3643b47a
<|MERGE_RESOLUTION|>--- conflicted
+++ resolved
@@ -1,711 +1,328 @@
-<<<<<<< HEAD
-import json
-
-from antares.api_conf.api_conf import APIconf
-from antares.exceptions.exceptions import (
-    ThermalCreationError,
-    RenewableCreationError,
-    STStorageCreationError,
-    AreaPropertiesUpdateError,
-    AreaUiUpdateError,
-    LoadMatrixDownloadError,
-    LoadMatrixUploadError,
-    MatrixUploadError,
-)
-from antares.model.area import Area, AreaUi, AreaProperties
-from antares.model.hydro import HydroMatrixName, HydroProperties, Hydro
-from antares.model.renewable import RenewableClusterProperties, RenewableCluster
-from antares.model.st_storage import STStorageProperties, STStorage
-from antares.model.thermal import ThermalClusterProperties, ThermalCluster
-from antares.service.service_factory import ServiceFactory
-import requests_mock
-
-import pytest
-import pandas as pd
-import numpy as np
-
-
-class TestCreateAPI:
-    api = APIconf("https://antares.com", "token", verify=False)
-    study_id = "22c52f44-4c2a-407b-862b-490887f93dd8"
-    area = Area(
-        "area_test",
-        ServiceFactory(api, study_id).create_area_service(),
-        ServiceFactory(api, study_id).create_st_storage_service(),
-        ServiceFactory(api, study_id).create_thermal_service(),
-        ServiceFactory(api, study_id).create_renewable_service(),
-    )
-    antares_web_description_msg = "Mocked Server KO"
-    matrix = pd.DataFrame(data=[[0]])
-
-    def test_update_area_properties_success(self):
-        with requests_mock.Mocker() as mocker:
-            url = f"https://antares.com/api/v1/studies/{self.study_id}/areas/{self.area.id}/properties/form"
-            properties = AreaProperties()
-            mocker.put(url, status_code=200)
-            mocker.get(url, json=properties, status_code=200)
-            self.area.update_properties(properties=properties)
-
-    def test_update_area_properties_fails(self):
-        with requests_mock.Mocker() as mocker:
-            url = f"https://antares.com/api/v1/studies/{self.study_id}/areas/{self.area.id}/properties/form"
-            properties = AreaProperties()
-            properties.energy_cost_unsupplied = 100
-            antares_web_description_msg = "Server KO"
-            mocker.put(url, json={"description": antares_web_description_msg}, status_code=404)
-            with pytest.raises(
-                AreaPropertiesUpdateError,
-                match=f"Could not update properties for area {self.area.id}: {antares_web_description_msg}",
-            ):
-                self.area.update_properties(properties=properties)
-
-    def test_update_area_ui_success(self):
-        with requests_mock.Mocker() as mocker:
-            ui = AreaUi(layerX={"1": 0}, layerY={"1": 0}, layerColor={"1": "0"})
-            url1 = f"https://antares.com/api/v1/studies/{self.study_id}/areas?type=AREA&ui=true"
-            ui_info = {
-                "ui": {
-                    "x": 0,
-                    "y": 0,
-                    "layers": 0,
-                    "color_r": 0,
-                    "color_g": 0,
-                    "color_b": 0,
-                }
-            }
-            area_ui = {**ui.model_dump(by_alias=True), **ui_info}
-            mocker.get(url1, json={self.area.id: area_ui}, status_code=201)
-            url2 = f"https://antares.com/api/v1/studies/{self.study_id}/areas/{self.area.id}/ui"
-            mocker.put(url2, status_code=200)
-
-            self.area.update_ui(ui)
-
-    def test_update_area_ui_fails(self):
-        with requests_mock.Mocker() as mocker:
-            ui = AreaUi(layerX={"1": 0}, layerY={"1": 0}, layerColor={"1": "0"})
-            url1 = f"https://antares.com/api/v1/studies/{self.study_id}/areas?type=AREA&ui=true"
-            ui_info = {
-                "ui": {
-                    "x": 0,
-                    "y": 0,
-                    "layers": 0,
-                    "color_r": 0,
-                    "color_g": 0,
-                    "color_b": 0,
-                }
-            }
-            area_ui = {**ui.model_dump(by_alias=True), **ui_info}
-            mocker.get(url1, json={self.area.id: area_ui}, status_code=201)
-            url2 = f"https://antares.com/api/v1/studies/{self.study_id}/areas/{self.area.id}/ui"
-            antares_web_description_msg = "Server KO"
-            mocker.put(url2, json={"description": antares_web_description_msg}, status_code=404)
-            with pytest.raises(
-                AreaUiUpdateError,
-                match=f"Could not update ui for area {self.area.id}: {antares_web_description_msg}",
-            ):
-                self.area.update_ui(ui)
-
-    def test_create_thermal_success(self):
-        with requests_mock.Mocker() as mocker:
-            url = f"https://antares.com/api/v1/studies/{self.study_id}/areas/{self.area.id}/clusters/thermal"
-            json_response = json.loads(ThermalClusterProperties().model_dump_json(by_alias=True))
-            thermal_name = "thermal_cluster"
-            mocker.post(
-                url,
-                json={"name": thermal_name, "id": thermal_name, **json_response},
-                status_code=201,
-            )
-            thermal = self.area.create_thermal_cluster(thermal_name=thermal_name)
-            assert isinstance(thermal, ThermalCluster)
-
-    def test_create_thermal_fails(self):
-        with requests_mock.Mocker() as mocker:
-            url = f"https://antares.com/api/v1/studies/{self.study_id}/areas/{self.area.id}/clusters/thermal"
-            mocker.post(
-                url,
-                json={"description": self.antares_web_description_msg},
-                status_code=404,
-            )
-            thermal_name = "thermal_cluster"
-
-            with pytest.raises(
-                ThermalCreationError,
-                match=f"Could not create the thermal cluster {thermal_name} inside area {self.area.id}: {self.antares_web_description_msg}",
-            ):
-                self.area.create_thermal_cluster(thermal_name=thermal_name)
-
-    def test_create_renewable_success(self):
-        with requests_mock.Mocker() as mocker:
-            url = f"https://antares.com/api/v1/studies/{self.study_id}/areas/{self.area.id}/clusters/renewable"
-            json_response = json.loads(RenewableClusterProperties().model_dump_json(by_alias=True))
-            renewable_name = "renewable_cluster"
-            mocker.post(
-                url,
-                json={"name": renewable_name, "id": renewable_name, **json_response},
-                status_code=201,
-            )
-
-            renewable = self.area.create_renewable_cluster(
-                renewable_name=renewable_name,
-                properties=RenewableClusterProperties(),
-                series=None,
-            )
-            assert isinstance(renewable, RenewableCluster)
-
-    def test_create_renewable_fails(self):
-        with requests_mock.Mocker() as mocker:
-            url = f"https://antares.com/api/v1/studies/{self.study_id}/areas/{self.area.id}/clusters/renewable"
-            mocker.post(
-                url,
-                json={"description": self.antares_web_description_msg},
-                status_code=404,
-            )
-            renewable_name = "renewable_cluster"
-
-            with pytest.raises(
-                RenewableCreationError,
-                match=f"Could not create the renewable cluster {renewable_name} inside area {self.area.id}: {self.antares_web_description_msg}",
-            ):
-                self.area.create_renewable_cluster(
-                    renewable_name=renewable_name,
-                    properties=RenewableClusterProperties(),
-                    series=None,
-                )
-
-    def test_create_st_storage_success(self):
-        with requests_mock.Mocker() as mocker:
-            url = f"https://antares.com/api/v1/studies/{self.study_id}/areas/{self.area.id}/storages"
-            json_response = json.loads(STStorageProperties().model_dump_json(by_alias=True))
-            st_storage_name = "short_term_storage"
-            mocker.post(
-                url,
-                json={"name": st_storage_name, "id": st_storage_name, **json_response},
-                status_code=201,
-            )
-
-            st_storage = self.area.create_st_storage(st_storage_name=st_storage_name)
-            assert isinstance(st_storage, STStorage)
-
-    def test_create_st_storage_fails(self):
-        with requests_mock.Mocker() as mocker:
-            url = f"https://antares.com/api/v1/studies/{self.study_id}/areas/{self.area.id}/storages"
-            mocker.post(
-                url,
-                json={"description": self.antares_web_description_msg},
-                status_code=404,
-            )
-            st_storage_name = "short_term_storage"
-
-            with pytest.raises(
-                STStorageCreationError,
-                match=f"Could not create the short term storage {st_storage_name} inside area {self.area.id}: {self.antares_web_description_msg}",
-            ):
-                self.area.create_st_storage(st_storage_name=st_storage_name)
-
-    def test_create_thermal_cluster_with_matrices(self):
-        expected_url = f"https://antares.com/api/v1/studies/{self.study_id}/commands"
-        matrix_test = pd.DataFrame(data=np.ones((8760, 1)))
-        json_for_post = (
-            [
-                {
-                    "action": "create_cluster",
-                    "args": {
-                        "area_id": "fr",
-                        "cluster_name": "cluster 1",
-                        "parameters": {},
-                        "prepro": matrix_test.to_dict(orient="split"),
-                        "modulation": matrix_test.to_dict(orient="split"),
-                    },
-                }
-            ],
-        )
-        with requests_mock.Mocker() as mocker:
-            mocker.post(expected_url, json=json_for_post, status_code=200)
-
-            thermal_cluster = self.area.create_thermal_cluster_with_matrices(
-                cluster_name="cluster_test",
-                parameters=ThermalClusterProperties(),
-                prepro=matrix_test,
-                modulation=matrix_test,
-                series=matrix_test,
-                CO2Cost=matrix_test,
-                fuelCost=matrix_test,
-            )
-            # to assert two http requests to "commands"
-            assert len(mocker.request_history) == 2
-            assert isinstance(thermal_cluster, ThermalCluster)
-
-    def test_create_hydro_success(self):
-        url_hydro_form = f"https://antares.com/api/v1/studies/{self.study_id}/areas/{self.area.id}/hydro/form"
-        json_for_post = json.loads(HydroProperties().model_dump_json(by_alias=True))
-        series = pd.DataFrame(data=np.ones((150, 1)))
-
-        url_for_command = f"https://antares.com/api/v1/studies/{self.study_id}/commands"
-
-        matrices_hydro = {
-            HydroMatrixName.SERIES_ROR: series,
-            HydroMatrixName.SERIES_MOD: series,
-            HydroMatrixName.SERIES_MIN_GEN: series,
-            HydroMatrixName.PREPRO_ENERGY: series,
-            HydroMatrixName.COMMON_WATER_VALUES: series,
-            HydroMatrixName.COMMON_RESERVOIR: series,
-            HydroMatrixName.COMMON_MAX_POWER: series,
-            HydroMatrixName.COMMON_INFLOW_PATTERN: series,
-            HydroMatrixName.COMMON_CREDIT_MODULATIONS: series,
-        }
-        with requests_mock.Mocker() as mocker:
-            mocker.put(url_hydro_form, json=json_for_post, status_code=200)
-            mocker.post(url_for_command)
-            hydro = self.area.create_hydro(properties=HydroProperties(), matrices=matrices_hydro)
-            # to assert two http requests to "commands" and "hydro/form"
-            assert len(mocker.request_history) == 2
-            assert isinstance(hydro, Hydro)
-
-    def test_get_load_matrix_success(self):
-        with requests_mock.Mocker() as mocker:
-            url = f"https://antares.com/api/v1/studies/{self.study_id}/raw?path=input/load/series/load_{self.area.id}"
-            mocker.get(url, json={"data": [[0]], "index": [0], "columns": [0]}, status_code=200)
-            load_matrix = self.area.get_load_matrix()
-            assert load_matrix.equals(self.matrix)
-
-    def test_get_load_matrix_fails(self):
-        with requests_mock.Mocker() as mocker:
-            url = f"https://antares.com/api/v1/studies/{self.study_id}/raw?path=input/load/series/load_{self.area.id}"
-            mocker.get(
-                url,
-                json={"description": self.antares_web_description_msg},
-                status_code=404,
-            )
-            with pytest.raises(
-                LoadMatrixDownloadError,
-                match=f"Could not download load matrix for area {self.area.id}: {self.antares_web_description_msg}",
-            ):
-                self.area.get_load_matrix()
-
-    def test_upload_load_matrix_success(self):
-        with requests_mock.Mocker() as mocker:
-            url = f"https://antares.com/api/v1/studies/{self.study_id}/raw?path=input/load/series/load_{self.area.id}"
-            mocker.post(url, status_code=200)
-            self.area.upload_load_matrix(pd.DataFrame(data=np.ones((8760, 1))))
-
-    def test_upload_load_matrix_fails(self):
-        with requests_mock.Mocker() as mocker:
-            url = f"https://antares.com/api/v1/studies/{self.study_id}/raw?path=input/load/series/load_{self.area.id}"
-            mocker.post(
-                url,
-                json={"description": self.antares_web_description_msg},
-                status_code=404,
-            )
-            with pytest.raises(
-                LoadMatrixUploadError,
-                match=f"Could not upload load matrix for area {self.area.id}: {self.antares_web_description_msg}",
-            ):
-                self.area.upload_load_matrix(pd.DataFrame(data=np.ones((8760, 1))))
-
-    def test_upload_wrong_load_matrix_fails(self):
-        with requests_mock.Mocker() as mocker:
-            url = f"https://antares.com/api/v1/studies/{self.study_id}/raw?path=input/load/series/load_{self.area.id}"
-            mocker.post(
-                url,
-                json={"description": self.antares_web_description_msg},
-                status_code=404,
-            )
-            with pytest.raises(
-                LoadMatrixUploadError,
-                match=f"Could not upload load matrix for area {self.area.id}: Expected 8760 rows and received 1.",
-            ):
-                self.area.upload_load_matrix(self.matrix)
-
-    def test_create_wind_success(self):
-        with requests_mock.Mocker() as mocker:
-            expected_url = (
-                f"https://antares.com/api/v1/studies/{self.study_id}/" f"raw?path=input/wind/series/wind_area_test"
-            )
-            url = (
-                f"https://antares.com/api/v1/studies/{self.study_id}/raw?path=" f"input/wind/series/wind_{self.area.id}"
-            )
-            mocker.post(url, status_code=200)
-            self.area.create_wind(series=self.matrix)
-
-            assert mocker.request_history[0].url == expected_url
-
-    def test_create_reserves_success(self):
-        with requests_mock.Mocker() as mocker:
-            expected_url = f"https://antares.com/api/v1/studies/{self.study_id}/raw?path=input/reserves/area_test"
-            url = f"https://antares.com/api/v1/studies/{self.study_id}/raw?path=" f"input/reserves/{self.area.id}"
-            mocker.post(url, status_code=200)
-            self.area.create_reserves(series=self.matrix)
-
-            assert mocker.request_history[0].url == expected_url
-
-    def test_create_reserves_fails(self):
-        with requests_mock.Mocker() as mocker:
-            url = f"https://antares.com/api/v1/studies/{self.study_id}/raw?path=" f"input/reserves/{self.area.id}"
-            mocker.post(
-                url,
-                json={"description": self.antares_web_description_msg},
-                status_code=404,
-            )
-
-            with pytest.raises(
-                MatrixUploadError,
-                match=f"Error uploading matrix for area {self.area.id}: Mocked Server KO",
-            ):
-                self.area.create_reserves(series=self.matrix)
-
-    def test_create_solar_success(self):
-        with requests_mock.Mocker() as mocker:
-            expected_url = (
-                f"https://antares.com/api/v1/studies/{self.study_id}/raw?path=input/solar/series/solar_area_test"
-            )
-            url = (
-                f"https://antares.com/api/v1/studies/{self.study_id}/raw?path="
-                f"input/solar/series/solar_{self.area.id}"
-            )
-            mocker.post(url, status_code=200)
-            self.area.create_solar(series=self.matrix)
-
-            assert mocker.request_history[0].url == expected_url
-
-    def test_create_misc_gen_success(self):
-        with requests_mock.Mocker() as mocker:
-            expected_url = (
-                f"https://antares.com/api/v1/studies/{self.study_id}/raw?path=input/misc-gen/miscgen-area_test"
-            )
-            url = (
-                f"https://antares.com/api/v1/studies/{self.study_id}/raw?path=" f"input/misc-gen/miscgen-{self.area.id}"
-            )
-            mocker.post(url, status_code=200)
-            self.area.create_misc_gen(series=self.matrix)
-
-            assert mocker.request_history[0].url == expected_url
-=======
-# Copyright (c) 2024, RTE (https://www.rte-france.com)
-#
-# See AUTHORS.txt
-#
-# This Source Code Form is subject to the terms of the Mozilla Public
-# License, v. 2.0. If a copy of the MPL was not distributed with this
-# file, You can obtain one at http://mozilla.org/MPL/2.0/.
-#
-# SPDX-License-Identifier: MPL-2.0
-#
-# This file is part of the Antares project.
-
-
-from antares.api_conf.api_conf import APIconf
-from antares.exceptions.exceptions import (
-    ThermalCreationError,
-    RenewableCreationError,
-    STStorageCreationError,
-    AreaPropertiesUpdateError,
-    AreaUiUpdateError,
-    LoadMatrixDownloadError,
-    LoadMatrixUploadError,
-    MatrixUploadError,
-)
-from antares.model.area import Area, AreaUi, AreaProperties
-from antares.model.hydro import HydroMatrixName, HydroProperties, Hydro
-from antares.model.renewable import RenewableClusterProperties, RenewableCluster
-from antares.model.st_storage import STStorageProperties, STStorage
-from antares.model.thermal import ThermalClusterProperties, ThermalCluster
-from antares.service.service_factory import ServiceFactory
-import requests_mock
-
-import pytest
-import pandas as pd
-import numpy as np
-
-
-class TestCreateAPI:
-    api = APIconf("https://antares.com", "token", verify=False)
-    study_id = "22c52f44-4c2a-407b-862b-490887f93dd8"
-    area = Area(
-        "area_test",
-        ServiceFactory(api, study_id).create_area_service(),
-        ServiceFactory(api, study_id).create_st_storage_service(),
-        ServiceFactory(api, study_id).create_thermal_service(),
-        ServiceFactory(api, study_id).create_renewable_service(),
-    )
-    antares_web_description_msg = "Mocked Server KO"
-    matrix = pd.DataFrame(data=[[0]])
-
-    def test_update_area_properties_success(self):
-        with requests_mock.Mocker() as mocker:
-            url = f"https://antares.com/api/v1/studies/{self.study_id}/areas/{self.area.id}/properties/form"
-            properties = AreaProperties()
-            mocker.put(url, status_code=200)
-            mocker.get(url, json=properties, status_code=200)
-            self.area.update_properties(properties=properties)
-
-    def test_update_area_properties_fails(self):
-        with requests_mock.Mocker() as mocker:
-            url = f"https://antares.com/api/v1/studies/{self.study_id}/areas/{self.area.id}/properties/form"
-            properties = AreaProperties()
-            properties.energy_cost_unsupplied = 100
-            antares_web_description_msg = "Server KO"
-            mocker.put(url, json={"description": antares_web_description_msg}, status_code=404)
-            with pytest.raises(
-                AreaPropertiesUpdateError,
-                match=f"Could not update properties for area {self.area.id}: {antares_web_description_msg}",
-            ):
-                self.area.update_properties(properties=properties)
-
-    def test_update_area_ui_success(self):
-        with requests_mock.Mocker() as mocker:
-            ui = AreaUi(layerX={"1": 0}, layerY={"1": 0}, layerColor={"1": "0"})
-            url1 = f"https://antares.com/api/v1/studies/{self.study_id}/areas?type=AREA&ui=true"
-            ui_info = {"ui": {"x": 0, "y": 0, "layers": 0, "color_r": 0, "color_g": 0, "color_b": 0}}
-            area_ui = {**ui.model_dump(by_alias=True), **ui_info}
-            mocker.get(url1, json={self.area.id: area_ui}, status_code=201)
-            url2 = f"https://antares.com/api/v1/studies/{self.study_id}/areas/{self.area.id}/ui"
-            mocker.put(url2, status_code=200)
-
-            self.area.update_ui(ui)
-
-    def test_update_area_ui_fails(self):
-        with requests_mock.Mocker() as mocker:
-            ui = AreaUi(layerX={"1": 0}, layerY={"1": 0}, layerColor={"1": "0"})
-            url1 = f"https://antares.com/api/v1/studies/{self.study_id}/areas?type=AREA&ui=true"
-            ui_info = {"ui": {"x": 0, "y": 0, "layers": 0, "color_r": 0, "color_g": 0, "color_b": 0}}
-            area_ui = {**ui.model_dump(by_alias=True), **ui_info}
-            mocker.get(url1, json={self.area.id: area_ui}, status_code=201)
-            url2 = f"https://antares.com/api/v1/studies/{self.study_id}/areas/{self.area.id}/ui"
-            antares_web_description_msg = "Server KO"
-            mocker.put(url2, json={"description": antares_web_description_msg}, status_code=404)
-            with pytest.raises(
-                AreaUiUpdateError,
-                match=f"Could not update ui for area {self.area.id}: {antares_web_description_msg}",
-            ):
-                self.area.update_ui(ui)
-
-    def test_create_thermal_success(self):
-        with requests_mock.Mocker() as mocker:
-            url = f"https://antares.com/api/v1/studies/{self.study_id}/areas/{self.area.id}/clusters/thermal"
-            json_response = ThermalClusterProperties().model_dump(mode="json", by_alias=True)
-            thermal_name = "thermal_cluster"
-            mocker.post(url, json={"name": thermal_name, "id": thermal_name, **json_response}, status_code=201)
-            thermal = self.area.create_thermal_cluster(thermal_name=thermal_name)
-            assert isinstance(thermal, ThermalCluster)
-
-    def test_create_thermal_fails(self):
-        with requests_mock.Mocker() as mocker:
-            url = f"https://antares.com/api/v1/studies/{self.study_id}/areas/{self.area.id}/clusters/thermal"
-            mocker.post(url, json={"description": self.antares_web_description_msg}, status_code=404)
-            thermal_name = "thermal_cluster"
-
-            with pytest.raises(
-                ThermalCreationError,
-                match=f"Could not create the thermal cluster {thermal_name} inside area {self.area.id}: {self.antares_web_description_msg}",
-            ):
-                self.area.create_thermal_cluster(thermal_name=thermal_name)
-
-    def test_create_renewable_success(self):
-        with requests_mock.Mocker() as mocker:
-            url = f"https://antares.com/api/v1/studies/{self.study_id}/areas/{self.area.id}/clusters/renewable"
-            json_response = RenewableClusterProperties().model_dump(mode="json", by_alias=True)
-            renewable_name = "renewable_cluster"
-            mocker.post(url, json={"name": renewable_name, "id": renewable_name, **json_response}, status_code=201)
-
-            renewable = self.area.create_renewable_cluster(
-                renewable_name=renewable_name, properties=RenewableClusterProperties(), series=None
-            )
-            assert isinstance(renewable, RenewableCluster)
-
-    def test_create_renewable_fails(self):
-        with requests_mock.Mocker() as mocker:
-            url = f"https://antares.com/api/v1/studies/{self.study_id}/areas/{self.area.id}/clusters/renewable"
-            mocker.post(url, json={"description": self.antares_web_description_msg}, status_code=404)
-            renewable_name = "renewable_cluster"
-
-            with pytest.raises(
-                RenewableCreationError,
-                match=f"Could not create the renewable cluster {renewable_name} inside area {self.area.id}: {self.antares_web_description_msg}",
-            ):
-                self.area.create_renewable_cluster(
-                    renewable_name=renewable_name, properties=RenewableClusterProperties(), series=None
-                )
-
-    def test_create_st_storage_success(self):
-        with requests_mock.Mocker() as mocker:
-            url = f"https://antares.com/api/v1/studies/{self.study_id}/areas/{self.area.id}/storages"
-            json_response = STStorageProperties().model_dump(mode="json", by_alias=True)
-            st_storage_name = "short_term_storage"
-            mocker.post(url, json={"name": st_storage_name, "id": st_storage_name, **json_response}, status_code=201)
-
-            st_storage = self.area.create_st_storage(st_storage_name=st_storage_name)
-            assert isinstance(st_storage, STStorage)
-
-    def test_create_st_storage_fails(self):
-        with requests_mock.Mocker() as mocker:
-            url = f"https://antares.com/api/v1/studies/{self.study_id}/areas/{self.area.id}/storages"
-            mocker.post(url, json={"description": self.antares_web_description_msg}, status_code=404)
-            st_storage_name = "short_term_storage"
-
-            with pytest.raises(
-                STStorageCreationError,
-                match=f"Could not create the short term storage {st_storage_name} inside area {self.area.id}: {self.antares_web_description_msg}",
-            ):
-                self.area.create_st_storage(st_storage_name=st_storage_name)
-
-    def test_create_thermal_cluster_with_matrices(self):
-        expected_url = f"https://antares.com/api/v1/studies/{self.study_id}/commands"
-        matrix_test = pd.DataFrame(data=np.ones((8760, 1)))
-        json_for_post = (
-            [
-                {
-                    "action": "create_cluster",
-                    "args": {
-                        "area_id": "fr",
-                        "cluster_name": "cluster 1",
-                        "parameters": {},
-                        "prepro": matrix_test.to_dict(orient="split"),
-                        "modulation": matrix_test.to_dict(orient="split"),
-                    },
-                }
-            ],
-        )
-        with requests_mock.Mocker() as mocker:
-            mocker.post(expected_url, json=json_for_post, status_code=200)
-
-            thermal_cluster = self.area.create_thermal_cluster_with_matrices(
-                cluster_name="cluster_test",
-                parameters=ThermalClusterProperties(),
-                prepro=matrix_test,
-                modulation=matrix_test,
-                series=matrix_test,
-                CO2Cost=matrix_test,
-                fuelCost=matrix_test,
-            )
-            # to assert two http requests to "commands"
-            assert len(mocker.request_history) == 2
-            assert isinstance(thermal_cluster, ThermalCluster)
-
-    def test_create_hydro_success(self):
-        url_hydro_form = f"https://antares.com/api/v1/studies/{self.study_id}/areas/{self.area.id}/hydro/form"
-        json_for_post = HydroProperties().model_dump(mode="json", by_alias=True)
-        series = pd.DataFrame(data=np.ones((150, 1)))
-
-        url_for_command = f"https://antares.com/api/v1/studies/{self.study_id}/commands"
-
-        matrices_hydro = {
-            HydroMatrixName.SERIES_ROR: series,
-            HydroMatrixName.SERIES_MOD: series,
-            HydroMatrixName.SERIES_MIN_GEN: series,
-            HydroMatrixName.PREPRO_ENERGY: series,
-            HydroMatrixName.COMMON_WATER_VALUES: series,
-            HydroMatrixName.COMMON_RESERVOIR: series,
-            HydroMatrixName.COMMON_MAX_POWER: series,
-            HydroMatrixName.COMMON_INFLOW_PATTERN: series,
-            HydroMatrixName.COMMON_CREDIT_MODULATIONS: series,
-        }
-        with requests_mock.Mocker() as mocker:
-            mocker.put(url_hydro_form, json=json_for_post, status_code=200)
-            mocker.post(url_for_command)
-            hydro = self.area.create_hydro(properties=HydroProperties(), matrices=matrices_hydro)
-            # to assert two http requests to "commands" and "hydro/form"
-            assert len(mocker.request_history) == 2
-            assert isinstance(hydro, Hydro)
-
-    def test_get_load_matrix_success(self):
-        with requests_mock.Mocker() as mocker:
-            url = f"https://antares.com/api/v1/studies/{self.study_id}/raw?path=input/load/series/load_{self.area.id}"
-            mocker.get(url, json={"data": [[0]], "index": [0], "columns": [0]}, status_code=200)
-            load_matrix = self.area.get_load_matrix()
-            assert load_matrix.equals(self.matrix)
-
-    def test_get_load_matrix_fails(self):
-        with requests_mock.Mocker() as mocker:
-            url = f"https://antares.com/api/v1/studies/{self.study_id}/raw?path=input/load/series/load_{self.area.id}"
-            mocker.get(url, json={"description": self.antares_web_description_msg}, status_code=404)
-            with pytest.raises(
-                LoadMatrixDownloadError,
-                match=f"Could not download load matrix for area {self.area.id}: {self.antares_web_description_msg}",
-            ):
-                self.area.get_load_matrix()
-
-    def test_upload_load_matrix_success(self):
-        with requests_mock.Mocker() as mocker:
-            url = f"https://antares.com/api/v1/studies/{self.study_id}/raw?path=input/load/series/load_{self.area.id}"
-            mocker.post(url, status_code=200)
-            self.area.upload_load_matrix(pd.DataFrame(data=np.ones((8760, 1))))
-
-    def test_upload_load_matrix_fails(self):
-        with requests_mock.Mocker() as mocker:
-            url = f"https://antares.com/api/v1/studies/{self.study_id}/raw?path=input/load/series/load_{self.area.id}"
-            mocker.post(url, json={"description": self.antares_web_description_msg}, status_code=404)
-            with pytest.raises(
-                LoadMatrixUploadError,
-                match=f"Could not upload load matrix for area {self.area.id}: {self.antares_web_description_msg}",
-            ):
-                self.area.upload_load_matrix(pd.DataFrame(data=np.ones((8760, 1))))
-
-    def test_upload_wrong_load_matrix_fails(self):
-        with requests_mock.Mocker() as mocker:
-            url = f"https://antares.com/api/v1/studies/{self.study_id}/raw?path=input/load/series/load_{self.area.id}"
-            mocker.post(url, json={"description": self.antares_web_description_msg}, status_code=404)
-            with pytest.raises(
-                LoadMatrixUploadError,
-                match=f"Could not upload load matrix for area {self.area.id}: Expected 8760 rows and received 1.",
-            ):
-                self.area.upload_load_matrix(self.matrix)
-
-    def test_create_wind_success(self):
-        with requests_mock.Mocker() as mocker:
-            expected_url = (
-                f"https://antares.com/api/v1/studies/{self.study_id}/" f"raw?path=input/wind/series/wind_area_test"
-            )
-            url = (
-                f"https://antares.com/api/v1/studies/{self.study_id}/raw?path=" f"input/wind/series/wind_{self.area.id}"
-            )
-            mocker.post(url, status_code=200)
-            self.area.create_wind(series=self.matrix)
-
-            assert mocker.request_history[0].url == expected_url
-
-    def test_create_reserves_success(self):
-        with requests_mock.Mocker() as mocker:
-            expected_url = f"https://antares.com/api/v1/studies/{self.study_id}/raw?path=input/reserves/area_test"
-            url = f"https://antares.com/api/v1/studies/{self.study_id}/raw?path=" f"input/reserves/{self.area.id}"
-            mocker.post(url, status_code=200)
-            self.area.create_reserves(series=self.matrix)
-
-            assert mocker.request_history[0].url == expected_url
-
-    def test_create_reserves_fails(self):
-        with requests_mock.Mocker() as mocker:
-            url = f"https://antares.com/api/v1/studies/{self.study_id}/raw?path=" f"input/reserves/{self.area.id}"
-            mocker.post(url, json={"description": self.antares_web_description_msg}, status_code=404)
-
-            with pytest.raises(
-                MatrixUploadError, match=f"Error uploading matrix for area {self.area.id}: Mocked Server KO"
-            ):
-                self.area.create_reserves(series=self.matrix)
-
-    def test_create_solar_success(self):
-        with requests_mock.Mocker() as mocker:
-            expected_url = (
-                f"https://antares.com/api/v1/studies/{self.study_id}/raw?path=input/solar/series/solar_area_test"
-            )
-            url = (
-                f"https://antares.com/api/v1/studies/{self.study_id}/raw?path="
-                f"input/solar/series/solar_{self.area.id}"
-            )
-            mocker.post(url, status_code=200)
-            self.area.create_solar(series=self.matrix)
-
-            assert mocker.request_history[0].url == expected_url
-
-    def test_create_misc_gen_success(self):
-        with requests_mock.Mocker() as mocker:
-            expected_url = (
-                f"https://antares.com/api/v1/studies/{self.study_id}/raw?path=input/misc-gen/miscgen-area_test"
-            )
-            url = (
-                f"https://antares.com/api/v1/studies/{self.study_id}/raw?path=" f"input/misc-gen/miscgen-{self.area.id}"
-            )
-            mocker.post(url, status_code=200)
-            self.area.create_misc_gen(series=self.matrix)
-
-            assert mocker.request_history[0].url == expected_url
->>>>>>> 3643b47a
+# Copyright (c) 2024, RTE (https://www.rte-france.com)
+#
+# See AUTHORS.txt
+#
+# This Source Code Form is subject to the terms of the Mozilla Public
+# License, v. 2.0. If a copy of the MPL was not distributed with this
+# file, You can obtain one at http://mozilla.org/MPL/2.0/.
+#
+# SPDX-License-Identifier: MPL-2.0
+#
+# This file is part of the Antares project.
+
+
+from antares.api_conf.api_conf import APIconf
+from antares.exceptions.exceptions import (
+    ThermalCreationError,
+    RenewableCreationError,
+    STStorageCreationError,
+    AreaPropertiesUpdateError,
+    AreaUiUpdateError,
+    LoadMatrixDownloadError,
+    LoadMatrixUploadError,
+    MatrixUploadError,
+)
+from antares.model.area import Area, AreaUi, AreaProperties
+from antares.model.hydro import HydroMatrixName, HydroProperties, Hydro
+from antares.model.renewable import RenewableClusterProperties, RenewableCluster
+from antares.model.st_storage import STStorageProperties, STStorage
+from antares.model.thermal import ThermalClusterProperties, ThermalCluster
+from antares.service.service_factory import ServiceFactory
+import requests_mock
+
+import pytest
+import pandas as pd
+import numpy as np
+
+
+class TestCreateAPI:
+    api = APIconf("https://antares.com", "token", verify=False)
+    study_id = "22c52f44-4c2a-407b-862b-490887f93dd8"
+    area = Area(
+        "area_test",
+        ServiceFactory(api, study_id).create_area_service(),
+        ServiceFactory(api, study_id).create_st_storage_service(),
+        ServiceFactory(api, study_id).create_thermal_service(),
+        ServiceFactory(api, study_id).create_renewable_service(),
+    )
+    antares_web_description_msg = "Mocked Server KO"
+    matrix = pd.DataFrame(data=[[0]])
+
+    def test_update_area_properties_success(self):
+        with requests_mock.Mocker() as mocker:
+            url = f"https://antares.com/api/v1/studies/{self.study_id}/areas/{self.area.id}/properties/form"
+            properties = AreaProperties()
+            mocker.put(url, status_code=200)
+            mocker.get(url, json=properties, status_code=200)
+            self.area.update_properties(properties=properties)
+
+    def test_update_area_properties_fails(self):
+        with requests_mock.Mocker() as mocker:
+            url = f"https://antares.com/api/v1/studies/{self.study_id}/areas/{self.area.id}/properties/form"
+            properties = AreaProperties()
+            properties.energy_cost_unsupplied = 100
+            antares_web_description_msg = "Server KO"
+            mocker.put(url, json={"description": antares_web_description_msg}, status_code=404)
+            with pytest.raises(
+                AreaPropertiesUpdateError,
+                match=f"Could not update properties for area {self.area.id}: {antares_web_description_msg}",
+            ):
+                self.area.update_properties(properties=properties)
+
+    def test_update_area_ui_success(self):
+        with requests_mock.Mocker() as mocker:
+            ui = AreaUi(layerX={"1": 0}, layerY={"1": 0}, layerColor={"1": "0"})
+            url1 = f"https://antares.com/api/v1/studies/{self.study_id}/areas?type=AREA&ui=true"
+            ui_info = {"ui": {"x": 0, "y": 0, "layers": 0, "color_r": 0, "color_g": 0, "color_b": 0}}
+            area_ui = {**ui.model_dump(by_alias=True), **ui_info}
+            mocker.get(url1, json={self.area.id: area_ui}, status_code=201)
+            url2 = f"https://antares.com/api/v1/studies/{self.study_id}/areas/{self.area.id}/ui"
+            mocker.put(url2, status_code=200)
+
+            self.area.update_ui(ui)
+
+    def test_update_area_ui_fails(self):
+        with requests_mock.Mocker() as mocker:
+            ui = AreaUi(layerX={"1": 0}, layerY={"1": 0}, layerColor={"1": "0"})
+            url1 = f"https://antares.com/api/v1/studies/{self.study_id}/areas?type=AREA&ui=true"
+            ui_info = {"ui": {"x": 0, "y": 0, "layers": 0, "color_r": 0, "color_g": 0, "color_b": 0}}
+            area_ui = {**ui.model_dump(by_alias=True), **ui_info}
+            mocker.get(url1, json={self.area.id: area_ui}, status_code=201)
+            url2 = f"https://antares.com/api/v1/studies/{self.study_id}/areas/{self.area.id}/ui"
+            antares_web_description_msg = "Server KO"
+            mocker.put(url2, json={"description": antares_web_description_msg}, status_code=404)
+            with pytest.raises(
+                AreaUiUpdateError,
+                match=f"Could not update ui for area {self.area.id}: {antares_web_description_msg}",
+            ):
+                self.area.update_ui(ui)
+
+    def test_create_thermal_success(self):
+        with requests_mock.Mocker() as mocker:
+            url = f"https://antares.com/api/v1/studies/{self.study_id}/areas/{self.area.id}/clusters/thermal"
+            json_response = ThermalClusterProperties().model_dump(mode="json", by_alias=True)
+            thermal_name = "thermal_cluster"
+            mocker.post(url, json={"name": thermal_name, "id": thermal_name, **json_response}, status_code=201)
+            thermal = self.area.create_thermal_cluster(thermal_name=thermal_name)
+            assert isinstance(thermal, ThermalCluster)
+
+    def test_create_thermal_fails(self):
+        with requests_mock.Mocker() as mocker:
+            url = f"https://antares.com/api/v1/studies/{self.study_id}/areas/{self.area.id}/clusters/thermal"
+            mocker.post(url, json={"description": self.antares_web_description_msg}, status_code=404)
+            thermal_name = "thermal_cluster"
+
+            with pytest.raises(
+                ThermalCreationError,
+                match=f"Could not create the thermal cluster {thermal_name} inside area {self.area.id}: {self.antares_web_description_msg}",
+            ):
+                self.area.create_thermal_cluster(thermal_name=thermal_name)
+
+    def test_create_renewable_success(self):
+        with requests_mock.Mocker() as mocker:
+            url = f"https://antares.com/api/v1/studies/{self.study_id}/areas/{self.area.id}/clusters/renewable"
+            json_response = RenewableClusterProperties().model_dump(mode="json", by_alias=True)
+            renewable_name = "renewable_cluster"
+            mocker.post(url, json={"name": renewable_name, "id": renewable_name, **json_response}, status_code=201)
+
+            renewable = self.area.create_renewable_cluster(
+                renewable_name=renewable_name, properties=RenewableClusterProperties(), series=None
+            )
+            assert isinstance(renewable, RenewableCluster)
+
+    def test_create_renewable_fails(self):
+        with requests_mock.Mocker() as mocker:
+            url = f"https://antares.com/api/v1/studies/{self.study_id}/areas/{self.area.id}/clusters/renewable"
+            mocker.post(url, json={"description": self.antares_web_description_msg}, status_code=404)
+            renewable_name = "renewable_cluster"
+
+            with pytest.raises(
+                RenewableCreationError,
+                match=f"Could not create the renewable cluster {renewable_name} inside area {self.area.id}: {self.antares_web_description_msg}",
+            ):
+                self.area.create_renewable_cluster(
+                    renewable_name=renewable_name, properties=RenewableClusterProperties(), series=None
+                )
+
+    def test_create_st_storage_success(self):
+        with requests_mock.Mocker() as mocker:
+            url = f"https://antares.com/api/v1/studies/{self.study_id}/areas/{self.area.id}/storages"
+            json_response = STStorageProperties().model_dump(mode="json", by_alias=True)
+            st_storage_name = "short_term_storage"
+            mocker.post(url, json={"name": st_storage_name, "id": st_storage_name, **json_response}, status_code=201)
+
+            st_storage = self.area.create_st_storage(st_storage_name=st_storage_name)
+            assert isinstance(st_storage, STStorage)
+
+    def test_create_st_storage_fails(self):
+        with requests_mock.Mocker() as mocker:
+            url = f"https://antares.com/api/v1/studies/{self.study_id}/areas/{self.area.id}/storages"
+            mocker.post(url, json={"description": self.antares_web_description_msg}, status_code=404)
+            st_storage_name = "short_term_storage"
+
+            with pytest.raises(
+                STStorageCreationError,
+                match=f"Could not create the short term storage {st_storage_name} inside area {self.area.id}: {self.antares_web_description_msg}",
+            ):
+                self.area.create_st_storage(st_storage_name=st_storage_name)
+
+    def test_create_thermal_cluster_with_matrices(self):
+        expected_url = f"https://antares.com/api/v1/studies/{self.study_id}/commands"
+        matrix_test = pd.DataFrame(data=np.ones((8760, 1)))
+        json_for_post = (
+            [
+                {
+                    "action": "create_cluster",
+                    "args": {
+                        "area_id": "fr",
+                        "cluster_name": "cluster 1",
+                        "parameters": {},
+                        "prepro": matrix_test.to_dict(orient="split"),
+                        "modulation": matrix_test.to_dict(orient="split"),
+                    },
+                }
+            ],
+        )
+        with requests_mock.Mocker() as mocker:
+            mocker.post(expected_url, json=json_for_post, status_code=200)
+
+            thermal_cluster = self.area.create_thermal_cluster_with_matrices(
+                cluster_name="cluster_test",
+                parameters=ThermalClusterProperties(),
+                prepro=matrix_test,
+                modulation=matrix_test,
+                series=matrix_test,
+                CO2Cost=matrix_test,
+                fuelCost=matrix_test,
+            )
+            # to assert two http requests to "commands"
+            assert len(mocker.request_history) == 2
+            assert isinstance(thermal_cluster, ThermalCluster)
+
+    def test_create_hydro_success(self):
+        url_hydro_form = f"https://antares.com/api/v1/studies/{self.study_id}/areas/{self.area.id}/hydro/form"
+        json_for_post = HydroProperties().model_dump(mode="json", by_alias=True)
+        series = pd.DataFrame(data=np.ones((150, 1)))
+
+        url_for_command = f"https://antares.com/api/v1/studies/{self.study_id}/commands"
+
+        matrices_hydro = {
+            HydroMatrixName.SERIES_ROR: series,
+            HydroMatrixName.SERIES_MOD: series,
+            HydroMatrixName.SERIES_MIN_GEN: series,
+            HydroMatrixName.PREPRO_ENERGY: series,
+            HydroMatrixName.COMMON_WATER_VALUES: series,
+            HydroMatrixName.COMMON_RESERVOIR: series,
+            HydroMatrixName.COMMON_MAX_POWER: series,
+            HydroMatrixName.COMMON_INFLOW_PATTERN: series,
+            HydroMatrixName.COMMON_CREDIT_MODULATIONS: series,
+        }
+        with requests_mock.Mocker() as mocker:
+            mocker.put(url_hydro_form, json=json_for_post, status_code=200)
+            mocker.post(url_for_command)
+            hydro = self.area.create_hydro(properties=HydroProperties(), matrices=matrices_hydro)
+            # to assert two http requests to "commands" and "hydro/form"
+            assert len(mocker.request_history) == 2
+            assert isinstance(hydro, Hydro)
+
+    def test_get_load_matrix_success(self):
+        with requests_mock.Mocker() as mocker:
+            url = f"https://antares.com/api/v1/studies/{self.study_id}/raw?path=input/load/series/load_{self.area.id}"
+            mocker.get(url, json={"data": [[0]], "index": [0], "columns": [0]}, status_code=200)
+            load_matrix = self.area.get_load_matrix()
+            assert load_matrix.equals(self.matrix)
+
+    def test_get_load_matrix_fails(self):
+        with requests_mock.Mocker() as mocker:
+            url = f"https://antares.com/api/v1/studies/{self.study_id}/raw?path=input/load/series/load_{self.area.id}"
+            mocker.get(url, json={"description": self.antares_web_description_msg}, status_code=404)
+            with pytest.raises(
+                LoadMatrixDownloadError,
+                match=f"Could not download load matrix for area {self.area.id}: {self.antares_web_description_msg}",
+            ):
+                self.area.get_load_matrix()
+
+    def test_upload_load_matrix_success(self):
+        with requests_mock.Mocker() as mocker:
+            url = f"https://antares.com/api/v1/studies/{self.study_id}/raw?path=input/load/series/load_{self.area.id}"
+            mocker.post(url, status_code=200)
+            self.area.upload_load_matrix(pd.DataFrame(data=np.ones((8760, 1))))
+
+    def test_upload_load_matrix_fails(self):
+        with requests_mock.Mocker() as mocker:
+            url = f"https://antares.com/api/v1/studies/{self.study_id}/raw?path=input/load/series/load_{self.area.id}"
+            mocker.post(url, json={"description": self.antares_web_description_msg}, status_code=404)
+            with pytest.raises(
+                LoadMatrixUploadError,
+                match=f"Could not upload load matrix for area {self.area.id}: {self.antares_web_description_msg}",
+            ):
+                self.area.upload_load_matrix(pd.DataFrame(data=np.ones((8760, 1))))
+
+    def test_upload_wrong_load_matrix_fails(self):
+        with requests_mock.Mocker() as mocker:
+            url = f"https://antares.com/api/v1/studies/{self.study_id}/raw?path=input/load/series/load_{self.area.id}"
+            mocker.post(url, json={"description": self.antares_web_description_msg}, status_code=404)
+            with pytest.raises(
+                LoadMatrixUploadError,
+                match=f"Could not upload load matrix for area {self.area.id}: Expected 8760 rows and received 1.",
+            ):
+                self.area.upload_load_matrix(self.matrix)
+
+    def test_create_wind_success(self):
+        with requests_mock.Mocker() as mocker:
+            expected_url = (
+                f"https://antares.com/api/v1/studies/{self.study_id}/" f"raw?path=input/wind/series/wind_area_test"
+            )
+            url = (
+                f"https://antares.com/api/v1/studies/{self.study_id}/raw?path=" f"input/wind/series/wind_{self.area.id}"
+            )
+            mocker.post(url, status_code=200)
+            self.area.create_wind(series=self.matrix)
+
+            assert mocker.request_history[0].url == expected_url
+
+    def test_create_reserves_success(self):
+        with requests_mock.Mocker() as mocker:
+            expected_url = f"https://antares.com/api/v1/studies/{self.study_id}/raw?path=input/reserves/area_test"
+            url = f"https://antares.com/api/v1/studies/{self.study_id}/raw?path=" f"input/reserves/{self.area.id}"
+            mocker.post(url, status_code=200)
+            self.area.create_reserves(series=self.matrix)
+
+            assert mocker.request_history[0].url == expected_url
+
+    def test_create_reserves_fails(self):
+        with requests_mock.Mocker() as mocker:
+            url = f"https://antares.com/api/v1/studies/{self.study_id}/raw?path=" f"input/reserves/{self.area.id}"
+            mocker.post(url, json={"description": self.antares_web_description_msg}, status_code=404)
+
+            with pytest.raises(
+                MatrixUploadError, match=f"Error uploading matrix for area {self.area.id}: Mocked Server KO"
+            ):
+                self.area.create_reserves(series=self.matrix)
+
+    def test_create_solar_success(self):
+        with requests_mock.Mocker() as mocker:
+            expected_url = (
+                f"https://antares.com/api/v1/studies/{self.study_id}/raw?path=input/solar/series/solar_area_test"
+            )
+            url = (
+                f"https://antares.com/api/v1/studies/{self.study_id}/raw?path="
+                f"input/solar/series/solar_{self.area.id}"
+            )
+            mocker.post(url, status_code=200)
+            self.area.create_solar(series=self.matrix)
+
+            assert mocker.request_history[0].url == expected_url
+
+    def test_create_misc_gen_success(self):
+        with requests_mock.Mocker() as mocker:
+            expected_url = (
+                f"https://antares.com/api/v1/studies/{self.study_id}/raw?path=input/misc-gen/miscgen-area_test"
+            )
+            url = (
+                f"https://antares.com/api/v1/studies/{self.study_id}/raw?path=" f"input/misc-gen/miscgen-{self.area.id}"
+            )
+            mocker.post(url, status_code=200)
+            self.area.create_misc_gen(series=self.matrix)
+
+            assert mocker.request_history[0].url == expected_url