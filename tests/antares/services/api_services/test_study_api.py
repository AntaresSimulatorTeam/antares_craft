--- conflicted
+++ resolved
@@ -656,17 +656,13 @@
             with pytest.raises(ConstraintRetrievalError, match="Error while reading constraints"):
                 self.study._read_binding_constraints()
 
-<<<<<<< HEAD
-    def test_output_get_mc_all(self, tmp_path):
+    def test_output_get_mc_all(self, tmp_path: Path) -> None:
         self.study._areas["area_test"] = self.area
         self.study._areas["area_test_1"] = self.area_1
         self.study._outputs["test-output-link"] = self.output_link
         self.study._outputs["test-output-area"] = self.output_area
 
         frequency = Frequency.ANNUAL
-=======
-    def test_output_get_matrix(self) -> None:
->>>>>>> c74e80a3
         with requests_mock.Mocker() as mocker:
             matrix_link_url = f"https://antares.com/api/v1/studies/{self.study_id}/raw/original-file?path=output/{self.output_link.name}/economy/mc-all/links/{self.area.id}/{self.area_1.id}/values-{frequency.value}"
             matrix_area_url = f"https://antares.com/api/v1/studies/{self.study_id}/raw/original-file?path=output/{self.output_area.name}/economy/mc-all/areas/{self.area.id}/values-{frequency.value}"
@@ -701,8 +697,7 @@
             expected_matrix = read_output_matrix(StringIO(expected_link_content), frequency)
             assert matrix_link.equals(expected_matrix)
 
-<<<<<<< HEAD
-    def test_output_get_mc_ind(self, tmp_path):
+    def test_output_get_mc_ind(self, tmp_path: Path) -> None:
         frequency = Frequency.ANNUAL
         with requests_mock.Mocker() as mocker:
             matrix_link_url = f"https://antares.com/api/v1/studies/{self.study_id}/raw/original-file?path=output/{self.output_link.name}/economy/mc-ind/00001/links/{self.area.id}/{self.area_1.id}/values-{frequency.value}"
@@ -737,12 +732,6 @@
             )
             expected_matrix_link = read_output_matrix(StringIO(expected_link_content), frequency)
             assert matrix_link.equals(expected_matrix_link)
-=======
-            matrix = output.get_matrix("mc-all/grid/links")
-            expected_matrix = pd.DataFrame(data=matrix_output["data"], columns=matrix_output["columns"])  # type: ignore
-            assert isinstance(matrix, pd.DataFrame)
-            assert matrix.equals(expected_matrix)
->>>>>>> c74e80a3
 
     def test_output_aggregate_values(self) -> None:
         with requests_mock.Mocker() as mocker:
