--- conflicted
+++ resolved
@@ -97,15 +97,13 @@
         services.renewable_service,
         services.hydro_service,
     )
-<<<<<<< HEAD
-=======
 
     first_link = Link(area.id, area_1.id, services.link_service)
     second_link = Link(area.id, area_2.id, services.link_service)
 
     b_constraint_1 = BindingConstraint("battery_state_evolution", services.bc_service)
     b_constraint_2 = BindingConstraint("battery_state_update", services.bc_service)
->>>>>>> bf57e48f
+
 
     def test_create_study_test_ok(self) -> None:
         with requests_mock.Mocker() as mocker:
@@ -838,7 +836,6 @@
             ):
                 import_study_api(self.api, study_path)
 
-<<<<<<< HEAD
     def test_update_multiple_areas_success(self):
         url = f"https://antares.com/api/v1/studies/{self.study_id}/table-mode/areas"
         self.study._areas["area_test_1"] = self.area_1
@@ -927,7 +924,16 @@
 
     def test_update_multiple_areas_fail(self):
         url = f"https://antares.com/api/v1/studies/{self.study_id}/table-mode/areas"
-=======
+        with requests_mock.Mocker() as mocker:
+            mocker.put(url, status_code=400, json={"description": self.antares_web_description_msg})
+
+            with pytest.raises(
+
+                AreasUpdateError,
+                match=f"Could not update the areas from the study {self.study_id} : {self.antares_web_description_msg}",
+            ):
+                self.study.update_multiple_areas({})
+
     def test_update_multiple_links_success(self):
         updated_links = {}
         self.study._areas["area_test"] = self.area
@@ -1040,19 +1046,11 @@
     def test_update_multiple_binding_constraints_fail(self):
         url = f"https://antares.com/api/v1/studies/{self.study_id}/table-mode/binding-constraints"
 
->>>>>>> bf57e48f
         with requests_mock.Mocker() as mocker:
             mocker.put(url, status_code=400, json={"description": self.antares_web_description_msg})
 
             with pytest.raises(
-<<<<<<< HEAD
-                AreasUpdateError,
-                match=f"Could not update the areas from the study {self.study_id} : {self.antares_web_description_msg}",
-            ):
-                self.study.update_multiple_areas({})
-=======
                 BindingConstraintsUpdateError,
                 match=f"Could not update binding constraints from the study {self.study_id}: {self.antares_web_description_msg}",
             ):
-                self.study.update_multiple_binding_constraints({})
->>>>>>> bf57e48f
+                self.study.update_multiple_binding_constraints({})