--- conflicted
+++ resolved
@@ -31,11 +31,7 @@
 from antares.model.link import Link, LinkProperties, LinkUi
 from antares.model.settings.general import GeneralParameters
 from antares.model.settings.study_settings import StudySettings
-<<<<<<< HEAD
-from antares.model.study import Study, create_study_api, read_study_api
-=======
 from antares.model.study import Study, create_study_api, create_variant_api, read_study_api
->>>>>>> a8ef8e5a
 from antares.service.service_factory import ServiceFactory
 
 
@@ -230,9 +226,6 @@
 
             assert actual_study.name == expected_study.name
             assert actual_study.version == expected_study.version
-<<<<<<< HEAD
-            assert actual_study.service.study_id == expected_study.service.study_id
-=======
             assert actual_study.service.study_id == expected_study.service.study_id
 
     def test_create_variant_success(self):
@@ -274,5 +267,4 @@
                 self.study.create_variant(variant_name)
 
             with pytest.raises(StudyVariantCreationError, match=error_message):
-                create_variant_api(self.api, self.study_id, variant_name)
->>>>>>> a8ef8e5a
+                create_variant_api(self.api, self.study_id, variant_name)