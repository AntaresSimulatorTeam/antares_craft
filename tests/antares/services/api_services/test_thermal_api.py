--- conflicted
+++ resolved
@@ -395,8 +395,7 @@
                 match=f"Could not upload fuelCost for cluster {self.thermal.name} inside area {self.area.id}: "
                 + self.antares_web_description_msg,
             ):
-<<<<<<< HEAD
-                self.thermal.update_fuel_cost_matrix(self.matrix)
+                self.thermal.set_fuel_cost(self.matrix)
 
     def test_update_multiple_thermal_clusters_success(self):
         dict_thermals = {"thermal-1": self.thermal_1, "thermal-2": self.thermal_2}
@@ -593,7 +592,4 @@
                 ThermalsUpdateError,
                 match=f"Could not update the clusters from the  study {self.study_id} : {self.antares_web_description_msg}",
             ):
-                self.study.update_multiple_thermal_clusters({})
-=======
-                self.thermal.set_fuel_cost(self.matrix)
->>>>>>> 10682cb6
+                self.study.update_multiple_thermal_clusters({})