<<<<<<< HEAD
import pandas as pd

from antares.api_conf.api_conf import APIconf
from antares.exceptions.exceptions import (
    ThermalPropertiesUpdateError,
    ThermalMatrixDownloadError,
)
from antares.model.area import Area
from antares.model.study import Study
from antares.model.thermal import (
    ThermalCluster,
    ThermalClusterProperties,
    ThermalClusterMatrixName,
)
from antares.service.service_factory import ServiceFactory
import requests_mock

import pytest


@pytest.fixture
def thermal_matrix_set():
    params = [
        (
            "get_prepro_data_matrix",
            ThermalClusterMatrixName.PREPRO_DATA,
            "input/thermal/prepro",
            "prepro",
        ),
        (
            "get_prepro_modulation_matrix",
            ThermalClusterMatrixName.PREPRO_MODULATION,
            "input/thermal/prepro",
            "prepro",
        ),
        (
            "get_series_matrix",
            ThermalClusterMatrixName.SERIES,
            "input/thermal/series",
            "series",
        ),
        (
            "get_co2_cost_matrix",
            ThermalClusterMatrixName.SERIES_CO2_COST,
            "input/thermal/series",
            "series",
        ),
        (
            "get_fuel_cost_matrix",
            ThermalClusterMatrixName.SERIES_FUEL_COST,
            "input/thermal/series",
            "series",
        ),
    ]
    return params


class TestCreateAPI:
    api = APIconf("https://antares.com", "token", verify=False)
    study_id = "22c52f44-4c2a-407b-862b-490887f93dd8"
    study = Study("study_test", "870", ServiceFactory(api, study_id))
    area = Area(
        "area-test",
        ServiceFactory(api, study_id).create_area_service(),
        ServiceFactory(api, study_id).create_st_storage_service(),
        ServiceFactory(api, study_id).create_thermal_service(),
        ServiceFactory(api, study_id).create_renewable_service(),
    )
    thermal = ThermalCluster(
        ServiceFactory(api, study_id).create_thermal_service(),
        "area-test",
        "thermal-test",
    )
    antares_web_description_msg = "Mocked Server KO"
    matrix = pd.DataFrame(data=[[0]])

    def test_update_thermal_properties_success(self):
        with requests_mock.Mocker() as mocker:
            properties = ThermalClusterProperties(co2=4)
            url = (
                f"https://antares.com/api/v1/studies/{self.study_id}/"
                f"areas/{self.thermal.area_id}/clusters/thermal/{self.thermal.id}"
            )
            mocker.patch(
                url,
                json={"id": "id", "name": "name", **properties.model_dump()},
                status_code=200,
            )
            self.thermal.update_properties(properties=properties)

    def test_update_thermal_properties_fails(self):
        with requests_mock.Mocker() as mocker:
            properties = ThermalClusterProperties(co2=4)
            url = (
                f"https://antares.com/api/v1/studies/{self.study_id}/"
                f"areas/{self.thermal.area_id}/clusters/thermal/{self.thermal.id}"
            )
            antares_web_description_msg = "Server KO"
            mocker.patch(url, json={"description": antares_web_description_msg}, status_code=404)

            with pytest.raises(
                ThermalPropertiesUpdateError,
                match=f"Could not update properties for thermal cluster "
                f"{self.thermal.id} inside area {self.area.id}: {antares_web_description_msg}",
            ):
                self.thermal.update_properties(properties=properties)

    def test_get_thermal_matrices_success(self, thermal_matrix_set):
        for matrix_method, matrix_enum, path, path_suffix in thermal_matrix_set:
            with requests_mock.Mocker() as mocker:
                url = (
                    f"https://antares.com/api/v1/studies/{self.study_id}"
                    f"/raw?path=input/thermal/{path_suffix}/"
                    f"{self.thermal.area_id}/{self.thermal.name}/{matrix_enum.value}"
                )
                mocker.get(
                    url,
                    json={"data": [[0]], "index": [0], "columns": [0]},
                    status_code=200,
                )
                result_matrix = getattr(self.thermal, matrix_method)()
                assert result_matrix.equals(self.matrix)

    def test_get_thermal_matrices_fails(self, thermal_matrix_set):
        for matrix_method, matrix_enum, path, path_suffix in thermal_matrix_set:
            with requests_mock.Mocker() as mocker:
                url = (
                    f"https://antares.com/api/v1/studies/{self.study_id}"
                    f"/raw?path=input/thermal/{path_suffix}/"
                    f"{self.thermal.area_id}/{self.thermal.name}/{matrix_enum.value}"
                )
                mocker.get(
                    url,
                    json={"description": self.antares_web_description_msg},
                    status_code=404,
                )
                with pytest.raises(
                    ThermalMatrixDownloadError,
                    match=f"Could not download {matrix_enum.value} for cluster {self.thermal.name}"
                    f" inside area {self.area.id}: {self.antares_web_description_msg}",
                ):
                    getattr(self.thermal, matrix_method)()
=======
# Copyright (c) 2024, RTE (https://www.rte-france.com)
#
# See AUTHORS.txt
#
# This Source Code Form is subject to the terms of the Mozilla Public
# License, v. 2.0. If a copy of the MPL was not distributed with this
# file, You can obtain one at http://mozilla.org/MPL/2.0/.
#
# SPDX-License-Identifier: MPL-2.0
#
# This file is part of the Antares project.

import pandas as pd

from antares.api_conf.api_conf import APIconf
from antares.exceptions.exceptions import ThermalPropertiesUpdateError, ThermalMatrixDownloadError
from antares.model.area import Area
from antares.model.study import Study
from antares.model.thermal import ThermalCluster, ThermalClusterProperties, ThermalClusterMatrixName
from antares.service.service_factory import ServiceFactory
import requests_mock

import pytest


@pytest.fixture
def thermal_matrix_set():
    params = [
        ("get_prepro_data_matrix", ThermalClusterMatrixName.PREPRO_DATA, "input/thermal/prepro", "prepro"),
        ("get_prepro_modulation_matrix", ThermalClusterMatrixName.PREPRO_MODULATION, "input/thermal/prepro", "prepro"),
        ("get_series_matrix", ThermalClusterMatrixName.SERIES, "input/thermal/series", "series"),
        ("get_co2_cost_matrix", ThermalClusterMatrixName.SERIES_CO2_COST, "input/thermal/series", "series"),
        ("get_fuel_cost_matrix", ThermalClusterMatrixName.SERIES_FUEL_COST, "input/thermal/series", "series"),
    ]
    return params


class TestCreateAPI:
    api = APIconf("https://antares.com", "token", verify=False)
    study_id = "22c52f44-4c2a-407b-862b-490887f93dd8"
    study = Study("study_test", "870", ServiceFactory(api, study_id))
    area = Area(
        "area-test",
        ServiceFactory(api, study_id).create_area_service(),
        ServiceFactory(api, study_id).create_st_storage_service(),
        ServiceFactory(api, study_id).create_thermal_service(),
        ServiceFactory(api, study_id).create_renewable_service(),
    )
    thermal = ThermalCluster(ServiceFactory(api, study_id).create_thermal_service(), "area-test", "thermal-test")
    antares_web_description_msg = "Mocked Server KO"
    matrix = pd.DataFrame(data=[[0]])

    def test_update_thermal_properties_success(self):
        with requests_mock.Mocker() as mocker:
            properties = ThermalClusterProperties(co2=4)
            url = (
                f"https://antares.com/api/v1/studies/{self.study_id}/"
                f"areas/{self.thermal.area_id}/clusters/thermal/{self.thermal.id}"
            )
            mocker.patch(url, json={"id": "id", "name": "name", **properties.model_dump()}, status_code=200)
            self.thermal.update_properties(properties=properties)

    def test_update_thermal_properties_fails(self):
        with requests_mock.Mocker() as mocker:
            properties = ThermalClusterProperties(co2=4)
            url = (
                f"https://antares.com/api/v1/studies/{self.study_id}/"
                f"areas/{self.thermal.area_id}/clusters/thermal/{self.thermal.id}"
            )
            antares_web_description_msg = "Server KO"
            mocker.patch(url, json={"description": antares_web_description_msg}, status_code=404)

            with pytest.raises(
                ThermalPropertiesUpdateError,
                match=f"Could not update properties for thermal cluster "
                f"{self.thermal.id} inside area {self.area.id}: {antares_web_description_msg}",
            ):
                self.thermal.update_properties(properties=properties)

    def test_get_thermal_matrices_success(self, thermal_matrix_set):
        for matrix_method, matrix_enum, path, path_suffix in thermal_matrix_set:
            with requests_mock.Mocker() as mocker:
                url = (
                    f"https://antares.com/api/v1/studies/{self.study_id}"
                    f"/raw?path=input/thermal/{path_suffix}/"
                    f"{self.thermal.area_id}/{self.thermal.name}/{matrix_enum.value}"
                )
                mocker.get(url, json={"data": [[0]], "index": [0], "columns": [0]}, status_code=200)
                result_matrix = getattr(self.thermal, matrix_method)()
                assert result_matrix.equals(self.matrix)

    def test_get_thermal_matrices_fails(self, thermal_matrix_set):
        for matrix_method, matrix_enum, path, path_suffix in thermal_matrix_set:
            with requests_mock.Mocker() as mocker:
                url = (
                    f"https://antares.com/api/v1/studies/{self.study_id}"
                    f"/raw?path=input/thermal/{path_suffix}/"
                    f"{self.thermal.area_id}/{self.thermal.name}/{matrix_enum.value}"
                )
                mocker.get(url, json={"description": self.antares_web_description_msg}, status_code=404)
                with pytest.raises(
                    ThermalMatrixDownloadError,
                    match=f"Could not download {matrix_enum.value} for cluster {self.thermal.name}"
                    f" inside area {self.area.id}: {self.antares_web_description_msg}",
                ):
                    getattr(self.thermal, matrix_method)()
>>>>>>> 3643b47a
<|MERGE_RESOLUTION|>--- conflicted
+++ resolved
@@ -1,251 +1,106 @@
-<<<<<<< HEAD
-import pandas as pd
-
-from antares.api_conf.api_conf import APIconf
-from antares.exceptions.exceptions import (
-    ThermalPropertiesUpdateError,
-    ThermalMatrixDownloadError,
-)
-from antares.model.area import Area
-from antares.model.study import Study
-from antares.model.thermal import (
-    ThermalCluster,
-    ThermalClusterProperties,
-    ThermalClusterMatrixName,
-)
-from antares.service.service_factory import ServiceFactory
-import requests_mock
-
-import pytest
-
-
-@pytest.fixture
-def thermal_matrix_set():
-    params = [
-        (
-            "get_prepro_data_matrix",
-            ThermalClusterMatrixName.PREPRO_DATA,
-            "input/thermal/prepro",
-            "prepro",
-        ),
-        (
-            "get_prepro_modulation_matrix",
-            ThermalClusterMatrixName.PREPRO_MODULATION,
-            "input/thermal/prepro",
-            "prepro",
-        ),
-        (
-            "get_series_matrix",
-            ThermalClusterMatrixName.SERIES,
-            "input/thermal/series",
-            "series",
-        ),
-        (
-            "get_co2_cost_matrix",
-            ThermalClusterMatrixName.SERIES_CO2_COST,
-            "input/thermal/series",
-            "series",
-        ),
-        (
-            "get_fuel_cost_matrix",
-            ThermalClusterMatrixName.SERIES_FUEL_COST,
-            "input/thermal/series",
-            "series",
-        ),
-    ]
-    return params
-
-
-class TestCreateAPI:
-    api = APIconf("https://antares.com", "token", verify=False)
-    study_id = "22c52f44-4c2a-407b-862b-490887f93dd8"
-    study = Study("study_test", "870", ServiceFactory(api, study_id))
-    area = Area(
-        "area-test",
-        ServiceFactory(api, study_id).create_area_service(),
-        ServiceFactory(api, study_id).create_st_storage_service(),
-        ServiceFactory(api, study_id).create_thermal_service(),
-        ServiceFactory(api, study_id).create_renewable_service(),
-    )
-    thermal = ThermalCluster(
-        ServiceFactory(api, study_id).create_thermal_service(),
-        "area-test",
-        "thermal-test",
-    )
-    antares_web_description_msg = "Mocked Server KO"
-    matrix = pd.DataFrame(data=[[0]])
-
-    def test_update_thermal_properties_success(self):
-        with requests_mock.Mocker() as mocker:
-            properties = ThermalClusterProperties(co2=4)
-            url = (
-                f"https://antares.com/api/v1/studies/{self.study_id}/"
-                f"areas/{self.thermal.area_id}/clusters/thermal/{self.thermal.id}"
-            )
-            mocker.patch(
-                url,
-                json={"id": "id", "name": "name", **properties.model_dump()},
-                status_code=200,
-            )
-            self.thermal.update_properties(properties=properties)
-
-    def test_update_thermal_properties_fails(self):
-        with requests_mock.Mocker() as mocker:
-            properties = ThermalClusterProperties(co2=4)
-            url = (
-                f"https://antares.com/api/v1/studies/{self.study_id}/"
-                f"areas/{self.thermal.area_id}/clusters/thermal/{self.thermal.id}"
-            )
-            antares_web_description_msg = "Server KO"
-            mocker.patch(url, json={"description": antares_web_description_msg}, status_code=404)
-
-            with pytest.raises(
-                ThermalPropertiesUpdateError,
-                match=f"Could not update properties for thermal cluster "
-                f"{self.thermal.id} inside area {self.area.id}: {antares_web_description_msg}",
-            ):
-                self.thermal.update_properties(properties=properties)
-
-    def test_get_thermal_matrices_success(self, thermal_matrix_set):
-        for matrix_method, matrix_enum, path, path_suffix in thermal_matrix_set:
-            with requests_mock.Mocker() as mocker:
-                url = (
-                    f"https://antares.com/api/v1/studies/{self.study_id}"
-                    f"/raw?path=input/thermal/{path_suffix}/"
-                    f"{self.thermal.area_id}/{self.thermal.name}/{matrix_enum.value}"
-                )
-                mocker.get(
-                    url,
-                    json={"data": [[0]], "index": [0], "columns": [0]},
-                    status_code=200,
-                )
-                result_matrix = getattr(self.thermal, matrix_method)()
-                assert result_matrix.equals(self.matrix)
-
-    def test_get_thermal_matrices_fails(self, thermal_matrix_set):
-        for matrix_method, matrix_enum, path, path_suffix in thermal_matrix_set:
-            with requests_mock.Mocker() as mocker:
-                url = (
-                    f"https://antares.com/api/v1/studies/{self.study_id}"
-                    f"/raw?path=input/thermal/{path_suffix}/"
-                    f"{self.thermal.area_id}/{self.thermal.name}/{matrix_enum.value}"
-                )
-                mocker.get(
-                    url,
-                    json={"description": self.antares_web_description_msg},
-                    status_code=404,
-                )
-                with pytest.raises(
-                    ThermalMatrixDownloadError,
-                    match=f"Could not download {matrix_enum.value} for cluster {self.thermal.name}"
-                    f" inside area {self.area.id}: {self.antares_web_description_msg}",
-                ):
-                    getattr(self.thermal, matrix_method)()
-=======
-# Copyright (c) 2024, RTE (https://www.rte-france.com)
-#
-# See AUTHORS.txt
-#
-# This Source Code Form is subject to the terms of the Mozilla Public
-# License, v. 2.0. If a copy of the MPL was not distributed with this
-# file, You can obtain one at http://mozilla.org/MPL/2.0/.
-#
-# SPDX-License-Identifier: MPL-2.0
-#
-# This file is part of the Antares project.
-
-import pandas as pd
-
-from antares.api_conf.api_conf import APIconf
-from antares.exceptions.exceptions import ThermalPropertiesUpdateError, ThermalMatrixDownloadError
-from antares.model.area import Area
-from antares.model.study import Study
-from antares.model.thermal import ThermalCluster, ThermalClusterProperties, ThermalClusterMatrixName
-from antares.service.service_factory import ServiceFactory
-import requests_mock
-
-import pytest
-
-
-@pytest.fixture
-def thermal_matrix_set():
-    params = [
-        ("get_prepro_data_matrix", ThermalClusterMatrixName.PREPRO_DATA, "input/thermal/prepro", "prepro"),
-        ("get_prepro_modulation_matrix", ThermalClusterMatrixName.PREPRO_MODULATION, "input/thermal/prepro", "prepro"),
-        ("get_series_matrix", ThermalClusterMatrixName.SERIES, "input/thermal/series", "series"),
-        ("get_co2_cost_matrix", ThermalClusterMatrixName.SERIES_CO2_COST, "input/thermal/series", "series"),
-        ("get_fuel_cost_matrix", ThermalClusterMatrixName.SERIES_FUEL_COST, "input/thermal/series", "series"),
-    ]
-    return params
-
-
-class TestCreateAPI:
-    api = APIconf("https://antares.com", "token", verify=False)
-    study_id = "22c52f44-4c2a-407b-862b-490887f93dd8"
-    study = Study("study_test", "870", ServiceFactory(api, study_id))
-    area = Area(
-        "area-test",
-        ServiceFactory(api, study_id).create_area_service(),
-        ServiceFactory(api, study_id).create_st_storage_service(),
-        ServiceFactory(api, study_id).create_thermal_service(),
-        ServiceFactory(api, study_id).create_renewable_service(),
-    )
-    thermal = ThermalCluster(ServiceFactory(api, study_id).create_thermal_service(), "area-test", "thermal-test")
-    antares_web_description_msg = "Mocked Server KO"
-    matrix = pd.DataFrame(data=[[0]])
-
-    def test_update_thermal_properties_success(self):
-        with requests_mock.Mocker() as mocker:
-            properties = ThermalClusterProperties(co2=4)
-            url = (
-                f"https://antares.com/api/v1/studies/{self.study_id}/"
-                f"areas/{self.thermal.area_id}/clusters/thermal/{self.thermal.id}"
-            )
-            mocker.patch(url, json={"id": "id", "name": "name", **properties.model_dump()}, status_code=200)
-            self.thermal.update_properties(properties=properties)
-
-    def test_update_thermal_properties_fails(self):
-        with requests_mock.Mocker() as mocker:
-            properties = ThermalClusterProperties(co2=4)
-            url = (
-                f"https://antares.com/api/v1/studies/{self.study_id}/"
-                f"areas/{self.thermal.area_id}/clusters/thermal/{self.thermal.id}"
-            )
-            antares_web_description_msg = "Server KO"
-            mocker.patch(url, json={"description": antares_web_description_msg}, status_code=404)
-
-            with pytest.raises(
-                ThermalPropertiesUpdateError,
-                match=f"Could not update properties for thermal cluster "
-                f"{self.thermal.id} inside area {self.area.id}: {antares_web_description_msg}",
-            ):
-                self.thermal.update_properties(properties=properties)
-
-    def test_get_thermal_matrices_success(self, thermal_matrix_set):
-        for matrix_method, matrix_enum, path, path_suffix in thermal_matrix_set:
-            with requests_mock.Mocker() as mocker:
-                url = (
-                    f"https://antares.com/api/v1/studies/{self.study_id}"
-                    f"/raw?path=input/thermal/{path_suffix}/"
-                    f"{self.thermal.area_id}/{self.thermal.name}/{matrix_enum.value}"
-                )
-                mocker.get(url, json={"data": [[0]], "index": [0], "columns": [0]}, status_code=200)
-                result_matrix = getattr(self.thermal, matrix_method)()
-                assert result_matrix.equals(self.matrix)
-
-    def test_get_thermal_matrices_fails(self, thermal_matrix_set):
-        for matrix_method, matrix_enum, path, path_suffix in thermal_matrix_set:
-            with requests_mock.Mocker() as mocker:
-                url = (
-                    f"https://antares.com/api/v1/studies/{self.study_id}"
-                    f"/raw?path=input/thermal/{path_suffix}/"
-                    f"{self.thermal.area_id}/{self.thermal.name}/{matrix_enum.value}"
-                )
-                mocker.get(url, json={"description": self.antares_web_description_msg}, status_code=404)
-                with pytest.raises(
-                    ThermalMatrixDownloadError,
-                    match=f"Could not download {matrix_enum.value} for cluster {self.thermal.name}"
-                    f" inside area {self.area.id}: {self.antares_web_description_msg}",
-                ):
-                    getattr(self.thermal, matrix_method)()
->>>>>>> 3643b47a
+# Copyright (c) 2024, RTE (https://www.rte-france.com)
+#
+# See AUTHORS.txt
+#
+# This Source Code Form is subject to the terms of the Mozilla Public
+# License, v. 2.0. If a copy of the MPL was not distributed with this
+# file, You can obtain one at http://mozilla.org/MPL/2.0/.
+#
+# SPDX-License-Identifier: MPL-2.0
+#
+# This file is part of the Antares project.
+
+import pandas as pd
+
+from antares.api_conf.api_conf import APIconf
+from antares.exceptions.exceptions import ThermalPropertiesUpdateError, ThermalMatrixDownloadError
+from antares.model.area import Area
+from antares.model.study import Study
+from antares.model.thermal import ThermalCluster, ThermalClusterProperties, ThermalClusterMatrixName
+from antares.service.service_factory import ServiceFactory
+import requests_mock
+
+import pytest
+
+
+@pytest.fixture
+def thermal_matrix_set():
+    params = [
+        ("get_prepro_data_matrix", ThermalClusterMatrixName.PREPRO_DATA, "input/thermal/prepro", "prepro"),
+        ("get_prepro_modulation_matrix", ThermalClusterMatrixName.PREPRO_MODULATION, "input/thermal/prepro", "prepro"),
+        ("get_series_matrix", ThermalClusterMatrixName.SERIES, "input/thermal/series", "series"),
+        ("get_co2_cost_matrix", ThermalClusterMatrixName.SERIES_CO2_COST, "input/thermal/series", "series"),
+        ("get_fuel_cost_matrix", ThermalClusterMatrixName.SERIES_FUEL_COST, "input/thermal/series", "series"),
+    ]
+    return params
+
+
+class TestCreateAPI:
+    api = APIconf("https://antares.com", "token", verify=False)
+    study_id = "22c52f44-4c2a-407b-862b-490887f93dd8"
+    study = Study("study_test", "870", ServiceFactory(api, study_id))
+    area = Area(
+        "area-test",
+        ServiceFactory(api, study_id).create_area_service(),
+        ServiceFactory(api, study_id).create_st_storage_service(),
+        ServiceFactory(api, study_id).create_thermal_service(),
+        ServiceFactory(api, study_id).create_renewable_service(),
+    )
+    thermal = ThermalCluster(ServiceFactory(api, study_id).create_thermal_service(), "area-test", "thermal-test")
+    antares_web_description_msg = "Mocked Server KO"
+    matrix = pd.DataFrame(data=[[0]])
+
+    def test_update_thermal_properties_success(self):
+        with requests_mock.Mocker() as mocker:
+            properties = ThermalClusterProperties(co2=4)
+            url = (
+                f"https://antares.com/api/v1/studies/{self.study_id}/"
+                f"areas/{self.thermal.area_id}/clusters/thermal/{self.thermal.id}"
+            )
+            mocker.patch(url, json={"id": "id", "name": "name", **properties.model_dump()}, status_code=200)
+            self.thermal.update_properties(properties=properties)
+
+    def test_update_thermal_properties_fails(self):
+        with requests_mock.Mocker() as mocker:
+            properties = ThermalClusterProperties(co2=4)
+            url = (
+                f"https://antares.com/api/v1/studies/{self.study_id}/"
+                f"areas/{self.thermal.area_id}/clusters/thermal/{self.thermal.id}"
+            )
+            antares_web_description_msg = "Server KO"
+            mocker.patch(url, json={"description": antares_web_description_msg}, status_code=404)
+
+            with pytest.raises(
+                ThermalPropertiesUpdateError,
+                match=f"Could not update properties for thermal cluster "
+                f"{self.thermal.id} inside area {self.area.id}: {antares_web_description_msg}",
+            ):
+                self.thermal.update_properties(properties=properties)
+
+    def test_get_thermal_matrices_success(self, thermal_matrix_set):
+        for matrix_method, matrix_enum, path, path_suffix in thermal_matrix_set:
+            with requests_mock.Mocker() as mocker:
+                url = (
+                    f"https://antares.com/api/v1/studies/{self.study_id}"
+                    f"/raw?path=input/thermal/{path_suffix}/"
+                    f"{self.thermal.area_id}/{self.thermal.name}/{matrix_enum.value}"
+                )
+                mocker.get(url, json={"data": [[0]], "index": [0], "columns": [0]}, status_code=200)
+                result_matrix = getattr(self.thermal, matrix_method)()
+                assert result_matrix.equals(self.matrix)
+
+    def test_get_thermal_matrices_fails(self, thermal_matrix_set):
+        for matrix_method, matrix_enum, path, path_suffix in thermal_matrix_set:
+            with requests_mock.Mocker() as mocker:
+                url = (
+                    f"https://antares.com/api/v1/studies/{self.study_id}"
+                    f"/raw?path=input/thermal/{path_suffix}/"
+                    f"{self.thermal.area_id}/{self.thermal.name}/{matrix_enum.value}"
+                )
+                mocker.get(url, json={"description": self.antares_web_description_msg}, status_code=404)
+                with pytest.raises(
+                    ThermalMatrixDownloadError,
+                    match=f"Could not download {matrix_enum.value} for cluster {self.thermal.name}"
+                    f" inside area {self.area.id}: {self.antares_web_description_msg}",
+                ):
+                    getattr(self.thermal, matrix_method)()