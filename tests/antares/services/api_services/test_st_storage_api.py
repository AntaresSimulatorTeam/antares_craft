<<<<<<< HEAD
import pandas as pd

from antares.api_conf.api_conf import APIconf
from antares.exceptions.exceptions import (
    STStoragePropertiesUpdateError,
    STStorageMatrixDownloadError,
    STStorageMatrixUploadError,
)
from antares.model.area import Area
from antares.model.st_storage import STStorage, STStorageProperties
from antares.service.service_factory import ServiceFactory
import requests_mock

import pytest


class TestCreateAPI:
    api = APIconf("https://antares.com", "token", verify=False)
    study_id = "22c52f44-4c2a-407b-862b-490887f93dd8"
    area = Area(
        "study_test",
        ServiceFactory(api, study_id).create_area_service(),
        ServiceFactory(api, study_id).create_st_storage_service(),
        ServiceFactory(api, study_id).create_thermal_service(),
        ServiceFactory(api, study_id).create_renewable_service(),
    )
    storage = STStorage(ServiceFactory(api, study_id).create_st_storage_service(), area.id, "battery_fr")
    antares_web_description_msg = "Mocked Server KO"
    matrix = pd.DataFrame(data=[[0]])

    def test_update_st_storage_properties_success(self):
        with requests_mock.Mocker() as mocker:
            properties = STStorageProperties(enabled=False)
            url = (
                f"https://antares.com/api/v1/studies/{self.study_id}/"
                f"areas/{self.storage.area_id}/storages/{self.storage.id}"
            )
            mocker.patch(
                url,
                json={"id": "id", "name": "name", **properties.model_dump()},
                status_code=200,
            )
            self.storage.update_properties(properties=properties)

    def test_update_st_storage_properties_fails(self):
        with requests_mock.Mocker() as mocker:
            properties = STStorageProperties(enabled=False)
            url = (
                f"https://antares.com/api/v1/studies/{self.study_id}/areas/{self.storage.area_id}/"
                f"storages/{self.storage.id}"
            )
            antares_web_description_msg = "Server KO"
            mocker.patch(url, json={"description": antares_web_description_msg}, status_code=404)

            with pytest.raises(
                STStoragePropertiesUpdateError,
                match=f"Could not update properties for short term storage {self.storage.id} "
                f"inside area {self.area.id}: {antares_web_description_msg}",
            ):
                self.storage.update_properties(properties=properties)

    def test_get_storage_matrix_success(self):
        with requests_mock.Mocker() as mocker:
            url = (
                f"https://antares.com/api/v1/studies/{self.study_id}/areas/{self.storage.area_id}"
                f"/storages/{self.storage.id}/series/inflows"
            )
            mocker.get(url, json={"data": [[0]], "index": [0], "columns": [0]}, status_code=200)
            inflow_matrix = self.storage.get_storage_inflows()
            assert inflow_matrix.equals(self.matrix)

    def test_get_storage_matrix_fails(self):
        with requests_mock.Mocker() as mocker:
            url = (
                f"https://antares.com/api/v1/studies/{self.study_id}/areas/{self.storage.area_id}"
                f"/storages/{self.storage.id}/series/inflows"
            )
            mocker.get(
                url,
                json={"description": self.antares_web_description_msg},
                status_code=404,
            )
            with pytest.raises(
                STStorageMatrixDownloadError,
                match=f"Could not download inflows matrix for storage {self.storage.id} "
                f"inside area {self.area.id}: {self.antares_web_description_msg}",
            ):
                self.storage.get_storage_inflows()

    def test_upload_storage_matrix_success(self):
        with requests_mock.Mocker() as mocker:
            url = (
                f"https://antares.com/api/v1/studies/{self.study_id}/areas/{self.storage.area_id}"
                f"/storages/{self.storage.id}/series/inflows"
            )
            mocker.put(url, status_code=200)
            self.storage.upload_storage_inflows(self.matrix)

    def test_upload_storage_matrix_fails(self):
        with requests_mock.Mocker() as mocker:
            url = (
                f"https://antares.com/api/v1/studies/{self.study_id}/areas/{self.storage.area_id}"
                f"/storages/{self.storage.id}/series/inflows"
            )
            mocker.put(
                url,
                json={"description": self.antares_web_description_msg},
                status_code=404,
            )
            with pytest.raises(
                STStorageMatrixUploadError,
                match=f"Could not upload inflows matrix for storage {self.storage.id} inside area {self.area.id}:"
                f" {self.antares_web_description_msg}",
            ):
                self.storage.upload_storage_inflows(self.matrix)
=======
# Copyright (c) 2024, RTE (https://www.rte-france.com)
#
# See AUTHORS.txt
#
# This Source Code Form is subject to the terms of the Mozilla Public
# License, v. 2.0. If a copy of the MPL was not distributed with this
# file, You can obtain one at http://mozilla.org/MPL/2.0/.
#
# SPDX-License-Identifier: MPL-2.0
#
# This file is part of the Antares project.

import pandas as pd

from antares.api_conf.api_conf import APIconf
from antares.exceptions.exceptions import (
    STStoragePropertiesUpdateError,
    STStorageMatrixDownloadError,
    STStorageMatrixUploadError,
)
from antares.model.area import Area
from antares.model.st_storage import STStorage, STStorageProperties
from antares.service.service_factory import ServiceFactory
import requests_mock

import pytest


class TestCreateAPI:
    api = APIconf("https://antares.com", "token", verify=False)
    study_id = "22c52f44-4c2a-407b-862b-490887f93dd8"
    area = Area(
        "study_test",
        ServiceFactory(api, study_id).create_area_service(),
        ServiceFactory(api, study_id).create_st_storage_service(),
        ServiceFactory(api, study_id).create_thermal_service(),
        ServiceFactory(api, study_id).create_renewable_service(),
    )
    storage = STStorage(ServiceFactory(api, study_id).create_st_storage_service(), area.id, "battery_fr")
    antares_web_description_msg = "Mocked Server KO"
    matrix = pd.DataFrame(data=[[0]])

    def test_update_st_storage_properties_success(self):
        with requests_mock.Mocker() as mocker:
            properties = STStorageProperties(enabled=False)
            url = (
                f"https://antares.com/api/v1/studies/{self.study_id}/"
                f"areas/{self.storage.area_id}/storages/{self.storage.id}"
            )
            mocker.patch(url, json={"id": "id", "name": "name", **properties.model_dump()}, status_code=200)
            self.storage.update_properties(properties=properties)

    def test_update_st_storage_properties_fails(self):
        with requests_mock.Mocker() as mocker:
            properties = STStorageProperties(enabled=False)
            url = (
                f"https://antares.com/api/v1/studies/{self.study_id}/areas/{self.storage.area_id}/"
                f"storages/{self.storage.id}"
            )
            antares_web_description_msg = "Server KO"
            mocker.patch(url, json={"description": antares_web_description_msg}, status_code=404)

            with pytest.raises(
                STStoragePropertiesUpdateError,
                match=f"Could not update properties for short term storage {self.storage.id} "
                f"inside area {self.area.id}: {antares_web_description_msg}",
            ):
                self.storage.update_properties(properties=properties)

    def test_get_storage_matrix_success(self):
        with requests_mock.Mocker() as mocker:
            url = (
                f"https://antares.com/api/v1/studies/{self.study_id}/areas/{self.storage.area_id}"
                f"/storages/{self.storage.id}/series/inflows"
            )
            mocker.get(url, json={"data": [[0]], "index": [0], "columns": [0]}, status_code=200)
            inflow_matrix = self.storage.get_storage_inflows()
            assert inflow_matrix.equals(self.matrix)

    def test_get_storage_matrix_fails(self):
        with requests_mock.Mocker() as mocker:
            url = (
                f"https://antares.com/api/v1/studies/{self.study_id}/areas/{self.storage.area_id}"
                f"/storages/{self.storage.id}/series/inflows"
            )
            mocker.get(url, json={"description": self.antares_web_description_msg}, status_code=404)
            with pytest.raises(
                STStorageMatrixDownloadError,
                match=f"Could not download inflows matrix for storage {self.storage.id} "
                f"inside area {self.area.id}: {self.antares_web_description_msg}",
            ):
                self.storage.get_storage_inflows()

    def test_upload_storage_matrix_success(self):
        with requests_mock.Mocker() as mocker:
            url = (
                f"https://antares.com/api/v1/studies/{self.study_id}/areas/{self.storage.area_id}"
                f"/storages/{self.storage.id}/series/inflows"
            )
            mocker.put(url, status_code=200)
            self.storage.upload_storage_inflows(self.matrix)

    def test_upload_storage_matrix_fails(self):
        with requests_mock.Mocker() as mocker:
            url = (
                f"https://antares.com/api/v1/studies/{self.study_id}/areas/{self.storage.area_id}"
                f"/storages/{self.storage.id}/series/inflows"
            )
            mocker.put(url, json={"description": self.antares_web_description_msg}, status_code=404)
            with pytest.raises(
                STStorageMatrixUploadError,
                match=f"Could not upload inflows matrix for storage {self.storage.id} inside area {self.area.id}:"
                f" {self.antares_web_description_msg}",
            ):
                self.storage.upload_storage_inflows(self.matrix)
>>>>>>> 3643b47a
<|MERGE_RESOLUTION|>--- conflicted
+++ resolved
@@ -1,233 +1,115 @@
-<<<<<<< HEAD
-import pandas as pd
-
-from antares.api_conf.api_conf import APIconf
-from antares.exceptions.exceptions import (
-    STStoragePropertiesUpdateError,
-    STStorageMatrixDownloadError,
-    STStorageMatrixUploadError,
-)
-from antares.model.area import Area
-from antares.model.st_storage import STStorage, STStorageProperties
-from antares.service.service_factory import ServiceFactory
-import requests_mock
-
-import pytest
-
-
-class TestCreateAPI:
-    api = APIconf("https://antares.com", "token", verify=False)
-    study_id = "22c52f44-4c2a-407b-862b-490887f93dd8"
-    area = Area(
-        "study_test",
-        ServiceFactory(api, study_id).create_area_service(),
-        ServiceFactory(api, study_id).create_st_storage_service(),
-        ServiceFactory(api, study_id).create_thermal_service(),
-        ServiceFactory(api, study_id).create_renewable_service(),
-    )
-    storage = STStorage(ServiceFactory(api, study_id).create_st_storage_service(), area.id, "battery_fr")
-    antares_web_description_msg = "Mocked Server KO"
-    matrix = pd.DataFrame(data=[[0]])
-
-    def test_update_st_storage_properties_success(self):
-        with requests_mock.Mocker() as mocker:
-            properties = STStorageProperties(enabled=False)
-            url = (
-                f"https://antares.com/api/v1/studies/{self.study_id}/"
-                f"areas/{self.storage.area_id}/storages/{self.storage.id}"
-            )
-            mocker.patch(
-                url,
-                json={"id": "id", "name": "name", **properties.model_dump()},
-                status_code=200,
-            )
-            self.storage.update_properties(properties=properties)
-
-    def test_update_st_storage_properties_fails(self):
-        with requests_mock.Mocker() as mocker:
-            properties = STStorageProperties(enabled=False)
-            url = (
-                f"https://antares.com/api/v1/studies/{self.study_id}/areas/{self.storage.area_id}/"
-                f"storages/{self.storage.id}"
-            )
-            antares_web_description_msg = "Server KO"
-            mocker.patch(url, json={"description": antares_web_description_msg}, status_code=404)
-
-            with pytest.raises(
-                STStoragePropertiesUpdateError,
-                match=f"Could not update properties for short term storage {self.storage.id} "
-                f"inside area {self.area.id}: {antares_web_description_msg}",
-            ):
-                self.storage.update_properties(properties=properties)
-
-    def test_get_storage_matrix_success(self):
-        with requests_mock.Mocker() as mocker:
-            url = (
-                f"https://antares.com/api/v1/studies/{self.study_id}/areas/{self.storage.area_id}"
-                f"/storages/{self.storage.id}/series/inflows"
-            )
-            mocker.get(url, json={"data": [[0]], "index": [0], "columns": [0]}, status_code=200)
-            inflow_matrix = self.storage.get_storage_inflows()
-            assert inflow_matrix.equals(self.matrix)
-
-    def test_get_storage_matrix_fails(self):
-        with requests_mock.Mocker() as mocker:
-            url = (
-                f"https://antares.com/api/v1/studies/{self.study_id}/areas/{self.storage.area_id}"
-                f"/storages/{self.storage.id}/series/inflows"
-            )
-            mocker.get(
-                url,
-                json={"description": self.antares_web_description_msg},
-                status_code=404,
-            )
-            with pytest.raises(
-                STStorageMatrixDownloadError,
-                match=f"Could not download inflows matrix for storage {self.storage.id} "
-                f"inside area {self.area.id}: {self.antares_web_description_msg}",
-            ):
-                self.storage.get_storage_inflows()
-
-    def test_upload_storage_matrix_success(self):
-        with requests_mock.Mocker() as mocker:
-            url = (
-                f"https://antares.com/api/v1/studies/{self.study_id}/areas/{self.storage.area_id}"
-                f"/storages/{self.storage.id}/series/inflows"
-            )
-            mocker.put(url, status_code=200)
-            self.storage.upload_storage_inflows(self.matrix)
-
-    def test_upload_storage_matrix_fails(self):
-        with requests_mock.Mocker() as mocker:
-            url = (
-                f"https://antares.com/api/v1/studies/{self.study_id}/areas/{self.storage.area_id}"
-                f"/storages/{self.storage.id}/series/inflows"
-            )
-            mocker.put(
-                url,
-                json={"description": self.antares_web_description_msg},
-                status_code=404,
-            )
-            with pytest.raises(
-                STStorageMatrixUploadError,
-                match=f"Could not upload inflows matrix for storage {self.storage.id} inside area {self.area.id}:"
-                f" {self.antares_web_description_msg}",
-            ):
-                self.storage.upload_storage_inflows(self.matrix)
-=======
-# Copyright (c) 2024, RTE (https://www.rte-france.com)
-#
-# See AUTHORS.txt
-#
-# This Source Code Form is subject to the terms of the Mozilla Public
-# License, v. 2.0. If a copy of the MPL was not distributed with this
-# file, You can obtain one at http://mozilla.org/MPL/2.0/.
-#
-# SPDX-License-Identifier: MPL-2.0
-#
-# This file is part of the Antares project.
-
-import pandas as pd
-
-from antares.api_conf.api_conf import APIconf
-from antares.exceptions.exceptions import (
-    STStoragePropertiesUpdateError,
-    STStorageMatrixDownloadError,
-    STStorageMatrixUploadError,
-)
-from antares.model.area import Area
-from antares.model.st_storage import STStorage, STStorageProperties
-from antares.service.service_factory import ServiceFactory
-import requests_mock
-
-import pytest
-
-
-class TestCreateAPI:
-    api = APIconf("https://antares.com", "token", verify=False)
-    study_id = "22c52f44-4c2a-407b-862b-490887f93dd8"
-    area = Area(
-        "study_test",
-        ServiceFactory(api, study_id).create_area_service(),
-        ServiceFactory(api, study_id).create_st_storage_service(),
-        ServiceFactory(api, study_id).create_thermal_service(),
-        ServiceFactory(api, study_id).create_renewable_service(),
-    )
-    storage = STStorage(ServiceFactory(api, study_id).create_st_storage_service(), area.id, "battery_fr")
-    antares_web_description_msg = "Mocked Server KO"
-    matrix = pd.DataFrame(data=[[0]])
-
-    def test_update_st_storage_properties_success(self):
-        with requests_mock.Mocker() as mocker:
-            properties = STStorageProperties(enabled=False)
-            url = (
-                f"https://antares.com/api/v1/studies/{self.study_id}/"
-                f"areas/{self.storage.area_id}/storages/{self.storage.id}"
-            )
-            mocker.patch(url, json={"id": "id", "name": "name", **properties.model_dump()}, status_code=200)
-            self.storage.update_properties(properties=properties)
-
-    def test_update_st_storage_properties_fails(self):
-        with requests_mock.Mocker() as mocker:
-            properties = STStorageProperties(enabled=False)
-            url = (
-                f"https://antares.com/api/v1/studies/{self.study_id}/areas/{self.storage.area_id}/"
-                f"storages/{self.storage.id}"
-            )
-            antares_web_description_msg = "Server KO"
-            mocker.patch(url, json={"description": antares_web_description_msg}, status_code=404)
-
-            with pytest.raises(
-                STStoragePropertiesUpdateError,
-                match=f"Could not update properties for short term storage {self.storage.id} "
-                f"inside area {self.area.id}: {antares_web_description_msg}",
-            ):
-                self.storage.update_properties(properties=properties)
-
-    def test_get_storage_matrix_success(self):
-        with requests_mock.Mocker() as mocker:
-            url = (
-                f"https://antares.com/api/v1/studies/{self.study_id}/areas/{self.storage.area_id}"
-                f"/storages/{self.storage.id}/series/inflows"
-            )
-            mocker.get(url, json={"data": [[0]], "index": [0], "columns": [0]}, status_code=200)
-            inflow_matrix = self.storage.get_storage_inflows()
-            assert inflow_matrix.equals(self.matrix)
-
-    def test_get_storage_matrix_fails(self):
-        with requests_mock.Mocker() as mocker:
-            url = (
-                f"https://antares.com/api/v1/studies/{self.study_id}/areas/{self.storage.area_id}"
-                f"/storages/{self.storage.id}/series/inflows"
-            )
-            mocker.get(url, json={"description": self.antares_web_description_msg}, status_code=404)
-            with pytest.raises(
-                STStorageMatrixDownloadError,
-                match=f"Could not download inflows matrix for storage {self.storage.id} "
-                f"inside area {self.area.id}: {self.antares_web_description_msg}",
-            ):
-                self.storage.get_storage_inflows()
-
-    def test_upload_storage_matrix_success(self):
-        with requests_mock.Mocker() as mocker:
-            url = (
-                f"https://antares.com/api/v1/studies/{self.study_id}/areas/{self.storage.area_id}"
-                f"/storages/{self.storage.id}/series/inflows"
-            )
-            mocker.put(url, status_code=200)
-            self.storage.upload_storage_inflows(self.matrix)
-
-    def test_upload_storage_matrix_fails(self):
-        with requests_mock.Mocker() as mocker:
-            url = (
-                f"https://antares.com/api/v1/studies/{self.study_id}/areas/{self.storage.area_id}"
-                f"/storages/{self.storage.id}/series/inflows"
-            )
-            mocker.put(url, json={"description": self.antares_web_description_msg}, status_code=404)
-            with pytest.raises(
-                STStorageMatrixUploadError,
-                match=f"Could not upload inflows matrix for storage {self.storage.id} inside area {self.area.id}:"
-                f" {self.antares_web_description_msg}",
-            ):
-                self.storage.upload_storage_inflows(self.matrix)
->>>>>>> 3643b47a
+# Copyright (c) 2024, RTE (https://www.rte-france.com)
+#
+# See AUTHORS.txt
+#
+# This Source Code Form is subject to the terms of the Mozilla Public
+# License, v. 2.0. If a copy of the MPL was not distributed with this
+# file, You can obtain one at http://mozilla.org/MPL/2.0/.
+#
+# SPDX-License-Identifier: MPL-2.0
+#
+# This file is part of the Antares project.
+
+import pandas as pd
+
+from antares.api_conf.api_conf import APIconf
+from antares.exceptions.exceptions import (
+    STStoragePropertiesUpdateError,
+    STStorageMatrixDownloadError,
+    STStorageMatrixUploadError,
+)
+from antares.model.area import Area
+from antares.model.st_storage import STStorage, STStorageProperties
+from antares.service.service_factory import ServiceFactory
+import requests_mock
+
+import pytest
+
+
+class TestCreateAPI:
+    api = APIconf("https://antares.com", "token", verify=False)
+    study_id = "22c52f44-4c2a-407b-862b-490887f93dd8"
+    area = Area(
+        "study_test",
+        ServiceFactory(api, study_id).create_area_service(),
+        ServiceFactory(api, study_id).create_st_storage_service(),
+        ServiceFactory(api, study_id).create_thermal_service(),
+        ServiceFactory(api, study_id).create_renewable_service(),
+    )
+    storage = STStorage(ServiceFactory(api, study_id).create_st_storage_service(), area.id, "battery_fr")
+    antares_web_description_msg = "Mocked Server KO"
+    matrix = pd.DataFrame(data=[[0]])
+
+    def test_update_st_storage_properties_success(self):
+        with requests_mock.Mocker() as mocker:
+            properties = STStorageProperties(enabled=False)
+            url = (
+                f"https://antares.com/api/v1/studies/{self.study_id}/"
+                f"areas/{self.storage.area_id}/storages/{self.storage.id}"
+            )
+            mocker.patch(url, json={"id": "id", "name": "name", **properties.model_dump()}, status_code=200)
+            self.storage.update_properties(properties=properties)
+
+    def test_update_st_storage_properties_fails(self):
+        with requests_mock.Mocker() as mocker:
+            properties = STStorageProperties(enabled=False)
+            url = (
+                f"https://antares.com/api/v1/studies/{self.study_id}/areas/{self.storage.area_id}/"
+                f"storages/{self.storage.id}"
+            )
+            antares_web_description_msg = "Server KO"
+            mocker.patch(url, json={"description": antares_web_description_msg}, status_code=404)
+
+            with pytest.raises(
+                STStoragePropertiesUpdateError,
+                match=f"Could not update properties for short term storage {self.storage.id} "
+                f"inside area {self.area.id}: {antares_web_description_msg}",
+            ):
+                self.storage.update_properties(properties=properties)
+
+    def test_get_storage_matrix_success(self):
+        with requests_mock.Mocker() as mocker:
+            url = (
+                f"https://antares.com/api/v1/studies/{self.study_id}/areas/{self.storage.area_id}"
+                f"/storages/{self.storage.id}/series/inflows"
+            )
+            mocker.get(url, json={"data": [[0]], "index": [0], "columns": [0]}, status_code=200)
+            inflow_matrix = self.storage.get_storage_inflows()
+            assert inflow_matrix.equals(self.matrix)
+
+    def test_get_storage_matrix_fails(self):
+        with requests_mock.Mocker() as mocker:
+            url = (
+                f"https://antares.com/api/v1/studies/{self.study_id}/areas/{self.storage.area_id}"
+                f"/storages/{self.storage.id}/series/inflows"
+            )
+            mocker.get(url, json={"description": self.antares_web_description_msg}, status_code=404)
+            with pytest.raises(
+                STStorageMatrixDownloadError,
+                match=f"Could not download inflows matrix for storage {self.storage.id} "
+                f"inside area {self.area.id}: {self.antares_web_description_msg}",
+            ):
+                self.storage.get_storage_inflows()
+
+    def test_upload_storage_matrix_success(self):
+        with requests_mock.Mocker() as mocker:
+            url = (
+                f"https://antares.com/api/v1/studies/{self.study_id}/areas/{self.storage.area_id}"
+                f"/storages/{self.storage.id}/series/inflows"
+            )
+            mocker.put(url, status_code=200)
+            self.storage.upload_storage_inflows(self.matrix)
+
+    def test_upload_storage_matrix_fails(self):
+        with requests_mock.Mocker() as mocker:
+            url = (
+                f"https://antares.com/api/v1/studies/{self.study_id}/areas/{self.storage.area_id}"
+                f"/storages/{self.storage.id}/series/inflows"
+            )
+            mocker.put(url, json={"description": self.antares_web_description_msg}, status_code=404)
+            with pytest.raises(
+                STStorageMatrixUploadError,
+                match=f"Could not upload inflows matrix for storage {self.storage.id} inside area {self.area.id}:"
+                f" {self.antares_web_description_msg}",
+            ):
+                self.storage.upload_storage_inflows(self.matrix)