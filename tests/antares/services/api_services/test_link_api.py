--- conflicted
+++ resolved
@@ -1,224 +1,103 @@
-<<<<<<< HEAD
-import json
-
-from antares.api_conf.api_conf import APIconf
-from antares.exceptions.exceptions import LinkUiUpdateError, LinkPropertiesUpdateError
-from antares.model.area import Area
-from antares.model.commons import FilterOption
-from antares.model.link import LinkProperties, LinkUi, Link
-from antares.model.study import Study
-from antares.service.service_factory import ServiceFactory
-import requests_mock
-
-import pytest
-
-
-class TestCreateAPI:
-    api = APIconf("https://antares.com", "token", verify=False)
-    study_id = "22c52f44-4c2a-407b-862b-490887f93dd8"
-    study = Study("study_test", "870", ServiceFactory(api, study_id))
-    area_from = Area(
-        name="area_from",
-        area_service=api,
-        storage_service=api,
-        thermal_service=api,
-        renewable_service=api,
-    )
-    area_to = Area(
-        name="area_to",
-        area_service=api,
-        storage_service=api,
-        thermal_service=api,
-        renewable_service=api,
-    )
-    antares_web_description_msg = "Mocked Server KO"
-    link = Link(area_from, area_to, ServiceFactory(api, study_id).create_link_service())
-
-    def test_update_links_properties_success(self):
-        with requests_mock.Mocker() as mocker:
-            properties = LinkProperties()
-            properties.filter_synthesis = [FilterOption.DAILY]
-            properties.filter_year_by_year = [FilterOption.DAILY]
-            ui = LinkUi()
-            raw_url = (
-                f"https://antares.com/api/v1/studies/{self.study_id}/raw?path=input/links/"
-                f"{self.area_from.id}/properties/{self.area_to.id}"
-            )
-            mocker.post(raw_url, status_code=200)
-            mocker.get(
-                raw_url,
-                json={
-                    **ui.model_dump(by_alias=True),
-                    **json.loads(properties.model_dump_json(by_alias=True)),
-                },
-                status_code=200,
-            )
-
-            self.link.update_properties(properties)
-
-    def test_update_links_properties_fails(self):
-        with requests_mock.Mocker() as mocker:
-            properties = LinkProperties()
-            properties.filter_synthesis = [FilterOption.DAILY]
-            properties.filter_year_by_year = [FilterOption.DAILY]
-            raw_url = (
-                f"https://antares.com/api/v1/studies/{self.study_id}/raw?path=input/links/"
-                f"{self.area_from.id}/properties/{self.area_to.id}"
-            )
-            antares_web_description_msg = "Server KO"
-            mocker.get(
-                raw_url,
-                json={"description": antares_web_description_msg},
-                status_code=404,
-            )
-            with pytest.raises(
-                LinkPropertiesUpdateError,
-                match=f"Could not update properties for link {self.link.name}: {antares_web_description_msg}",
-            ):
-                self.link.update_properties(properties)
-
-    def test_update_links_ui_success(self):
-        with requests_mock.Mocker() as mocker:
-            properties = LinkProperties()
-            ui = LinkUi()
-            ui.link_width = 12
-            raw_url = (
-                f"https://antares.com/api/v1/studies/{self.study_id}/raw?path=input/links/{self.area_from.id}"
-                f"/properties/{self.area_to.id}"
-            )
-            mocker.post(raw_url, status_code=200)
-            mocker.get(
-                raw_url,
-                json={
-                    **ui.model_dump(by_alias=True),
-                    **properties.model_dump(by_alias=True),
-                },
-                status_code=200,
-            )
-
-            self.link.update_ui(ui)
-
-    def test_update_links_ui_fails(self):
-        with requests_mock.Mocker() as mocker:
-            ui = LinkUi()
-            ui.link_width = 12
-            raw_url = (
-                f"https://antares.com/api/v1/studies/{self.study_id}/raw?path=input/links/{self.area_from.id}"
-                f"/properties/{self.area_to.id}"
-            )
-            antares_web_description_msg = "Server KO"
-            mocker.get(
-                raw_url,
-                json={"description": antares_web_description_msg},
-                status_code=404,
-            )
-            with pytest.raises(
-                LinkUiUpdateError,
-                match=f"Could not update ui for link {self.link.name}: {antares_web_description_msg}",
-            ):
-                self.link.update_ui(ui)
-=======
-# Copyright (c) 2024, RTE (https://www.rte-france.com)
-#
-# See AUTHORS.txt
-#
-# This Source Code Form is subject to the terms of the Mozilla Public
-# License, v. 2.0. If a copy of the MPL was not distributed with this
-# file, You can obtain one at http://mozilla.org/MPL/2.0/.
-#
-# SPDX-License-Identifier: MPL-2.0
-#
-# This file is part of the Antares project.
-
-
-import pytest
-import requests_mock
-
-from antares.api_conf.api_conf import APIconf
-from antares.exceptions.exceptions import LinkUiUpdateError, LinkPropertiesUpdateError
-from antares.model.area import Area
-from antares.model.commons import FilterOption
-from antares.model.link import LinkProperties, LinkUi, Link
-from antares.model.study import Study
-from antares.service.service_factory import ServiceFactory
-
-
-class TestCreateAPI:
-    api = APIconf("https://antares.com", "token", verify=False)
-    study_id = "22c52f44-4c2a-407b-862b-490887f93dd8"
-    study = Study("study_test", "870", ServiceFactory(api, study_id))
-    area_from = Area(
-        name="area_from", area_service=api, storage_service=api, thermal_service=api, renewable_service=api
-    )
-    area_to = Area(name="area_to", area_service=api, storage_service=api, thermal_service=api, renewable_service=api)
-    antares_web_description_msg = "Mocked Server KO"
-    link = Link(area_from, area_to, ServiceFactory(api, study_id).create_link_service())
-
-    def test_update_links_properties_success(self):
-        with requests_mock.Mocker() as mocker:
-            properties = LinkProperties()
-            properties.filter_synthesis = {FilterOption.DAILY}
-            properties.filter_year_by_year = {FilterOption.DAILY}
-            ui = LinkUi()
-            raw_url = (
-                f"https://antares.com/api/v1/studies/{self.study_id}/raw?path=input/links/"
-                f"{self.area_from.id}/properties/{self.area_to.id}"
-            )
-            mocker.post(raw_url, status_code=200)
-            mocker.get(
-                raw_url,
-                json={**ui.model_dump(by_alias=True), **properties.model_dump(mode="json", by_alias=True)},
-                status_code=200,
-            )
-
-            self.link.update_properties(properties)
-
-    def test_update_links_properties_fails(self):
-        with requests_mock.Mocker() as mocker:
-            properties = LinkProperties()
-            properties.filter_synthesis = {FilterOption.DAILY}
-            properties.filter_year_by_year = {FilterOption.DAILY}
-            raw_url = (
-                f"https://antares.com/api/v1/studies/{self.study_id}/raw?path=input/links/"
-                f"{self.area_from.id}/properties/{self.area_to.id}"
-            )
-            antares_web_description_msg = "Server KO"
-            mocker.get(raw_url, json={"description": antares_web_description_msg}, status_code=404)
-            with pytest.raises(
-                LinkPropertiesUpdateError,
-                match=f"Could not update properties for link {self.link.name}: {antares_web_description_msg}",
-            ):
-                self.link.update_properties(properties)
-
-    def test_update_links_ui_success(self):
-        with requests_mock.Mocker() as mocker:
-            properties = LinkProperties()
-            ui = LinkUi()
-            ui.link_width = 12
-            raw_url = (
-                f"https://antares.com/api/v1/studies/{self.study_id}/raw?path=input/links/{self.area_from.id}"
-                f"/properties/{self.area_to.id}"
-            )
-            mocker.post(raw_url, status_code=200)
-            mocker.get(
-                raw_url, json={**ui.model_dump(by_alias=True), **properties.model_dump(by_alias=True)}, status_code=200
-            )
-
-            self.link.update_ui(ui)
-
-    def test_update_links_ui_fails(self):
-        with requests_mock.Mocker() as mocker:
-            ui = LinkUi()
-            ui.link_width = 12
-            raw_url = (
-                f"https://antares.com/api/v1/studies/{self.study_id}/raw?path=input/links/{self.area_from.id}"
-                f"/properties/{self.area_to.id}"
-            )
-            antares_web_description_msg = "Server KO"
-            mocker.get(raw_url, json={"description": antares_web_description_msg}, status_code=404)
-            with pytest.raises(
-                LinkUiUpdateError,
-                match=f"Could not update ui for link {self.link.name}: {antares_web_description_msg}",
-            ):
-                self.link.update_ui(ui)
->>>>>>> 3643b47a
+# Copyright (c) 2024, RTE (https://www.rte-france.com)
+#
+# See AUTHORS.txt
+#
+# This Source Code Form is subject to the terms of the Mozilla Public
+# License, v. 2.0. If a copy of the MPL was not distributed with this
+# file, You can obtain one at http://mozilla.org/MPL/2.0/.
+#
+# SPDX-License-Identifier: MPL-2.0
+#
+# This file is part of the Antares project.
+
+
+import pytest
+import requests_mock
+
+from antares.api_conf.api_conf import APIconf
+from antares.exceptions.exceptions import LinkUiUpdateError, LinkPropertiesUpdateError
+from antares.model.area import Area
+from antares.model.commons import FilterOption
+from antares.model.link import LinkProperties, LinkUi, Link
+from antares.model.study import Study
+from antares.service.service_factory import ServiceFactory
+
+
+class TestCreateAPI:
+    api = APIconf("https://antares.com", "token", verify=False)
+    study_id = "22c52f44-4c2a-407b-862b-490887f93dd8"
+    study = Study("study_test", "870", ServiceFactory(api, study_id))
+    area_from = Area(
+        name="area_from", area_service=api, storage_service=api, thermal_service=api, renewable_service=api
+    )
+    area_to = Area(name="area_to", area_service=api, storage_service=api, thermal_service=api, renewable_service=api)
+    antares_web_description_msg = "Mocked Server KO"
+    link = Link(area_from, area_to, ServiceFactory(api, study_id).create_link_service())
+
+    def test_update_links_properties_success(self):
+        with requests_mock.Mocker() as mocker:
+            properties = LinkProperties()
+            properties.filter_synthesis = {FilterOption.DAILY}
+            properties.filter_year_by_year = {FilterOption.DAILY}
+            ui = LinkUi()
+            raw_url = (
+                f"https://antares.com/api/v1/studies/{self.study_id}/raw?path=input/links/"
+                f"{self.area_from.id}/properties/{self.area_to.id}"
+            )
+            mocker.post(raw_url, status_code=200)
+            mocker.get(
+                raw_url,
+                json={**ui.model_dump(by_alias=True), **properties.model_dump(mode="json", by_alias=True)},
+                status_code=200,
+            )
+
+            self.link.update_properties(properties)
+
+    def test_update_links_properties_fails(self):
+        with requests_mock.Mocker() as mocker:
+            properties = LinkProperties()
+            properties.filter_synthesis = {FilterOption.DAILY}
+            properties.filter_year_by_year = {FilterOption.DAILY}
+            raw_url = (
+                f"https://antares.com/api/v1/studies/{self.study_id}/raw?path=input/links/"
+                f"{self.area_from.id}/properties/{self.area_to.id}"
+            )
+            antares_web_description_msg = "Server KO"
+            mocker.get(raw_url, json={"description": antares_web_description_msg}, status_code=404)
+            with pytest.raises(
+                LinkPropertiesUpdateError,
+                match=f"Could not update properties for link {self.link.name}: {antares_web_description_msg}",
+            ):
+                self.link.update_properties(properties)
+
+    def test_update_links_ui_success(self):
+        with requests_mock.Mocker() as mocker:
+            properties = LinkProperties()
+            ui = LinkUi()
+            ui.link_width = 12
+            raw_url = (
+                f"https://antares.com/api/v1/studies/{self.study_id}/raw?path=input/links/{self.area_from.id}"
+                f"/properties/{self.area_to.id}"
+            )
+            mocker.post(raw_url, status_code=200)
+            mocker.get(
+                raw_url, json={**ui.model_dump(by_alias=True), **properties.model_dump(by_alias=True)}, status_code=200
+            )
+
+            self.link.update_ui(ui)
+
+    def test_update_links_ui_fails(self):
+        with requests_mock.Mocker() as mocker:
+            ui = LinkUi()
+            ui.link_width = 12
+            raw_url = (
+                f"https://antares.com/api/v1/studies/{self.study_id}/raw?path=input/links/{self.area_from.id}"
+                f"/properties/{self.area_to.id}"
+            )
+            antares_web_description_msg = "Server KO"
+            mocker.get(raw_url, json={"description": antares_web_description_msg}, status_code=404)
+            with pytest.raises(
+                LinkUiUpdateError,
+                match=f"Could not update ui for link {self.link.name}: {antares_web_description_msg}",
+            ):
+                self.link.update_ui(ui)