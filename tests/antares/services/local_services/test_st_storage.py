# Copyright (c) 2024, RTE (https://www.rte-france.com)
#
# See AUTHORS.txt
#
# This Source Code Form is subject to the terms of the Mozilla Public
# License, v. 2.0. If a copy of the MPL was not distributed with this
# file, You can obtain one at http://mozilla.org/MPL/2.0/.
#
# SPDX-License-Identifier: MPL-2.0
#
# This file is part of the Antares project.
import pytest

import copy
import re

from pathlib import Path

import pandas as pd

from checksumdir import dirhash

from antares.craft import STStorageGroup, Study
<<<<<<< HEAD
from antares.craft.exceptions.exceptions import InvalidFieldForVersionError, MatrixFormatError
=======
from antares.craft.exceptions.exceptions import MatrixFormatError, STStoragePropertiesUpdateError
>>>>>>> fa387f04
from antares.craft.model.st_storage import STStorageProperties, STStoragePropertiesUpdate
from antares.craft.model.study import STUDY_VERSION_8_8, STUDY_VERSION_9_2
from antares.craft.service.local_services.models.st_storage import (
    parse_st_storage_local,
    serialize_st_storage_local,
)


class TestSTStorage:
    def test_update_properties(self, tmp_path: Path, local_study_w_storage: Study) -> None:
        # Checks values before update
        storage = local_study_w_storage.get_areas()["fr"].get_st_storages()["sts_1"]
        current_properties = STStorageProperties(efficiency=0.4, initial_level_optim=True)
        assert storage.properties == current_properties
        # Updates properties
        update_properties = STStoragePropertiesUpdate(efficiency=0.1, reservoir_capacity=1.2)
        new_properties = storage.update_properties(update_properties)

        assert new_properties.efficiency == 0.1
        assert new_properties.reservoir_capacity == 1.2
        assert new_properties.initial_level_optim is True

    def test_update_properties_88_error(self, tmp_path: Path, local_study_w_storage: Study) -> None:
        # Checks values before update
        storage = local_study_w_storage.get_areas()["fr"].get_st_storages()["sts_1"]
        current_properties = STStorageProperties(efficiency=0.4, initial_level_optim=True)
        assert storage.properties == current_properties
        # Updates properties
        update_properties = STStoragePropertiesUpdate(
            efficiency=0.1, reservoir_capacity=1.2, penalize_variation_withdrawal=True
        )
        with pytest.raises(
            InvalidFieldForVersionError,
            match="Field penalize_variation_withdrawal is not a valid field for study version 8.8",
        ):
            storage.update_properties(update_properties)

    def test_update_properties_92(self, tmp_path: Path, local_study_92: Study) -> None:
        local_study_92.get_areas()["fr"].create_st_storage("storage_local")
        storage = local_study_92.get_areas()["fr"].get_st_storages()["storage_local"]

        # Update properties with some fields set
        update_properties = STStoragePropertiesUpdate(
            group="free_group",
            efficiency_withdrawal=0.4,
            penalize_variation_injection=True,
            penalize_variation_withdrawal=True,
        )
        new_properties = storage.update_properties(update_properties)

        # Check only the updated fields have the expected values
        assert new_properties.group == "free_group"
        assert new_properties.efficiency_withdrawal == 0.4
        assert new_properties.penalize_variation_injection is True
        assert new_properties.penalize_variation_withdrawal is True

        # Also check storage properties reflect those updates
        assert storage.properties.group == "free_group"
        assert storage.properties.efficiency_withdrawal == 0.4
        assert storage.properties.penalize_variation_injection is True
        assert storage.properties.penalize_variation_withdrawal is True

    def test_matrices(self, tmp_path: Path, local_study_w_storage: Study) -> None:
        # Checks all matrices exist
        storage = local_study_w_storage.get_areas()["fr"].get_st_storages()["sts_1"]
        storage.get_pmax_injection()
        storage.get_pmax_withdrawal()
        storage.get_lower_rule_curve()
        storage.get_upper_rule_curve()
        storage.get_storage_inflows()

        # Replace matrices
        matrix = pd.DataFrame(data=8760 * [[3]])

        storage.update_pmax_injection(matrix)
        assert storage.get_pmax_injection().equals(matrix)

        storage.set_pmax_withdrawal(matrix)
        assert storage.get_pmax_withdrawal().equals(matrix)

        storage.set_lower_rule_curve(matrix)
        assert storage.get_lower_rule_curve().equals(matrix)

        storage.set_upper_rule_curve(matrix)
        assert storage.get_upper_rule_curve().equals(matrix)

        storage.set_storage_inflows(matrix)
        assert storage.get_storage_inflows().equals(matrix)

        # Try to update with wrongly formatted matrix
        matrix = pd.DataFrame(data=[[1, 2, 3], [4, 5, 6]])
        with pytest.raises(
            MatrixFormatError,
            match=re.escape(
                "Wrong format for storage/fr/sts_1/pmax_injection matrix, expected shape is (8760, 1) and was : (2, 3)"
            ),
        ):
            storage.update_pmax_injection(matrix)

    def test_deletion(self, local_study_w_storage: Study) -> None:
        area_fr = local_study_w_storage.get_areas()["fr"]
        storage = area_fr.get_st_storages()["sts_1"]
        storage_1 = area_fr.get_st_storages()["sts_2"]
        area_fr.delete_st_storages([storage, storage_1])
        # Asserts the area dict is empty
        assert area_fr.get_st_storages() == {}
        # Asserts the file is empty
        ini_path = Path(local_study_w_storage.path / "input" / "st-storage" / "clusters" / "fr" / "list.ini")
        assert not ini_path.read_text()

    def test_st_storages_update_properties(self, local_study_w_storage: Study) -> None:
        area_fr = local_study_w_storage.get_areas()["fr"]
        storage = area_fr.get_st_storages()["sts_1"]
        storage_1 = area_fr.get_st_storages()["sts_2"]
        update_for_storage = STStoragePropertiesUpdate(enabled=False, group=STStorageGroup.PSP_CLOSED.value)
        update_for_storage_1 = STStoragePropertiesUpdate(
            group=STStorageGroup.PONDAGE.value, injection_nominal_capacity=1000
        )
        dict_storage = {storage: update_for_storage, storage_1: update_for_storage_1}
        local_study_w_storage.update_st_storages(dict_storage)

        assert not storage.properties.enabled
        assert storage.properties.group == STStorageGroup.PSP_CLOSED.value

        assert storage.properties.efficiency == 0.4

        assert storage_1.properties.group == STStorageGroup.PONDAGE.value
        assert storage_1.properties.injection_nominal_capacity == 1000

        assert storage_1.properties.enabled
        assert storage_1.properties.initial_level == 0.5

<<<<<<< HEAD
    def test_storage_group_version_handling(self) -> None:
        properties_88 = STStorageProperties(
            enabled=True,
            group=STStorageGroup.BATTERY.value,
            injection_nominal_capacity=100,
            withdrawal_nominal_capacity=200,
            reservoir_capacity=1000,
        )

        # Round trip
        local_88 = serialize_st_storage_local(STUDY_VERSION_8_8, properties_88)
        assert local_88["group"] == STStorageGroup.BATTERY.value
        user_88 = parse_st_storage_local(STUDY_VERSION_8_8, local_88)
        assert user_88.group == STStorageGroup.BATTERY.value

        properties_88_no_group = STStorageProperties(
            enabled=True, injection_nominal_capacity=100, withdrawal_nominal_capacity=200, reservoir_capacity=1000
        )
        # Round trip
        local_88_no_group = serialize_st_storage_local(STUDY_VERSION_8_8, properties_88_no_group)
        assert local_88_no_group["group"] == STStorageGroup.OTHER1.value
        user_88_no_group = parse_st_storage_local(STUDY_VERSION_8_8, local_88_no_group)
        assert user_88_no_group.group == STStorageGroup.OTHER1.value

        properties_92 = STStorageProperties(
            enabled=True,
            group="custom_group",
            injection_nominal_capacity=100,
            withdrawal_nominal_capacity=200,
            reservoir_capacity=1000,
        )

        # Round trip
        local_92 = serialize_st_storage_local(STUDY_VERSION_9_2, properties_92)
        assert local_92["group"] == "custom_group"
        back_to_user_92 = parse_st_storage_local(STUDY_VERSION_9_2, local_92)
        assert back_to_user_92.group == "custom_group"

        # Round trip
        properties_92_no_group = STStorageProperties(
            enabled=True, injection_nominal_capacity=100, withdrawal_nominal_capacity=200, reservoir_capacity=1000
        )
        local_92_no_group = serialize_st_storage_local(STUDY_VERSION_9_2, properties_92_no_group)
        assert local_92_no_group["group"] == STStorageGroup.OTHER1.value
=======
    def test_update_several_properties_fails(self, local_study_w_storage: Study) -> None:
        """
        Ensures the update fails as the area doesn't exist.
        We also want to ensure the study wasn't partially modified.
        """
        update_for_storage = STStoragePropertiesUpdate(enabled=False, efficiency=0.6)
        storage = local_study_w_storage.get_areas()["fr"].get_st_storages()["sts_1"]
        fake_storage = copy.deepcopy(storage)
        fake_storage._area_id = "fake"
        dict_storage = {storage: update_for_storage, fake_storage: update_for_storage}
        storage_folder = Path(local_study_w_storage.path) / "input" / "st-storage"
        hash_before_update = dirhash(storage_folder, "md5")
        with pytest.raises(
            STStoragePropertiesUpdateError,
            match=re.escape(
                "Could not update properties for short term storage sts_1 inside area fake: The storage does not exist"
            ),
        ):
            local_study_w_storage.update_st_storages(dict_storage)
        hash_after_update = dirhash(storage_folder, "md5")
        assert hash_before_update == hash_after_update
>>>>>>> fa387f04
<|MERGE_RESOLUTION|>--- conflicted
+++ resolved
@@ -21,11 +21,11 @@
 from checksumdir import dirhash
 
 from antares.craft import STStorageGroup, Study
-<<<<<<< HEAD
-from antares.craft.exceptions.exceptions import InvalidFieldForVersionError, MatrixFormatError
-=======
-from antares.craft.exceptions.exceptions import MatrixFormatError, STStoragePropertiesUpdateError
->>>>>>> fa387f04
+from antares.craft.exceptions.exceptions import (
+    InvalidFieldForVersionError,
+    MatrixFormatError,
+    STStoragePropertiesUpdateError,
+)
 from antares.craft.model.st_storage import STStorageProperties, STStoragePropertiesUpdate
 from antares.craft.model.study import STUDY_VERSION_8_8, STUDY_VERSION_9_2
 from antares.craft.service.local_services.models.st_storage import (
@@ -158,7 +158,6 @@
         assert storage_1.properties.enabled
         assert storage_1.properties.initial_level == 0.5
 
-<<<<<<< HEAD
     def test_storage_group_version_handling(self) -> None:
         properties_88 = STStorageProperties(
             enabled=True,
@@ -203,7 +202,7 @@
         )
         local_92_no_group = serialize_st_storage_local(STUDY_VERSION_9_2, properties_92_no_group)
         assert local_92_no_group["group"] == STStorageGroup.OTHER1.value
-=======
+
     def test_update_several_properties_fails(self, local_study_w_storage: Study) -> None:
         """
         Ensures the update fails as the area doesn't exist.
@@ -224,5 +223,4 @@
         ):
             local_study_w_storage.update_st_storages(dict_storage)
         hash_after_update = dirhash(storage_folder, "md5")
-        assert hash_before_update == hash_after_update
->>>>>>> fa387f04
+        assert hash_before_update == hash_after_update