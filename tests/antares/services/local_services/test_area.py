--- conflicted
+++ resolved
@@ -24,13 +24,8 @@
 
 from antares.craft import Study, read_study_local
 from antares.craft.config.local_configuration import LocalConfiguration
-<<<<<<< HEAD
 from antares.craft.exceptions.exceptions import MatrixFormatError, ReadingMethodUsedOufOfScopeError
-from antares.craft.model.area import AdequacyPatchMode, AreaProperties, AreaPropertiesUpdate, AreaUi, AreaUiUpdate
-=======
-from antares.craft.exceptions.exceptions import ReadingMethodUsedOufOfScopeError
 from antares.craft.model.area import AdequacyPatchMode, Area, AreaProperties, AreaPropertiesUpdate, AreaUi, AreaUiUpdate
->>>>>>> 5e67b2e2
 from antares.craft.model.commons import FilterOption
 from antares.craft.model.renewable import (
     RenewableCluster,
@@ -39,11 +34,8 @@
     TimeSeriesInterpretation,
 )
 from antares.craft.model.st_storage import STStorage, STStorageGroup, STStorageProperties
-<<<<<<< HEAD
+from antares.craft.service.local_services.services.area import AreaLocalService
 from antares.craft.tools import matrix_tool
-=======
-from antares.craft.service.local_services.services.area import AreaLocalService
->>>>>>> 5e67b2e2
 from antares.craft.tools.serde_local.ini_reader import IniReader
 from antares.craft.tools.time_series_tool import TimeSeriesFileType
 
@@ -141,15 +133,11 @@
         st_storage = local_study_with_st_storage.get_areas()["fr"].get_st_storages()["short term storage"]
         assert st_storage.properties == STStorageProperties()
 
-<<<<<<< HEAD
-    def test_storage_has_correct_default_properties_92(self, local_study_92):
+    def test_storage_has_correct_default_properties_92(self, local_study_92: Study) -> None:
         st_storage = local_study_92.get_areas()["fr"].create_st_storage("short term storage")
         assert st_storage.properties == STStorageProperties()
 
-    def test_st_storage_list_ini_exists(self, local_study_with_st_storage):
-=======
     def test_st_storage_list_ini_exists(self, local_study_with_st_storage: Study) -> None:
->>>>>>> 5e67b2e2
         study_path = Path(local_study_with_st_storage.path)
         assert (study_path / "input" / "st-storage" / "clusters" / "fr" / "list.ini").exists()
 
@@ -180,7 +168,7 @@
 
         assert created_storage.properties == properties
 
-    def test_st_storage_and_ini_raise_error_with_custom_properties_88(self, local_study_w_areas):
+    def test_st_storage_and_ini_raise_error_with_custom_properties_88(self, local_study_w_areas: Study) -> None:
         properties = STStorageProperties(
             group=STStorageGroup.BATTERY.value, reservoir_capacity=12.345, penalize_variation_injection=True
         )
@@ -191,7 +179,7 @@
         ):
             local_study_w_areas.get_areas()["fr"].create_st_storage(st_storage_name, properties)
 
-    def test_st_storage_and_ini_have_custom_properties_92(self, local_study_92):
+    def test_st_storage_and_ini_have_custom_properties_92(self, local_study_92: Study) -> None:
         # Given
         properties = STStorageProperties(
             group=STStorageGroup.BATTERY.value, reservoir_capacity=12.345, efficiency_withdrawal=0.9
@@ -223,7 +211,7 @@
 
         assert created_storage.properties == properties
 
-    def test_creation_default_matrices_92(self, tmp_path: Path, local_study_92) -> None:
+    def test_creation_default_matrices_92(self, tmp_path: Path, local_study_92: Study) -> None:
         # given
         st_storage_name = "storage_ts"
 
@@ -238,7 +226,7 @@
         assert storage.get_cost_variation_injection().equals(matrix_default)
         assert storage.get_cost_variation_withdrawal().equals(matrix_default)
 
-    def test_creation_matrices_not_allowed_88(self, tmp_path: Path, local_study_w_areas) -> None:
+    def test_creation_matrices_not_allowed_88(self, tmp_path: Path, local_study_w_areas: Study) -> None:
         # given
         st_storage_name = "storage_ts"
 
@@ -263,7 +251,7 @@
         ):
             storage.get_cost_variation_withdrawal()
 
-    def test_update_matrices_92(self, tmp_path: Path, local_study_92) -> None:
+    def test_update_matrices_92(self, tmp_path: Path, local_study_92: Study) -> None:
         # given
         st_storage_name = "storage_ts"
 
@@ -283,7 +271,7 @@
         storage.set_cost_variation_withdrawal(matrix)
         assert storage.get_cost_variation_withdrawal().equals(matrix)
 
-    def test_update_matrices_88_not_allowed(self, tmp_path: Path, local_study_w_areas) -> None:
+    def test_update_matrices_88_not_allowed(self, tmp_path: Path, local_study_w_areas: Study) -> None:
         # given
         st_storage_name = "storage_ts"
 
@@ -312,7 +300,7 @@
         ):
             storage.set_cost_variation_withdrawal(matrix)
 
-    def test_update_matrices_wrong_format_92(self, tmp_path: Path, local_study_92) -> None:
+    def test_update_matrices_wrong_format_92(self, tmp_path: Path, local_study_92: Study) -> None:
         # given
         st_storage_name = "storage_ts"
 
