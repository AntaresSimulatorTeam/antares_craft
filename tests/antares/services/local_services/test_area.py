--- conflicted
+++ resolved
@@ -1095,10 +1095,6 @@
 
 class TestReadLoad:
     def test_read_load_local(self, local_study_w_areas):
-<<<<<<< HEAD
-
-=======
->>>>>>> 1bdb6a40
         study_path = local_study_w_areas.service.config.study_path
         local_study_object = read_study_local(study_path)
         areas = local_study_object.read_areas()
@@ -1117,7 +1113,6 @@
             
             file_path = study_path / "input" / "load" / "series" / f"load_{area.id}.txt".format(area_id=area.id)
             _write_file(file_path, expected_conversion)
-<<<<<<< HEAD
 
             load_object = area.read_load()
             pd.testing.assert_frame_equal(load_object.astype(str), expected_conversion.astype(str), check_dtype=False)
@@ -1138,20 +1133,4 @@
             file_path = study_path / "input" / "load" / "series" / f"load_{area.id}.txt".format(area_id=area.id)
             _write_file(file_path, expected_conversion)
             load_object = area.read_load()
-            pd.testing.assert_frame_equal(load_object, expected_conversion)
-=======
-            
-            load_object = area.read_load()
-            pd.testing.assert_frame_equal(load_object.time_series.astype(str), expected_conversion.astype(str), check_dtype=False)
-
-    def test_read_load_empty_local(self, local_study_w_areas):
-        study_path = local_study_w_areas.service.config.study_path
-        local_study_object = read_study_local(study_path)
-        areas = local_study_object.read_areas()
-
-        for area in areas:
-            expected_conversion = pd.DataFrame([])
-            
-            load_object = area.read_load()
-            pd.testing.assert_frame_equal(load_object.time_series, expected_conversion)
->>>>>>> 1bdb6a40
+            pd.testing.assert_frame_equal(load_object, expected_conversion)