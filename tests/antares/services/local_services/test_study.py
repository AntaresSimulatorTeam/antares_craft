--- conflicted
+++ resolved
@@ -1,2353 +1,1412 @@
-<<<<<<< HEAD
-import logging
-import os
-import time
-from configparser import ConfigParser
-from pathlib import Path
-
-import pytest
-
-from antares.config.local_configuration import LocalConfiguration
-from antares.exceptions.exceptions import CustomError, LinkCreationError
-from antares.model.area import (
-    AreaProperties,
-    AreaUi,
-    AreaUiLocal,
-    AreaPropertiesLocal,
-    Area,
-)
-from antares.model.commons import FilterOption
-from antares.model.hydro import Hydro
-from antares.model.link import (
-    Link,
-    LinkProperties,
-    LinkPropertiesLocal,
-    TransmissionCapacities,
-    LinkUi,
-    AssetType,
-    LinkStyle,
-    LinkUiLocal,
-)
-from antares.model.study import create_study_local
-from antares.service.local_services.area_local import AreaLocalService
-from antares.service.local_services.link_local import LinkLocalService
-from antares.service.local_services.renewable_local import RenewableLocalService
-from antares.service.local_services.st_storage_local import ShortTermStorageLocalService
-from antares.service.local_services.thermal_local import ThermalLocalService
-
-
-class TestCreateStudy:
-    def test_create_study_success(self, tmp_path, caplog):
-        # Given
-        study_name = "studyTest"
-        version = "850"
-        caplog.set_level(logging.INFO)
-
-        expected_subdirectories = ["input", "layers", "output", "setting", "user"]
-
-        expected_study_path = tmp_path / "studyTest"
-
-        # When
-        create_study_local(study_name, version, LocalConfiguration(tmp_path, study_name))
-
-        # Then
-        assert os.path.exists(expected_study_path)
-        assert os.path.isdir(expected_study_path)
-
-        for subdirectory in expected_subdirectories:
-            subdirectory_path = expected_study_path / subdirectory
-            assert subdirectory_path.exists()
-            assert subdirectory_path.is_dir()
-
-        # Then
-        assert caplog.records[0].msg == f"Study successfully created: {study_name}"
-
-    def test_desktop_ini_creation(self, tmp_path, local_study):
-        # Given
-        expected_desktop_path = tmp_path / local_study.name / "Desktop.ini"
-        desktop_ini_content = f"""[.ShellClassInfo]
-IconFile = settings/resources/study.ico
-IconIndex = 0
-InfoTip = Antares Study {local_study.version}: {local_study.name}
-"""
-
-        # When
-        with open(expected_desktop_path, "r") as file:
-            actual_content = file.read()
-
-        # Then
-        assert actual_content == desktop_ini_content
-        assert expected_desktop_path.exists()
-        assert expected_desktop_path.is_file()
-
-    def test_study_antares_content(self, monkeypatch, tmp_path):
-        # Given
-        study_name = "studyTest"
-        version = "850"
-        expected_study_antares_path = tmp_path / "studyTest/study.antares"
-        antares_content = f"""[antares]
-version = {version}
-caption = {study_name}
-created = {"123"}
-lastsave = {"123"}
-author = Unknown
-"""
-
-        monkeypatch.setattr(time, "time", lambda: "123")
-
-        # When
-        create_study_local(study_name, version, LocalConfiguration(tmp_path, study_name))
-        with open(expected_study_antares_path, "r") as file:
-            actual_content = file.read()
-
-        # Then
-        assert actual_content == antares_content
-
-    def test_directory_not_exists_error(self, caplog):
-        # Given
-        local_path = Path("/fake/path/")
-        study_name = "study_name"
-        with caplog.at_level(logging.ERROR):
-            with pytest.raises(ValueError, match=f"Provided directory {local_path} does not exist."):
-                create_study_local(study_name, "880", LocalConfiguration(local_path, study_name))
-
-    def test_verify_study_already_exists_error(self, monkeypatch, tmp_path, caplog):
-        # Given
-        study_name = "studyTest"
-        version = "850"
-
-        def mock_verify_study_already_exists(study_directory):
-            raise FileExistsError(f"Failed to create study. Study {study_directory} already exists")
-
-        monkeypatch.setattr(
-            "antares.model.study._verify_study_already_exists",
-            mock_verify_study_already_exists,
-        )
-
-        # When
-        with caplog.at_level(logging.ERROR):
-            with pytest.raises(
-                FileExistsError,
-                match=f"Failed to create study. Study {tmp_path}/{study_name} already exists",
-            ):
-                create_study_local(study_name, version, LocalConfiguration(tmp_path, study_name))
-
-
-class TestCreateArea:
-    def test_areas_sets_ini_content(self, tmp_path, local_study):
-        # Given
-        expected_sets_path = tmp_path / local_study.name / "input" / "areas" / "sets.ini"
-
-        expected_sets_ini_content = """[all areas]
-caption = All areas
-comments = Spatial aggregates on all areas
-output = false
-apply-filter = add-all
-
-"""
-
-        # When
-        local_study.create_area("area_test")
-
-        with open(expected_sets_path, "r") as file:
-            actual_content = file.read()
-
-        # Then
-        assert actual_content == expected_sets_ini_content
-
-    def test_areas_list_txt_content(self, tmp_path, caplog, local_study):
-        # Given
-        study_antares_path = tmp_path / local_study.name
-        caplog.set_level(logging.INFO)
-
-        expected_list_txt = study_antares_path / "input" / "areas" / "list.txt"
-
-        expected_list_txt_content = """area1
-area2
-"""
-
-        # When
-        local_study.create_area("area1")
-        local_study.create_area("area2")
-
-        with open(expected_list_txt, "r") as file:
-            actual_content = file.read()
-
-        # Then
-        assert actual_content == expected_list_txt_content
-        assert caplog.records[0].msg == "Area area1 created successfully!"
-        assert caplog.records[1].msg == "Area area2 created successfully!"
-
-    def test_areas_list_sorted_alphabetically(self, tmp_path, local_study):
-        # Given
-        areas_to_create = ["ghi", "fr", "at", "def", "abc"]
-        expected_list_txt = tmp_path / local_study.name / "input" / "areas" / "list.txt"
-        expected_list_txt_content = """abc
-at
-def
-fr
-ghi
-"""
-
-        # When
-        for area in areas_to_create:
-            local_study.create_area(area)
-
-        with open(expected_list_txt, "r") as file:
-            actual_content = file.read()
-
-        assert actual_content == expected_list_txt_content
-
-    def test_area_optimization_ini_content(self, tmp_path, local_study):
-        # Given
-        study_antares_path = tmp_path / local_study.name
-
-        expected_optimization_ini_path = study_antares_path / "input" / "areas" / "area1" / "optimization.ini"
-
-        expected_optimization_ini_content = """[nodal optimization]
-non-dispatchable-power = true
-dispatchable-hydro-power = true
-other-dispatchable-power = true
-spread-unsupplied-energy-cost = 0.000000
-spread-spilled-energy-cost = 0.000000
-average-unsupplied-energy-cost = 0.000000
-average-spilled-energy-cost = 0.000000
-
-[filtering]
-filter-synthesis = hourly, daily, weekly, monthly, annual
-filter-year-by-year = hourly, daily, weekly, monthly, annual
-
-"""
-
-        expected_optimization_ini = ConfigParser()
-        expected_optimization_ini.read_string(expected_optimization_ini_content)
-
-        # When
-        local_study.create_area("area1")
-
-        actual_optimization_ini = ConfigParser()
-        with open(expected_optimization_ini_path, "r") as file:
-            actual_optimization_ini.read_file(file)
-            file.seek(0)
-            actual_optimization_ini_content = file.read()
-
-        # Then
-        assert actual_optimization_ini == expected_optimization_ini
-        assert actual_optimization_ini_content == expected_optimization_ini_content
-
-    def test_custom_area_optimization_ini_content(self, tmp_path, local_study):
-        # Given
-        area_to_create = "area1"
-        area_properties = AreaProperties(
-            dispatch_hydro_power=False,
-            energy_cost_unsupplied=1.04,
-            energy_cost_spilled=1,
-            filter_by_year={
-                FilterOption.ANNUAL,
-                FilterOption.HOURLY,
-                FilterOption.WEEKLY,
-                FilterOption.HOURLY,
-            },
-        )
-        expected_optimization_ini = ConfigParser()
-        actual_optimization_ini = ConfigParser()
-        expected_optimization_ini_path = (
-            tmp_path / local_study.name / "input/areas" / area_to_create / "optimization.ini"
-        )
-        expected_optimization_ini_content = """[nodal optimization]
-non-dispatchable-power = true
-dispatchable-hydro-power = false
-other-dispatchable-power = true
-spread-unsupplied-energy-cost = 0.000000
-spread-spilled-energy-cost = 0.000000
-average-unsupplied-energy-cost = 1.040000
-average-spilled-energy-cost = 1.000000
-
-[filtering]
-filter-synthesis = hourly, daily, weekly, monthly, annual
-filter-year-by-year = hourly, weekly, annual
-
-"""
-
-        # When
-        local_study.create_area(area_to_create, properties=area_properties)
-        expected_optimization_ini.read_string(expected_optimization_ini_content)
-
-        with open(expected_optimization_ini_path, "r") as file:
-            actual_optimization_ini.read_file(file)
-            file.seek(0)
-            actual_optimization_ini_content = file.read()
-
-        assert actual_optimization_ini == expected_optimization_ini
-        assert actual_optimization_ini_content == expected_optimization_ini_content
-
-    def test_area_ui_ini_content(self, tmp_path, local_study):
-        # Given
-        study_antares_path = tmp_path / local_study.name
-
-        expected_ui_ini_path = study_antares_path / "input" / "areas" / "area1" / "ui.ini"
-
-        ui_ini_content = """[ui]
-x = 0
-y = 0
-color_r = 230
-color_g = 108
-color_b = 44
-layers = 0
-
-[layerX]
-0 = 0
-
-[layerY]
-0 = 0
-
-[layerColor]
-0 = 230 , 108 , 44
-
-"""
-
-        # When
-        local_study.create_area("area1")
-
-        with open(expected_ui_ini_path, "r") as file:
-            actual_content = file.read()
-
-        # Then
-        assert actual_content == ui_ini_content
-
-    def test_create_area_with_custom_error(self, monkeypatch, caplog, local_study):
-        # Given
-        caplog.set_level(logging.INFO)
-
-        def mock_error_in_sets_ini():
-            raise CustomError("An error occurred while processing area can not be created")
-
-        monkeypatch.setattr(
-            "antares.service.local_services.area_local._sets_ini_content",
-            mock_error_in_sets_ini,
-        )
-        with pytest.raises(
-            CustomError,
-            match="An error occurred while processing area can not be created",
-        ):
-            local_study.create_area("test")
-
-    def test_create_area_with_custom_ui(self, tmp_path, local_study):
-        # Given
-        study_antares_path = tmp_path / local_study.name
-        # TODO: This should've been local_study._service.path, but ABCService doesn't have path
-
-        area = "area1"
-        ui_ini_path = study_antares_path / "input" / "areas" / area / "ui.ini"
-        area_ui = AreaUi(x=123, y=321, color_rgb=[255, 230, 210])
-
-        # When
-        local_study.create_area(area, ui=area_ui)
-
-        expected_content = """[ui]
-x = 123
-y = 321
-color_r = 255
-color_g = 230
-color_b = 210
-layers = 0
-
-[layerX]
-0 = 123
-
-[layerY]
-0 = 321
-
-[layerColor]
-0 = 255 , 230 , 210
-
-"""
-
-        with open(ui_ini_path, "r") as file:
-            actual_content = file.read()
-
-        assert actual_content == expected_content
-
-    def test_created_area_has_ui(self, tmp_path, local_study):
-        # Given
-        area = "area1"
-        area_ui = AreaUiLocal(AreaUi(x=123, y=321, color_rgb=[255, 230, 210])).yield_area_ui()
-
-        # When
-        local_study.create_area(area, ui=area_ui)
-        assert local_study.get_areas()[area].ui == area_ui
-
-    def test_areas_have_default_properties(self, tmp_path, local_study_w_areas):
-        # Given
-        expected_default_properties = {
-            "nodal_optimization": {
-                "non-dispatchable-power": "true",
-                "dispatchable-hydro-power": "true",
-                "other-dispatchable-power": "true",
-                "spread-unsupplied-energy-cost": "0.000000",
-                "spread-spilled-energy-cost": "0.000000",
-                "average-unsupplied-energy-cost": "0.000000",
-                "average-spilled-energy-cost": "0.000000",
-            },
-            "filtering": {
-                "filter-synthesis": "hourly, daily, weekly, monthly, annual",
-                "filter-year-by-year": "hourly, daily, weekly, monthly, annual",
-            },
-        }
-
-        # When
-        actual_area_properties = local_study_w_areas.get_areas()["fr"].properties
-        actual_properties = AreaPropertiesLocal(actual_area_properties).model_dump(exclude_none=True)
-
-        assert expected_default_properties == actual_properties
-
-    def test_areas_with_custom_properties(self, tmp_path, local_study):
-        # Given
-        area_to_create = "fr"
-        area_properties = AreaProperties(
-            dispatch_hydro_power=False,
-            spread_unsupplied_energy_cost=1,
-            energy_cost_spilled=3.5,
-            filter_by_year={
-                FilterOption.ANNUAL,
-                FilterOption.ANNUAL,
-                FilterOption.HOURLY,
-                FilterOption.WEEKLY,
-            },
-        )
-        expected_properties = {
-            "nodal_optimization": {
-                "non-dispatchable-power": "true",
-                "dispatchable-hydro-power": "false",
-                "other-dispatchable-power": "true",
-                "spread-unsupplied-energy-cost": "1.000000",
-                "spread-spilled-energy-cost": "0.000000",
-                "average-unsupplied-energy-cost": "0.000000",
-                "average-spilled-energy-cost": "3.500000",
-            },
-            "filtering": {
-                "filter-synthesis": "hourly, daily, weekly, monthly, annual",
-                "filter-year-by-year": "hourly, weekly, annual",
-            },
-        }
-
-        # When
-        created_area = local_study.create_area(area_name=area_to_create, properties=area_properties)
-        actual_properties = AreaPropertiesLocal(created_area.properties).model_dump(exclude_none=True)
-
-        assert expected_properties == actual_properties
-
-    def test_areas_ini_has_correct_sections(self, actual_thermal_areas_ini):
-        # Given
-        expected_areas_ini_sections = ["unserverdenergycost", "spilledenergycost"]
-
-        # Then
-        assert actual_thermal_areas_ini.parsed_ini.sections() == expected_areas_ini_sections
-
-    def test_areas_ini_has_correct_default_content(self, actual_thermal_areas_ini):
-        # Given
-        expected_areas_ini_contents = """[unserverdenergycost]
-fr = 0.000000
-it = 0.000000
-at = 0.000000
-
-[spilledenergycost]
-fr = 0.000000
-it = 0.000000
-at = 0.000000
-
-"""
-        expected_areas_ini = ConfigParser()
-        expected_areas_ini.read_string(expected_areas_ini_contents)
-
-        # When
-        with actual_thermal_areas_ini.ini_path.open("r") as areas_ini_file:
-            actual_areas_ini_contents = areas_ini_file.read()
-
-        # Then
-        assert actual_areas_ini_contents == expected_areas_ini_contents
-        assert actual_thermal_areas_ini.parsed_ini.sections() == expected_areas_ini.sections()
-        assert actual_thermal_areas_ini.parsed_ini == expected_areas_ini
-
-    def test_adequacy_patch_ini_has_correct_section(self, actual_adequacy_patch_ini):
-        expected_sections = ["adequacy-patch"]
-        assert actual_adequacy_patch_ini.parsed_ini.sections() == expected_sections
-
-    def test_adequacy_patch_ini_has_correct_content(self, actual_adequacy_patch_ini):
-        # Given
-        expected_content = """[adequacy-patch]
-adequacy-patch-mode = outside
-
-"""
-        expected_ini = ConfigParser()
-        expected_ini.read_string(expected_content)
-
-        # When
-        with actual_adequacy_patch_ini.ini_path.open("r") as adequacy_patch_ini_file:
-            actual_content = adequacy_patch_ini_file.read()
-
-        assert actual_content == expected_content
-        assert actual_adequacy_patch_ini.parsed_ini.sections() == expected_ini.sections()
-        assert actual_adequacy_patch_ini.parsed_ini == expected_ini
-
-    def test_created_area_has_hydro(self, local_study_w_areas):
-        assert local_study_w_areas.get_areas()["fr"].hydro
-        assert isinstance(local_study_w_areas.get_areas()["it"].hydro, Hydro)
-
-
-class TestCreateLink:
-    def test_create_link(self, tmp_path, local_study_w_areas):
-        # Given
-        link_to_create = "fr_it"
-
-        # When
-        area_from, area_to = link_to_create.split("_")
-        link_created = local_study_w_areas.create_link(
-            area_from=local_study_w_areas.get_areas()[area_from],
-            area_to=local_study_w_areas.get_areas()[area_to],
-            existing_areas=local_study_w_areas.get_areas(),
-        )
-
-        assert isinstance(link_created, Link)
-
-    def test_unknown_area_errors(self, tmp_path, local_study_w_areas):
-        # Given
-        link_to_create = "es_fr"
-        fake_study_name = "nonExistantStudy"
-        fake_config = LocalConfiguration(Path("/fake/path"), fake_study_name)
-
-        # When
-        area_from, area_to = link_to_create.split("_")
-        area_from = Area(
-            name=area_from,
-            area_service=AreaLocalService(fake_config, fake_study_name),
-            storage_service=ShortTermStorageLocalService(fake_config, fake_study_name),
-            thermal_service=ThermalLocalService(fake_config, fake_study_name),
-            renewable_service=RenewableLocalService(fake_config, fake_study_name),
-        )
-        area_to = local_study_w_areas.get_areas()[area_to]
-
-        with pytest.raises(
-            LinkCreationError,
-            match=f"Could not create the link {area_from.name} / {area_to.name}: {area_from.name} does not exist",
-        ):
-            local_study_w_areas.create_link(
-                area_from=area_from,
-                area_to=area_to,
-                existing_areas=local_study_w_areas.get_areas(),
-            )
-
-    def test_study_areas_not_provided_errors(self, tmp_path, local_study_w_areas):
-        # With
-        area_from = local_study_w_areas.get_areas()["fr"]
-        area_to = local_study_w_areas.get_areas()["it"]
-        test_service = LinkLocalService(
-            local_study_w_areas.service.config,
-            local_study_w_areas.name,
-        )
-
-        with pytest.raises(
-            LinkCreationError,
-            match=f"Could not create the link {area_from.name} / {area_to.name}: Cannot verify existing areas.",
-        ):
-            test_service.create_link(
-                area_from=area_from,
-                area_to=area_to,
-                existing_areas=None,
-            )
-
-    def test_create_link_alphabetically(self, tmp_path, local_study):
-        # Given
-        areas_to_create = ["fr", "at"]
-        for area in areas_to_create:
-            local_study.create_area(area)
-        link_to_create = "fr_at"
-
-        # When
-        area_from, area_to = link_to_create.split("_")
-        link_created = local_study.create_link(
-            area_from=local_study.get_areas()[area_from],
-            area_to=local_study.get_areas()[area_to],
-            existing_areas=local_study.get_areas(),
-        )
-
-        assert link_created.area_from.name == "at"
-        assert link_created.area_to.name == "fr"
-
-    def test_create_link_sets_ini_content(self, tmp_path, local_study_w_areas):
-        # Given
-        link_to_create = "fr_it"
-        expected_content = """[it]
-hurdles-cost = false
-loop-flow = false
-use-phase-shifter = false
-transmission-capacities = enabled
-asset-type = ac
-link-style = plain
-link-width = 1
-colorr = 112
-colorg = 112
-colorb = 112
-display-comments = true
-filter-synthesis = hourly, daily, weekly, monthly, annual
-filter-year-by-year = hourly, daily, weekly, monthly, annual
-
-"""
-
-        # When
-        area_from, area_to = link_to_create.split("_")
-
-        local_study_w_areas.create_link(
-            area_from=local_study_w_areas.get_areas()[area_from],
-            area_to=local_study_w_areas.get_areas()[area_to],
-            existing_areas=local_study_w_areas.get_areas(),
-        )
-
-        ini_file = tmp_path / local_study_w_areas.name / "input/links" / area_from / "properties.ini"
-        with open(ini_file, "r") as file:
-            actual_content = file.read()
-
-        assert actual_content == expected_content
-
-    def test_created_link_has_default_local_properties(self, tmp_path, local_study_w_areas):
-        # Given
-        link_to_create = "fr_it"
-        expected_ini_content = """[it]
-hurdles-cost = false
-loop-flow = false
-use-phase-shifter = false
-transmission-capacities = enabled
-asset-type = ac
-link-style = plain
-link-width = 1
-colorr = 112
-colorg = 112
-colorb = 112
-display-comments = true
-filter-synthesis = hourly, daily, weekly, monthly, annual
-filter-year-by-year = hourly, daily, weekly, monthly, annual
-
-"""
-        expected_ini = ConfigParser()
-        expected_ini.read_string(expected_ini_content)
-        default_properties = LinkPropertiesLocal(LinkProperties()).yield_link_properties()
-
-        # When
-        area_from, area_to = link_to_create.split("_")
-        created_link = local_study_w_areas.create_link(
-            area_from=local_study_w_areas.get_areas()[area_from],
-            area_to=local_study_w_areas.get_areas()[area_to],
-            existing_areas=local_study_w_areas.get_areas(),
-        )
-        ini_file = tmp_path / local_study_w_areas.name / "input/links" / area_from / "properties.ini"
-        actual_ini = ConfigParser()
-        with open(ini_file, "r") as file:
-            actual_ini.read_file(file)
-            file.seek(0)
-            actual_ini_content = file.read()
-
-        assert isinstance(created_link.properties, LinkProperties)
-        assert created_link.properties.model_dump(exclude_none=True)
-        assert created_link.properties == default_properties
-        assert actual_ini == expected_ini
-        assert actual_ini_content == expected_ini_content
-
-    def test_created_link_has_custom_properties(self, tmp_path, local_study_w_areas):
-        # Given
-        link_to_create = "fr_it"
-        link_properties = LinkProperties(
-            loop_flow=True,
-            use_phase_shifter=True,
-            transmission_capacities=TransmissionCapacities.INFINITE,
-            filter_year_by_year={FilterOption.WEEKLY, FilterOption.DAILY},
-        )
-        expected_ini_content = """[it]
-hurdles-cost = false
-loop-flow = true
-use-phase-shifter = true
-transmission-capacities = infinite
-asset-type = ac
-link-style = plain
-link-width = 1
-colorr = 112
-colorg = 112
-colorb = 112
-display-comments = true
-filter-synthesis = hourly, daily, weekly, monthly, annual
-filter-year-by-year = daily, weekly
-
-"""
-        expected_ini = ConfigParser()
-        expected_ini.read_string(expected_ini_content)
-
-        # When
-        area_from, area_to = link_to_create.split("_")
-        link_created = local_study_w_areas.create_link(
-            area_from=local_study_w_areas.get_areas()[area_from],
-            area_to=local_study_w_areas.get_areas()[area_to],
-            properties=link_properties,
-            existing_areas=local_study_w_areas.get_areas(),
-        )
-        created_ini_file = tmp_path / local_study_w_areas.name / "input/links" / area_from / "properties.ini"
-        actual_ini = ConfigParser()
-        with open(created_ini_file, "r") as file:
-            actual_ini.read_file(file)
-            file.seek(0)
-            actual_ini_content = file.read()
-
-        # Then
-        assert actual_ini_content == expected_ini_content
-        assert link_created.properties == LinkPropertiesLocal(link_properties).yield_link_properties()
-        assert expected_ini == actual_ini
-
-    def test_multiple_links_created_from_same_area(self, tmp_path, local_study_w_areas):
-        # Given
-        local_study_w_areas.create_area("at")
-        links_to_create = ["fr_at", "at_it"]
-        expected_ini_string = """[fr]
-hurdles-cost = false
-loop-flow = false
-use-phase-shifter = false
-transmission-capacities = enabled
-asset-type = ac
-link-style = plain
-link-width = 1
-colorr = 112
-colorg = 112
-colorb = 112
-display-comments = true
-filter-synthesis = hourly, daily, weekly, monthly, annual
-filter-year-by-year = hourly, daily, weekly, monthly, annual
-
-[it]
-hurdles-cost = false
-loop-flow = false
-use-phase-shifter = false
-transmission-capacities = enabled
-asset-type = ac
-link-style = plain
-link-width = 1
-colorr = 112
-colorg = 112
-colorb = 112
-display-comments = true
-filter-synthesis = hourly, daily, weekly, monthly, annual
-filter-year-by-year = hourly, daily, weekly, monthly, annual
-
-"""
-        expected_ini = ConfigParser()
-        expected_ini.read_string(expected_ini_string)
-        properties_ini_file = tmp_path / local_study_w_areas.name / "input/links" / "at" / "properties.ini"
-
-        # When
-        for link in links_to_create:
-            area_from, area_to = link.split("_")
-            local_study_w_areas.create_link(
-                area_from=local_study_w_areas.get_areas()[area_from],
-                area_to=local_study_w_areas.get_areas()[area_to],
-                existing_areas=local_study_w_areas.get_areas(),
-            )
-
-        # Then
-        actual_ini = ConfigParser()
-        with open(properties_ini_file, "r") as file:
-            actual_ini.read_file(file)
-            file.seek(0)
-            actual_ini_string = file.read()
-
-        for section in expected_ini.sections():
-            assert actual_ini.has_section(section)
-
-        assert actual_ini == expected_ini
-        assert actual_ini_string == expected_ini_string
-
-    def test_multiple_links_created_from_same_area_are_alphabetical(self, tmp_path, local_study_w_areas):
-        # Given
-        local_study_w_areas.create_area("at")
-        links_to_create = ["at_it", "fr_at"]
-        expected_ini_string = """[fr]
-hurdles-cost = false
-loop-flow = false
-use-phase-shifter = false
-transmission-capacities = enabled
-asset-type = ac
-link-style = plain
-link-width = 1
-colorr = 112
-colorg = 112
-colorb = 112
-display-comments = true
-filter-synthesis = hourly, daily, weekly, monthly, annual
-filter-year-by-year = hourly, daily, weekly, monthly, annual
-
-[it]
-hurdles-cost = false
-loop-flow = false
-use-phase-shifter = false
-transmission-capacities = enabled
-asset-type = ac
-link-style = plain
-link-width = 1
-colorr = 112
-colorg = 112
-colorb = 112
-display-comments = true
-filter-synthesis = hourly, daily, weekly, monthly, annual
-filter-year-by-year = hourly, daily, weekly, monthly, annual
-
-"""
-        expected_ini = ConfigParser()
-        expected_ini.read_string(expected_ini_string)
-        properties_ini_file = tmp_path / local_study_w_areas.name / "input/links" / "at" / "properties.ini"
-
-        # When
-        for link in links_to_create:
-            area_from, area_to = link.split("_")
-            local_study_w_areas.create_link(
-                area_from=local_study_w_areas.get_areas()[area_from],
-                area_to=local_study_w_areas.get_areas()[area_to],
-                existing_areas=local_study_w_areas.get_areas(),
-            )
-
-        # Then
-        actual_ini = ConfigParser()
-        with open(properties_ini_file, "r") as file:
-            actual_ini.read_file(file)
-            file.seek(0)
-            actual_ini_string = file.read()
-
-        assert actual_ini == expected_ini
-        assert actual_ini_string == expected_ini_string
-
-    def test_duplicate_links_raises_error(self, tmp_path, local_study_w_links):
-        # Given
-        link_to_create = "fr_it"
-
-        # When
-        area_from, area_to = link_to_create.split("_")
-
-        # Then
-        with pytest.raises(
-            CustomError,
-            match="""Link exists already, section already exists in properties.ini:
-
-Section 'it' already exists""",
-        ):
-            local_study_w_links.create_link(
-                area_from=local_study_w_links.get_areas()[area_from],
-                area_to=local_study_w_links.get_areas()[area_to],
-                existing_areas=local_study_w_links.get_areas(),
-            )
-
-    def test_created_link_has_default_ui_values(self, tmp_path, local_study_w_areas):
-        # Given
-        link_to_create = "fr / it"
-        actual_ini_file = tmp_path / local_study_w_areas.name / "input" / "links" / "fr" / "properties.ini"
-        actual_ini = ConfigParser()
-        expected_ini_string = """[it]
-hurdles-cost = false
-loop-flow = false
-use-phase-shifter = false
-transmission-capacities = enabled
-asset-type = ac
-link-style = plain
-link-width = 1
-colorr = 112
-colorg = 112
-colorb = 112
-display-comments = true
-filter-synthesis = hourly, daily, weekly, monthly, annual
-filter-year-by-year = hourly, daily, weekly, monthly, annual
-
-"""
-        expected_ini = ConfigParser()
-        expected_ini.read_string(expected_ini_string)
-
-        # When
-        area_from, area_to = link_to_create.split(" / ")
-        local_study_w_areas.create_link(
-            area_from=local_study_w_areas.get_areas()[area_from],
-            area_to=local_study_w_areas.get_areas()[area_to],
-            existing_areas=local_study_w_areas.get_areas(),
-        )
-        with open(actual_ini_file, "r") as file:
-            actual_ini.read_file(file)
-            file.seek(0)
-            actual_ini_string = file.read()
-
-        # Then
-        assert isinstance(local_study_w_areas.get_links()[link_to_create].ui, LinkUi)
-        assert actual_ini == expected_ini
-        assert actual_ini_string == expected_ini_string
-
-    def test_created_link_with_custom_ui_values(self, tmp_path, local_study_w_areas):
-        # Given
-        link_to_create = "fr / it"
-        actual_ini_file = tmp_path / local_study_w_areas.name / "input" / "links" / "fr" / "properties.ini"
-        actual_ini = ConfigParser()
-        expected_ini_string = """[it]
-hurdles-cost = true
-loop-flow = false
-use-phase-shifter = false
-transmission-capacities = ignore
-asset-type = gaz
-link-style = dot
-link-width = 1
-colorr = 234
-colorg = 123
-colorb = 0
-display-comments = true
-filter-synthesis = hourly, weekly, monthly
-filter-year-by-year = hourly, daily, weekly, monthly, annual
-
-"""
-        expected_ini = ConfigParser()
-        expected_ini.read_string(expected_ini_string)
-        expected_properties = LinkProperties(
-            hurdles_cost=True,
-            transmission_capacities=TransmissionCapacities.DISABLED,
-            asset_type=AssetType.GAZ,
-            filter_synthesis={
-                FilterOption.MONTHLY,
-                FilterOption.HOURLY,
-                FilterOption.WEEKLY,
-            },
-        )
-        expected_ui = LinkUi(link_style=LinkStyle.DOT, colorr=234, colorg=123, colorb=0)
-
-        # When
-        area_from, area_to = link_to_create.split(" / ")
-        created_link = local_study_w_areas.create_link(
-            area_from=local_study_w_areas.get_areas()[area_from],
-            area_to=local_study_w_areas.get_areas()[area_to],
-            properties=expected_properties,
-            ui=expected_ui,
-            existing_areas=local_study_w_areas.get_areas(),
-        )
-        with open(actual_ini_file, "r") as file:
-            actual_ini.read_file(file)
-            file.seek(0)
-            actual_ini_string = file.read()
-        actual_properties = created_link.properties
-        actual_ui = created_link.ui
-
-        # Then
-        assert isinstance(local_study_w_areas.get_links()[link_to_create].ui, LinkUi)
-        assert actual_ini == expected_ini
-        assert actual_ini_string == expected_ini_string
-        assert actual_properties == LinkPropertiesLocal(expected_properties).yield_link_properties()
-        assert actual_ui == LinkUiLocal(expected_ui).yield_link_ui()
-=======
-# Copyright (c) 2024, RTE (https://www.rte-france.com)
-#
-# See AUTHORS.txt
-#
-# This Source Code Form is subject to the terms of the Mozilla Public
-# License, v. 2.0. If a copy of the MPL was not distributed with this
-# file, You can obtain one at http://mozilla.org/MPL/2.0/.
-#
-# SPDX-License-Identifier: MPL-2.0
-#
-# This file is part of the Antares project.
-
-import logging
-import os
-import time
-from configparser import ConfigParser
-from pathlib import Path
-
-import numpy as np
-import pandas as pd
-import pytest
-
-from antares.config.local_configuration import LocalConfiguration
-from antares.exceptions.exceptions import CustomError, LinkCreationError
-from antares.model.area import AreaProperties, AreaUi, AreaUiLocal, AreaPropertiesLocal, Area
-from antares.model.binding_constraint import (
-    BindingConstraint,
-    BindingConstraintProperties,
-    BindingConstraintFrequency,
-    BindingConstraintOperator,
-    ConstraintTerm,
-    BindingConstraintPropertiesLocal,
-)
-from antares.model.commons import FilterOption
-from antares.model.hydro import Hydro
-from antares.model.link import (
-    Link,
-    LinkProperties,
-    LinkPropertiesLocal,
-    TransmissionCapacities,
-    LinkUi,
-    AssetType,
-    LinkStyle,
-    LinkUiLocal,
-)
-from antares.model.study import create_study_local
-from antares.service.local_services.area_local import AreaLocalService
-from antares.service.local_services.link_local import LinkLocalService
-from antares.service.local_services.renewable_local import RenewableLocalService
-from antares.service.local_services.st_storage_local import ShortTermStorageLocalService
-from antares.service.local_services.thermal_local import ThermalLocalService
-from antares.tools.ini_tool import IniFileTypes
-from antares.tools.time_series_tool import TimeSeriesFileType
-
-
-class TestCreateStudy:
-    def test_create_study_success(self, tmp_path, caplog):
-        # Given
-        study_name = "studyTest"
-        version = "850"
-        caplog.set_level(logging.INFO)
-
-        expected_subdirectories = ["input", "layers", "output", "settings", "user"]
-
-        expected_study_path = tmp_path / "studyTest"
-
-        # When
-        create_study_local(study_name, version, LocalConfiguration(tmp_path, study_name))
-
-        # Then
-        assert os.path.exists(expected_study_path)
-        assert os.path.isdir(expected_study_path)
-
-        for subdirectory in expected_subdirectories:
-            subdirectory_path = expected_study_path / subdirectory
-            assert subdirectory_path.exists()
-            assert subdirectory_path.is_dir()
-
-        # Then
-        assert caplog.records[0].msg == f"Study successfully created: {study_name}"
-
-    def test_desktop_ini_creation(self, tmp_path, local_study):
-        # Given
-        expected_desktop_path = tmp_path / local_study.name / "Desktop.ini"
-        desktop_ini_content = f"""[.ShellClassInfo]
-IconFile = settings/resources/study.ico
-IconIndex = 0
-InfoTip = Antares Study {local_study.version}: {local_study.name}
-"""
-
-        # When
-        with open(expected_desktop_path, "r") as file:
-            actual_content = file.read()
-
-        # Then
-        assert actual_content == desktop_ini_content
-        assert expected_desktop_path.exists()
-        assert expected_desktop_path.is_file()
-
-    def test_study_antares_content(self, monkeypatch, tmp_path):
-        # Given
-        study_name = "studyTest"
-        version = "850"
-        expected_study_antares_path = tmp_path / "studyTest/study.antares"
-        antares_content = f"""[antares]
-version = {version}
-caption = {study_name}
-created = {"123"}
-lastsave = {"123"}
-author = Unknown
-"""
-
-        monkeypatch.setattr(time, "time", lambda: "123")
-
-        # When
-        create_study_local(study_name, version, LocalConfiguration(tmp_path, study_name))
-        with open(expected_study_antares_path, "r") as file:
-            actual_content = file.read()
-
-        # Then
-        assert actual_content == antares_content
-
-    def test_verify_study_already_exists_error(self, monkeypatch, tmp_path, caplog):
-        # Given
-        study_name = "studyTest"
-        version = "850"
-
-        def mock_verify_study_already_exists(study_directory):
-            raise FileExistsError(f"Failed to create study. Study {study_directory} already exists")
-
-        monkeypatch.setattr("antares.model.study._verify_study_already_exists", mock_verify_study_already_exists)
-
-        # When
-        with caplog.at_level(logging.ERROR):
-            with pytest.raises(
-                FileExistsError, match=f"Failed to create study. Study {tmp_path}/{study_name} already exists"
-            ):
-                create_study_local(study_name, version, LocalConfiguration(tmp_path, study_name))
-
-    def test_solar_correlation_ini_exists(self, local_study_with_hydro):
-        # Given
-        expected_ini_path = local_study_with_hydro.service.config.study_path / "input/solar/prepro/correlation.ini"
-
-        # Then
-        assert expected_ini_path.exists()
-        assert expected_ini_path.is_file()
-        assert local_study_with_hydro._ini_files["solar_correlation"].ini_path == expected_ini_path
-
-    def test_solar_correlation_ini_has_default_values(self, local_study_with_hydro):
-        # Given
-        expected_ini_content = """[general]
-mode = annual
-
-[annual]
-
-[0]
-
-[1]
-
-[2]
-
-[3]
-
-[4]
-
-[5]
-
-[6]
-
-[7]
-
-[8]
-
-[9]
-
-[10]
-
-[11]
-
-"""
-        expected_ini = ConfigParser()
-        actual_ini = local_study_with_hydro._ini_files["solar_correlation"]
-
-        # When
-        expected_ini.read_string(expected_ini_content)
-        with actual_ini.ini_path.open("r") as ini_file:
-            actual_ini_content = ini_file.read()
-
-        # Then
-        assert actual_ini_content == expected_ini_content
-        assert actual_ini.parsed_ini.sections() == expected_ini.sections()
-        assert actual_ini.parsed_ini == expected_ini
-
-    def test_wind_correlation_ini_exists(self, local_study_with_hydro):
-        # Given
-        expected_ini_path = local_study_with_hydro.service.config.study_path / "input/wind/prepro/correlation.ini"
-
-        # Then
-        assert expected_ini_path.exists()
-        assert expected_ini_path.is_file()
-        assert local_study_with_hydro._ini_files["wind_correlation"].ini_path == expected_ini_path
-
-    def test_wind_correlation_ini_has_default_values(self, local_study_with_hydro):
-        # Given
-        expected_ini_content = """[general]
-mode = annual
-
-[annual]
-
-[0]
-
-[1]
-
-[2]
-
-[3]
-
-[4]
-
-[5]
-
-[6]
-
-[7]
-
-[8]
-
-[9]
-
-[10]
-
-[11]
-
-"""
-        expected_ini = ConfigParser()
-        actual_ini = local_study_with_hydro._ini_files["wind_correlation"]
-
-        # When
-        expected_ini.read_string(expected_ini_content)
-        with actual_ini.ini_path.open("r") as ini_file:
-            actual_ini_content = ini_file.read()
-
-        # Then
-        assert actual_ini_content == expected_ini_content
-        assert actual_ini.parsed_ini.sections() == expected_ini.sections()
-        assert actual_ini.parsed_ini == expected_ini
-
-    def test_load_correlation_ini_exists(self, local_study_with_hydro):
-        # Given
-        expected_ini_path = local_study_with_hydro.service.config.study_path / "input/load/prepro/correlation.ini"
-
-        # Then
-        assert expected_ini_path.exists()
-        assert expected_ini_path.is_file()
-        assert local_study_with_hydro._ini_files["load_correlation"].ini_path == expected_ini_path
-
-    def test_load_correlation_ini_has_default_values(self, local_study_with_hydro):
-        # Given
-        expected_ini_content = """[general]
-mode = annual
-
-[annual]
-
-[0]
-
-[1]
-
-[2]
-
-[3]
-
-[4]
-
-[5]
-
-[6]
-
-[7]
-
-[8]
-
-[9]
-
-[10]
-
-[11]
-
-"""
-        expected_ini = ConfigParser()
-        actual_ini = local_study_with_hydro._ini_files["load_correlation"]
-
-        # When
-        expected_ini.read_string(expected_ini_content)
-        with actual_ini.ini_path.open("r") as ini_file:
-            actual_ini_content = ini_file.read()
-
-        # Then
-        assert actual_ini_content == expected_ini_content
-        assert actual_ini.parsed_ini.sections() == expected_ini.sections()
-        assert actual_ini.parsed_ini == expected_ini
-
-
-class TestCreateArea:
-    def test_areas_sets_ini_content(self, tmp_path, local_study):
-        # Given
-        expected_sets_path = tmp_path / local_study.name / "input" / "areas" / "sets.ini"
-
-        expected_sets_ini_content = """[all areas]
-caption = All areas
-comments = Spatial aggregates on all areas
-output = false
-apply-filter = add-all
-
-"""
-
-        # When
-        local_study.create_area("area_test")
-
-        with open(expected_sets_path, "r") as file:
-            actual_content = file.read()
-
-        # Then
-        assert actual_content == expected_sets_ini_content
-
-    def test_areas_list_txt_content(self, tmp_path, caplog, local_study):
-        # Given
-        study_antares_path = tmp_path / local_study.name
-        caplog.set_level(logging.INFO)
-
-        expected_list_txt = study_antares_path / "input" / "areas" / "list.txt"
-
-        expected_list_txt_content = """area1
-area2
-"""
-
-        # When
-        local_study.create_area("area1")
-        local_study.create_area("area2")
-
-        with open(expected_list_txt, "r") as file:
-            actual_content = file.read()
-
-        # Then
-        assert actual_content == expected_list_txt_content
-        assert caplog.records[0].msg == "Area area1 created successfully!"
-        assert caplog.records[1].msg == "Area area2 created successfully!"
-
-    def test_areas_list_sorted_alphabetically(self, tmp_path, local_study):
-        # Given
-        areas_to_create = ["ghi", "fr", "at", "def", "abc"]
-        expected_list_txt = tmp_path / local_study.name / "input" / "areas" / "list.txt"
-        expected_list_txt_content = """abc
-at
-def
-fr
-ghi
-"""
-
-        # When
-        for area in areas_to_create:
-            local_study.create_area(area)
-
-        with open(expected_list_txt, "r") as file:
-            actual_content = file.read()
-
-        assert actual_content == expected_list_txt_content
-
-    def test_area_optimization_ini_content(self, tmp_path, local_study):
-        # Given
-        study_antares_path = tmp_path / local_study.name
-
-        expected_optimization_ini_path = study_antares_path / "input" / "areas" / "area1" / "optimization.ini"
-
-        expected_optimization_ini_content = """[nodal optimization]
-non-dispatchable-power = true
-dispatchable-hydro-power = true
-other-dispatchable-power = true
-spread-unsupplied-energy-cost = 0.000000
-spread-spilled-energy-cost = 0.000000
-average-unsupplied-energy-cost = 0.000000
-average-spilled-energy-cost = 0.000000
-
-[filtering]
-filter-synthesis = hourly, daily, weekly, monthly, annual
-filter-year-by-year = hourly, daily, weekly, monthly, annual
-
-"""
-
-        expected_optimization_ini = ConfigParser()
-        expected_optimization_ini.read_string(expected_optimization_ini_content)
-
-        # When
-        local_study.create_area("area1")
-
-        actual_optimization_ini = ConfigParser()
-        with open(expected_optimization_ini_path, "r") as file:
-            actual_optimization_ini.read_file(file)
-            file.seek(0)
-            actual_optimization_ini_content = file.read()
-
-        # Then
-        assert actual_optimization_ini == expected_optimization_ini
-        assert actual_optimization_ini_content == expected_optimization_ini_content
-
-    def test_custom_area_optimization_ini_content(self, tmp_path, local_study):
-        # Given
-        area_to_create = "area1"
-        area_properties = AreaProperties(
-            dispatch_hydro_power=False,
-            energy_cost_unsupplied=1.04,
-            energy_cost_spilled=1,
-            filter_by_year={FilterOption.ANNUAL, FilterOption.HOURLY, FilterOption.WEEKLY, FilterOption.HOURLY},
-        )
-        expected_optimization_ini = ConfigParser()
-        actual_optimization_ini = ConfigParser()
-        expected_optimization_ini_path = (
-            tmp_path / local_study.name / "input/areas" / area_to_create / "optimization.ini"
-        )
-        expected_optimization_ini_content = """[nodal optimization]
-non-dispatchable-power = true
-dispatchable-hydro-power = false
-other-dispatchable-power = true
-spread-unsupplied-energy-cost = 0.000000
-spread-spilled-energy-cost = 0.000000
-average-unsupplied-energy-cost = 1.040000
-average-spilled-energy-cost = 1.000000
-
-[filtering]
-filter-synthesis = hourly, daily, weekly, monthly, annual
-filter-year-by-year = hourly, weekly, annual
-
-"""
-
-        # When
-        local_study.create_area(area_to_create, properties=area_properties)
-        expected_optimization_ini.read_string(expected_optimization_ini_content)
-
-        with open(expected_optimization_ini_path, "r") as file:
-            actual_optimization_ini.read_file(file)
-            file.seek(0)
-            actual_optimization_ini_content = file.read()
-
-        assert actual_optimization_ini == expected_optimization_ini
-        assert actual_optimization_ini_content == expected_optimization_ini_content
-
-    def test_area_ui_ini_content(self, tmp_path, local_study):
-        # Given
-        study_antares_path = tmp_path / local_study.name
-
-        expected_ui_ini_path = study_antares_path / "input" / "areas" / "area1" / "ui.ini"
-
-        ui_ini_content = """[ui]
-x = 0
-y = 0
-color_r = 230
-color_g = 108
-color_b = 44
-layers = 0
-
-[layerX]
-0 = 0
-
-[layerY]
-0 = 0
-
-[layerColor]
-0 = 230 , 108 , 44
-
-"""
-
-        # When
-        local_study.create_area("area1")
-
-        with open(expected_ui_ini_path, "r") as file:
-            actual_content = file.read()
-
-        # Then
-        assert actual_content == ui_ini_content
-
-    def test_create_area_with_custom_error(self, monkeypatch, caplog, local_study):
-        # Given
-        caplog.set_level(logging.INFO)
-
-        def mock_error_in_sets_ini():
-            raise CustomError("An error occurred while processing area can not be created")
-
-        monkeypatch.setattr("antares.service.local_services.area_local._sets_ini_content", mock_error_in_sets_ini)
-        with pytest.raises(CustomError, match="An error occurred while processing area can not be created"):
-            local_study.create_area("test")
-
-    def test_create_area_with_custom_ui(self, tmp_path, local_study):
-        # Given
-        study_antares_path = tmp_path / local_study.name
-        # TODO: This should've been local_study._service.path, but ABCService doesn't have path
-
-        area = "area1"
-        ui_ini_path = study_antares_path / "input" / "areas" / area / "ui.ini"
-        area_ui = AreaUi(x=123, y=321, color_rgb=[255, 230, 210])
-
-        # When
-        local_study.create_area(area, ui=area_ui)
-
-        expected_content = """[ui]
-x = 123
-y = 321
-color_r = 255
-color_g = 230
-color_b = 210
-layers = 0
-
-[layerX]
-0 = 123
-
-[layerY]
-0 = 321
-
-[layerColor]
-0 = 255 , 230 , 210
-
-"""
-
-        with open(ui_ini_path, "r") as file:
-            actual_content = file.read()
-
-        assert actual_content == expected_content
-
-    def test_created_area_has_ui(self, tmp_path, local_study):
-        # Given
-        area = "area1"
-        area_ui = AreaUiLocal(AreaUi(x=123, y=321, color_rgb=[255, 230, 210])).yield_area_ui()
-
-        # When
-        local_study.create_area(area, ui=area_ui)
-        assert local_study.get_areas()[area].ui == area_ui
-
-    def test_areas_have_default_properties(self, tmp_path, local_study_w_areas):
-        # Given
-        expected_default_properties = {
-            "nodal optimization": {
-                "non-dispatchable-power": "true",
-                "dispatchable-hydro-power": "true",
-                "other-dispatchable-power": "true",
-                "spread-unsupplied-energy-cost": "0.000000",
-                "spread-spilled-energy-cost": "0.000000",
-                "average-unsupplied-energy-cost": "0.000000",
-                "average-spilled-energy-cost": "0.000000",
-            },
-            "filtering": {
-                "filter-synthesis": "hourly, daily, weekly, monthly, annual",
-                "filter-year-by-year": "hourly, daily, weekly, monthly, annual",
-            },
-        }
-
-        # When
-        actual_area_properties = local_study_w_areas.get_areas()["fr"].properties
-        created_properties = actual_area_properties.model_dump(mode="json", exclude_none=True)
-        actual_properties = AreaPropertiesLocal.model_validate(created_properties).yield_local_dict()
-
-        assert expected_default_properties == actual_properties
-
-    def test_areas_with_custom_properties(self, tmp_path, local_study):
-        # Given
-        area_to_create = "fr"
-        area_properties = AreaProperties(
-            dispatch_hydro_power=False,
-            spread_unsupplied_energy_cost=1,
-            energy_cost_spilled=3.5,
-            filter_by_year={FilterOption.ANNUAL, FilterOption.ANNUAL, FilterOption.HOURLY, FilterOption.WEEKLY},
-        )
-        expected_properties = {
-            "nodal optimization": {
-                "non-dispatchable-power": "true",
-                "dispatchable-hydro-power": "false",
-                "other-dispatchable-power": "true",
-                "spread-unsupplied-energy-cost": "1.000000",
-                "spread-spilled-energy-cost": "0.000000",
-                "average-unsupplied-energy-cost": "0.000000",
-                "average-spilled-energy-cost": "3.500000",
-            },
-            "filtering": {
-                "filter-synthesis": "hourly, daily, weekly, monthly, annual",
-                "filter-year-by-year": "hourly, weekly, annual",
-            },
-        }
-
-        # When
-        created_area = local_study.create_area(area_name=area_to_create, properties=area_properties)
-        created_properties = created_area.properties.model_dump(mode="json", exclude_none=True)
-        actual_properties = AreaPropertiesLocal.model_validate(created_properties).yield_local_dict()
-        assert expected_properties == actual_properties
-
-    def test_areas_ini_has_correct_sections(self, actual_thermal_areas_ini):
-        # Given
-        expected_areas_ini_sections = ["unserverdenergycost", "spilledenergycost"]
-
-        # Then
-        assert actual_thermal_areas_ini.parsed_ini.sections() == expected_areas_ini_sections
-
-    def test_areas_ini_has_correct_default_content(self, actual_thermal_areas_ini):
-        # Given
-        expected_areas_ini_contents = """[unserverdenergycost]
-fr = 0.000000
-it = 0.000000
-at = 0.000000
-
-[spilledenergycost]
-fr = 0.000000
-it = 0.000000
-at = 0.000000
-
-"""
-        expected_areas_ini = ConfigParser()
-        expected_areas_ini.read_string(expected_areas_ini_contents)
-
-        # When
-        with actual_thermal_areas_ini.ini_path.open("r") as areas_ini_file:
-            actual_areas_ini_contents = areas_ini_file.read()
-
-        # Then
-        assert actual_areas_ini_contents == expected_areas_ini_contents
-        assert actual_thermal_areas_ini.parsed_ini.sections() == expected_areas_ini.sections()
-        assert actual_thermal_areas_ini.parsed_ini == expected_areas_ini
-
-    def test_adequacy_patch_ini_has_correct_section(self, actual_adequacy_patch_ini):
-        expected_sections = ["adequacy-patch"]
-        assert actual_adequacy_patch_ini.parsed_ini.sections() == expected_sections
-
-    def test_adequacy_patch_ini_has_correct_content(self, actual_adequacy_patch_ini):
-        # Given
-        expected_content = """[adequacy-patch]
-adequacy-patch-mode = outside
-
-"""
-        expected_ini = ConfigParser()
-        expected_ini.read_string(expected_content)
-
-        # When
-        with actual_adequacy_patch_ini.ini_path.open("r") as adequacy_patch_ini_file:
-            actual_content = adequacy_patch_ini_file.read()
-
-        assert actual_content == expected_content
-        assert actual_adequacy_patch_ini.parsed_ini.sections() == expected_ini.sections()
-        assert actual_adequacy_patch_ini.parsed_ini == expected_ini
-
-    def test_created_area_has_hydro(self, local_study_w_areas):
-        assert local_study_w_areas.get_areas()["fr"].hydro
-        assert isinstance(local_study_w_areas.get_areas()["it"].hydro, Hydro)
-
-
-class TestCreateLink:
-    def test_create_link(self, tmp_path, local_study_w_areas):
-        # Given
-        link_to_create = "fr_it"
-
-        # When
-        area_from, area_to = link_to_create.split("_")
-        link_created = local_study_w_areas.create_link(
-            area_from=local_study_w_areas.get_areas()[area_from],
-            area_to=local_study_w_areas.get_areas()[area_to],
-            existing_areas=local_study_w_areas.get_areas(),
-        )
-
-        assert isinstance(link_created, Link)
-
-    def test_unknown_area_errors(self, tmp_path, local_study_w_areas):
-        # Given
-        link_to_create = "es_fr"
-        fake_study_name = "nonExistantStudy"
-        fake_config = LocalConfiguration(Path("/fake/path"), fake_study_name)
-
-        # When
-        area_from, area_to = link_to_create.split("_")
-        area_from = Area(
-            name=area_from,
-            area_service=AreaLocalService(fake_config, fake_study_name),
-            storage_service=ShortTermStorageLocalService(fake_config, fake_study_name),
-            thermal_service=ThermalLocalService(fake_config, fake_study_name),
-            renewable_service=RenewableLocalService(fake_config, fake_study_name),
-        )
-        area_to = local_study_w_areas.get_areas()[area_to]
-
-        with pytest.raises(
-            LinkCreationError,
-            match=f"Could not create the link {area_from.name} / {area_to.name}: {area_from.name} does not exist",
-        ):
-            local_study_w_areas.create_link(
-                area_from=area_from, area_to=area_to, existing_areas=local_study_w_areas.get_areas()
-            )
-
-    def test_study_areas_not_provided_errors(self, tmp_path, local_study_w_areas):
-        # With
-        area_from = local_study_w_areas.get_areas()["fr"]
-        area_to = local_study_w_areas.get_areas()["it"]
-        test_service = LinkLocalService(
-            local_study_w_areas.service.config,
-            local_study_w_areas.name,
-        )
-
-        with pytest.raises(
-            LinkCreationError,
-            match=f"Could not create the link {area_from.name} / {area_to.name}: Cannot verify existing areas.",
-        ):
-            test_service.create_link(
-                area_from=area_from,
-                area_to=area_to,
-                existing_areas=None,
-            )
-
-    def test_create_link_alphabetically(self, tmp_path, local_study):
-        # Given
-        areas_to_create = ["fr", "at"]
-        for area in areas_to_create:
-            local_study.create_area(area)
-        link_to_create = "fr_at"
-
-        # When
-        area_from, area_to = link_to_create.split("_")
-        link_created = local_study.create_link(
-            area_from=local_study.get_areas()[area_from],
-            area_to=local_study.get_areas()[area_to],
-            existing_areas=local_study.get_areas(),
-        )
-
-        assert link_created.area_from.name == "at"
-        assert link_created.area_to.name == "fr"
-
-    def test_create_link_sets_ini_content(self, tmp_path, local_study_w_areas):
-        # Given
-        link_to_create = "fr_it"
-        expected_content = """[it]
-hurdles-cost = false
-loop-flow = false
-use-phase-shifter = false
-transmission-capacities = enabled
-asset-type = ac
-link-style = plain
-link-width = 1
-colorr = 112
-colorg = 112
-colorb = 112
-display-comments = true
-filter-synthesis = hourly, daily, weekly, monthly, annual
-filter-year-by-year = hourly, daily, weekly, monthly, annual
-
-"""
-
-        # When
-        area_from, area_to = link_to_create.split("_")
-
-        local_study_w_areas.create_link(
-            area_from=local_study_w_areas.get_areas()[area_from],
-            area_to=local_study_w_areas.get_areas()[area_to],
-            existing_areas=local_study_w_areas.get_areas(),
-        )
-
-        ini_file = tmp_path / local_study_w_areas.name / "input/links" / area_from / "properties.ini"
-        with open(ini_file, "r") as file:
-            actual_content = file.read()
-
-        assert actual_content == expected_content
-
-    def test_created_link_has_default_local_properties(self, tmp_path, local_study_w_areas):
-        # Given
-        link_to_create = "fr_it"
-        expected_ini_content = """[it]
-hurdles-cost = false
-loop-flow = false
-use-phase-shifter = false
-transmission-capacities = enabled
-asset-type = ac
-link-style = plain
-link-width = 1
-colorr = 112
-colorg = 112
-colorb = 112
-display-comments = true
-filter-synthesis = hourly, daily, weekly, monthly, annual
-filter-year-by-year = hourly, daily, weekly, monthly, annual
-
-"""
-        expected_ini = ConfigParser()
-        expected_ini.read_string(expected_ini_content)
-        default_properties = LinkPropertiesLocal().yield_link_properties()
-
-        # When
-        area_from, area_to = link_to_create.split("_")
-        created_link = local_study_w_areas.create_link(
-            area_from=local_study_w_areas.get_areas()[area_from],
-            area_to=local_study_w_areas.get_areas()[area_to],
-            existing_areas=local_study_w_areas.get_areas(),
-        )
-        ini_file = tmp_path / local_study_w_areas.name / "input/links" / area_from / "properties.ini"
-        actual_ini = ConfigParser()
-        with open(ini_file, "r") as file:
-            actual_ini.read_file(file)
-            file.seek(0)
-            actual_ini_content = file.read()
-
-        assert isinstance(created_link.properties, LinkProperties)
-        assert created_link.properties.model_dump(exclude_none=True)
-        assert created_link.properties == default_properties
-        assert actual_ini == expected_ini
-        assert actual_ini_content == expected_ini_content
-
-    def test_created_link_has_custom_properties(self, tmp_path, local_study_w_areas):
-        # Given
-        link_to_create = "fr_it"
-        link_properties = LinkProperties(
-            loop_flow=True,
-            use_phase_shifter=True,
-            transmission_capacities=TransmissionCapacities.INFINITE,
-            filter_year_by_year={FilterOption.WEEKLY, FilterOption.DAILY},
-        )
-        expected_ini_content = """[it]
-hurdles-cost = false
-loop-flow = true
-use-phase-shifter = true
-transmission-capacities = infinite
-asset-type = ac
-link-style = plain
-link-width = 1
-colorr = 112
-colorg = 112
-colorb = 112
-display-comments = true
-filter-synthesis = hourly, daily, weekly, monthly, annual
-filter-year-by-year = daily, weekly
-
-"""
-        expected_ini = ConfigParser()
-        expected_ini.read_string(expected_ini_content)
-
-        # When
-        area_from, area_to = link_to_create.split("_")
-        link_created = local_study_w_areas.create_link(
-            area_from=local_study_w_areas.get_areas()[area_from],
-            area_to=local_study_w_areas.get_areas()[area_to],
-            properties=link_properties,
-            existing_areas=local_study_w_areas.get_areas(),
-        )
-        created_ini_file = tmp_path / local_study_w_areas.name / "input/links" / area_from / "properties.ini"
-        actual_ini = ConfigParser()
-        with open(created_ini_file, "r") as file:
-            actual_ini.read_file(file)
-            file.seek(0)
-            actual_ini_content = file.read()
-
-        # Then
-        assert actual_ini_content == expected_ini_content
-        created_properties = link_properties.model_dump(mode="json", exclude_none=True)
-        assert link_created.properties == LinkPropertiesLocal.model_validate(created_properties).yield_link_properties()
-        assert expected_ini == actual_ini
-
-    def test_multiple_links_created_from_same_area(self, tmp_path, local_study_w_areas):
-        # Given
-        local_study_w_areas.create_area("at")
-        links_to_create = ["fr_at", "at_it"]
-        expected_ini_string = """[fr]
-hurdles-cost = false
-loop-flow = false
-use-phase-shifter = false
-transmission-capacities = enabled
-asset-type = ac
-link-style = plain
-link-width = 1
-colorr = 112
-colorg = 112
-colorb = 112
-display-comments = true
-filter-synthesis = hourly, daily, weekly, monthly, annual
-filter-year-by-year = hourly, daily, weekly, monthly, annual
-
-[it]
-hurdles-cost = false
-loop-flow = false
-use-phase-shifter = false
-transmission-capacities = enabled
-asset-type = ac
-link-style = plain
-link-width = 1
-colorr = 112
-colorg = 112
-colorb = 112
-display-comments = true
-filter-synthesis = hourly, daily, weekly, monthly, annual
-filter-year-by-year = hourly, daily, weekly, monthly, annual
-
-"""
-        expected_ini = ConfigParser()
-        expected_ini.read_string(expected_ini_string)
-        properties_ini_file = tmp_path / local_study_w_areas.name / "input/links" / "at" / "properties.ini"
-
-        # When
-        for link in links_to_create:
-            area_from, area_to = link.split("_")
-            local_study_w_areas.create_link(
-                area_from=local_study_w_areas.get_areas()[area_from],
-                area_to=local_study_w_areas.get_areas()[area_to],
-                existing_areas=local_study_w_areas.get_areas(),
-            )
-
-        # Then
-        actual_ini = ConfigParser()
-        with open(properties_ini_file, "r") as file:
-            actual_ini.read_file(file)
-            file.seek(0)
-            actual_ini_string = file.read()
-
-        for section in expected_ini.sections():
-            assert actual_ini.has_section(section)
-
-        assert actual_ini == expected_ini
-        assert actual_ini_string == expected_ini_string
-
-    def test_multiple_links_created_from_same_area_are_alphabetical(self, tmp_path, local_study_w_areas):
-        # Given
-        local_study_w_areas.create_area("at")
-        links_to_create = ["at_it", "fr_at"]
-        expected_ini_string = """[fr]
-hurdles-cost = false
-loop-flow = false
-use-phase-shifter = false
-transmission-capacities = enabled
-asset-type = ac
-link-style = plain
-link-width = 1
-colorr = 112
-colorg = 112
-colorb = 112
-display-comments = true
-filter-synthesis = hourly, daily, weekly, monthly, annual
-filter-year-by-year = hourly, daily, weekly, monthly, annual
-
-[it]
-hurdles-cost = false
-loop-flow = false
-use-phase-shifter = false
-transmission-capacities = enabled
-asset-type = ac
-link-style = plain
-link-width = 1
-colorr = 112
-colorg = 112
-colorb = 112
-display-comments = true
-filter-synthesis = hourly, daily, weekly, monthly, annual
-filter-year-by-year = hourly, daily, weekly, monthly, annual
-
-"""
-        expected_ini = ConfigParser()
-        expected_ini.read_string(expected_ini_string)
-        properties_ini_file = tmp_path / local_study_w_areas.name / "input/links" / "at" / "properties.ini"
-
-        # When
-        for link in links_to_create:
-            area_from, area_to = link.split("_")
-            local_study_w_areas.create_link(
-                area_from=local_study_w_areas.get_areas()[area_from],
-                area_to=local_study_w_areas.get_areas()[area_to],
-                existing_areas=local_study_w_areas.get_areas(),
-            )
-
-        # Then
-        actual_ini = ConfigParser()
-        with open(properties_ini_file, "r") as file:
-            actual_ini.read_file(file)
-            file.seek(0)
-            actual_ini_string = file.read()
-
-        assert actual_ini == expected_ini
-        assert actual_ini_string == expected_ini_string
-
-    def test_duplicate_links_raises_error(self, tmp_path, local_study_w_links):
-        # Given
-        link_to_create = "fr_it"
-
-        # When
-        area_from, area_to = link_to_create.split("_")
-
-        # Then
-        with pytest.raises(
-            CustomError,
-            match="""Link exists already, section already exists in properties.ini:
-
-Section 'it' already exists""",
-        ):
-            local_study_w_links.create_link(
-                area_from=local_study_w_links.get_areas()[area_from],
-                area_to=local_study_w_links.get_areas()[area_to],
-                existing_areas=local_study_w_links.get_areas(),
-            )
-
-    def test_created_link_has_default_ui_values(self, tmp_path, local_study_w_areas):
-        # Given
-        link_to_create = "fr / it"
-        actual_ini_file = tmp_path / local_study_w_areas.name / "input" / "links" / "fr" / "properties.ini"
-        actual_ini = ConfigParser()
-        expected_ini_string = """[it]
-hurdles-cost = false
-loop-flow = false
-use-phase-shifter = false
-transmission-capacities = enabled
-asset-type = ac
-link-style = plain
-link-width = 1
-colorr = 112
-colorg = 112
-colorb = 112
-display-comments = true
-filter-synthesis = hourly, daily, weekly, monthly, annual
-filter-year-by-year = hourly, daily, weekly, monthly, annual
-
-"""
-        expected_ini = ConfigParser()
-        expected_ini.read_string(expected_ini_string)
-
-        # When
-        area_from, area_to = link_to_create.split(" / ")
-        local_study_w_areas.create_link(
-            area_from=local_study_w_areas.get_areas()[area_from],
-            area_to=local_study_w_areas.get_areas()[area_to],
-            existing_areas=local_study_w_areas.get_areas(),
-        )
-        with open(actual_ini_file, "r") as file:
-            actual_ini.read_file(file)
-            file.seek(0)
-            actual_ini_string = file.read()
-
-        # Then
-        assert isinstance(local_study_w_areas.get_links()[link_to_create].ui, LinkUi)
-        assert actual_ini == expected_ini
-        assert actual_ini_string == expected_ini_string
-
-    def test_created_link_with_custom_ui_values(self, tmp_path, local_study_w_areas):
-        # Given
-        link_to_create = "fr / it"
-        actual_ini_file = tmp_path / local_study_w_areas.name / "input" / "links" / "fr" / "properties.ini"
-        actual_ini = ConfigParser()
-        expected_ini_string = """[it]
-hurdles-cost = true
-loop-flow = false
-use-phase-shifter = false
-transmission-capacities = ignore
-asset-type = gaz
-link-style = dot
-link-width = 1
-colorr = 234
-colorg = 123
-colorb = 0
-display-comments = true
-filter-synthesis = hourly, weekly, monthly
-filter-year-by-year = hourly, daily, weekly, monthly, annual
-
-"""
-        expected_ini = ConfigParser()
-        expected_ini.read_string(expected_ini_string)
-        expected_properties = LinkProperties(
-            hurdles_cost=True,
-            transmission_capacities=TransmissionCapacities.DISABLED,
-            asset_type=AssetType.GAZ,
-            filter_synthesis={FilterOption.MONTHLY, FilterOption.HOURLY, FilterOption.WEEKLY},
-        )
-        expected_ui = LinkUi(link_style=LinkStyle.DOT, colorr=234, colorg=123, colorb=0)
-
-        # When
-        area_from, area_to = link_to_create.split(" / ")
-        created_link = local_study_w_areas.create_link(
-            area_from=local_study_w_areas.get_areas()[area_from],
-            area_to=local_study_w_areas.get_areas()[area_to],
-            properties=expected_properties,
-            ui=expected_ui,
-            existing_areas=local_study_w_areas.get_areas(),
-        )
-        with open(actual_ini_file, "r") as file:
-            actual_ini.read_file(file)
-            file.seek(0)
-            actual_ini_string = file.read()
-        actual_properties = created_link.properties
-        actual_ui = created_link.ui
-
-        # Then
-        assert isinstance(local_study_w_areas.get_links()[link_to_create].ui, LinkUi)
-        assert actual_ini == expected_ini
-        assert actual_ini_string == expected_ini_string
-        created_properties = expected_properties.model_dump(mode="json", exclude_none=True)
-        assert actual_properties == LinkPropertiesLocal.model_validate(created_properties).yield_link_properties()
-        created_ui = expected_ui.model_dump(mode="json", exclude_none=True)
-        assert actual_ui == LinkUiLocal.model_validate(created_ui).yield_link_ui()
-
-
-class TestCreateBindingconstraint:
-    def test_can_be_created(self, local_study_with_hydro):
-        # When
-        binding_constraint_name = "test constraint"
-        binding_constraint = local_study_with_hydro.create_binding_constraint(name=binding_constraint_name)
-
-        # Then
-        assert isinstance(binding_constraint, BindingConstraint)
-
-    def test_constraints_have_default_properties(self, local_study_with_constraint):
-        # Given
-        constraint = local_study_with_constraint.get_binding_constraints()["test constraint"]
-
-        # Then
-        assert constraint.properties.model_dump(exclude_none=True)
-
-    def test_constraints_have_correct_default_properties(self, test_constraint, default_constraint_properties):
-        assert test_constraint.properties == default_constraint_properties
-
-    def test_creating_constraints_creates_ini(self, local_study_with_constraint):
-        # Given
-        expected_ini_file_path = (
-            local_study_with_constraint.service.config.study_path / "input/bindingconstraints/bindingconstraints.ini"
-        )
-
-        # Then
-        assert expected_ini_file_path.exists()
-        assert expected_ini_file_path.is_file()
-
-    def test_constraints_ini_have_correct_default_content(
-        self, local_study_with_constraint, test_constraint, default_constraint_properties
-    ):
-        # Given
-        expected_ini_contents = """[0]
-name = test constraint
-id = test constraint
-enabled = true
-type = hourly
-operator = less
-filter-year-by-year = hourly
-filter-synthesis = hourly
-group = default
-
-"""
-
-        # When
-        actual_ini_path = (
-            local_study_with_constraint.service.config.study_path / IniFileTypes.BINDING_CONSTRAINTS_INI.value
-        )
-        with actual_ini_path.open("r") as file:
-            actual_ini_content = file.read()
-
-        # Then
-        assert default_constraint_properties == test_constraint.properties
-        assert actual_ini_content == expected_ini_contents
-
-    def test_constraints_and_ini_have_custom_properties(self, local_study_with_constraint):
-        # Given
-        custom_constraint_properties = BindingConstraintProperties(
-            enabled=False,
-            time_step=BindingConstraintFrequency.WEEKLY,
-            operator=BindingConstraintOperator.BOTH,
-            comments="test comment",
-            filter_year_by_year="yearly",
-            filter_synthesis="monthly",
-            group="test group",
-        )
-        expected_ini_content = """[0]
-name = test constraint
-id = test constraint
-enabled = true
-type = hourly
-operator = less
-filter-year-by-year = hourly
-filter-synthesis = hourly
-group = default
-
-[1]
-name = test constraint two
-id = test constraint two
-enabled = false
-type = weekly
-operator = both
-comments = test comment
-filter-year-by-year = yearly
-filter-synthesis = monthly
-group = test group
-
-"""
-
-        # When
-        local_study_with_constraint.create_binding_constraint(
-            name="test constraint two", properties=custom_constraint_properties
-        )
-        actual_file_path = (
-            local_study_with_constraint.service.config.study_path / IniFileTypes.BINDING_CONSTRAINTS_INI.value
-        )
-        with actual_file_path.open("r") as file:
-            actual_ini_content = file.read()
-
-        # Then
-        assert actual_ini_content == expected_ini_content
-
-    def test_constraint_can_add_term(self, test_constraint):
-        new_term = [ConstraintTerm(data={"area1": "fr", "area2": "at"})]
-        test_constraint.add_terms(new_term)
-        assert test_constraint.get_terms()
-
-    def test_constraint_term_and_ini_have_correct_defaults(self, local_study_with_constraint, test_constraint):
-        # Given
-        expected_ini_contents = """[0]
-name = test constraint
-id = test constraint
-enabled = true
-type = hourly
-operator = less
-filter-year-by-year = hourly
-filter-synthesis = hourly
-group = default
-at%fr = 0
-
-"""
-        # When
-        new_term = [ConstraintTerm(data={"area1": "fr", "area2": "at"})]
-        test_constraint.add_terms(new_term)
-        with local_study_with_constraint._binding_constraints_service.ini_file.ini_path.open("r") as file:
-            actual_ini_content = file.read()
-
-        assert actual_ini_content == expected_ini_contents
-
-    def test_constraint_term_with_offset_and_ini_have_correct_values(
-        self, local_study_with_constraint, test_constraint
-    ):
-        # Given
-        expected_ini_contents = """[0]
-name = test constraint
-id = test constraint
-enabled = true
-type = hourly
-operator = less
-filter-year-by-year = hourly
-filter-synthesis = hourly
-group = default
-at%fr = 0.000000%1
-
-"""
-        # When
-        new_term = [ConstraintTerm(offset=1, data={"area1": "fr", "area2": "at"})]
-        test_constraint.add_terms(new_term)
-        with local_study_with_constraint._binding_constraints_service.ini_file.ini_path.open("r") as file:
-            actual_ini_content = file.read()
-
-        assert actual_ini_content == expected_ini_contents
-
-    def test_binding_constraint_with_timeseries_stores_ts_file(self, local_study_with_hydro):
-        # Given
-        ts_matrix = pd.DataFrame(np.zeros([365 * 24, 2]))
-
-        # When
-        constraints = {
-            "lesser":
-            # Less than timeseries
-            local_study_with_hydro.create_binding_constraint(
-                name="test constraint - less",
-                properties=BindingConstraintProperties(
-                    operator=BindingConstraintOperator.LESS,
-                ),
-                less_term_matrix=ts_matrix,
-            ),
-            "equal":
-            # Equal timeseries
-            local_study_with_hydro.create_binding_constraint(
-                name="test constraint - equal",
-                properties=BindingConstraintProperties(
-                    operator=BindingConstraintOperator.EQUAL,
-                ),
-                equal_term_matrix=ts_matrix,
-            ),
-            "greater":
-            # Greater than timeseries
-            local_study_with_hydro.create_binding_constraint(
-                name="test constraint - greater",
-                properties=BindingConstraintProperties(
-                    operator=BindingConstraintOperator.GREATER,
-                ),
-                greater_term_matrix=ts_matrix,
-            ),
-            "both":
-            # Greater than timeseries
-            local_study_with_hydro.create_binding_constraint(
-                name="test constraint - both",
-                properties=BindingConstraintProperties(
-                    operator=BindingConstraintOperator.BOTH,
-                ),
-                less_term_matrix=ts_matrix,
-                greater_term_matrix=ts_matrix,
-            ),
-        }
-
-        # Then
-        assert local_study_with_hydro._binding_constraints_service.time_series[
-            f"{constraints['lesser'].id.lower()}_lt"
-        ].local_file.file_path.is_file()
-        assert local_study_with_hydro._binding_constraints_service.time_series[
-            f"{constraints['equal'].id.lower()}_eq"
-        ].local_file.file_path.is_file()
-        assert local_study_with_hydro._binding_constraints_service.time_series[
-            f"{constraints['greater'].id.lower()}_gt"
-        ].local_file.file_path.is_file()
-        assert local_study_with_hydro._binding_constraints_service.time_series[
-            f"{constraints['both'].id.lower()}_lt"
-        ].local_file.file_path.is_file()
-        assert local_study_with_hydro._binding_constraints_service.time_series[
-            f"{constraints['both'].id.lower()}_gt"
-        ].local_file.file_path.is_file()
-
-    def test_binding_constraints_have_correct_default_time_series(self, test_constraint, local_study_with_constraint):
-        # Given
-        expected_time_series_hourly = pd.DataFrame(np.zeros([365 * 24 + 24, 1]))
-        expected_time_series_daily_weekly = pd.DataFrame(np.zeros([365 + 1, 1]))
-        local_study_with_constraint.create_binding_constraint(
-            name="test greater",
-            properties=BindingConstraintProperties(
-                operator=BindingConstraintOperator.GREATER, time_step=BindingConstraintFrequency.WEEKLY
-            ),
-        )
-        local_study_with_constraint.create_binding_constraint(
-            name="test equal",
-            properties=BindingConstraintProperties(
-                operator=BindingConstraintOperator.EQUAL, time_step=BindingConstraintFrequency.DAILY
-            ),
-        )
-        local_study_with_constraint.create_binding_constraint(
-            name="test both",
-            properties=BindingConstraintProperties(
-                operator=BindingConstraintOperator.BOTH, time_step=BindingConstraintFrequency.HOURLY
-            ),
-        )
-        expected_pre_created_ts_file = (
-            local_study_with_constraint.service.config.study_path
-            / TimeSeriesFileType.BINDING_CONSTRAINT_LESS.value.format(constraint_id=test_constraint.id)
-        )
-
-        # When
-        with local_study_with_constraint._binding_constraints_service.time_series[
-            f"{test_constraint.id}_lt"
-        ].local_file.file_path.open("r") as pre_created_file:
-            actual_time_series_pre_created = pd.read_csv(pre_created_file, header=None)
-        with local_study_with_constraint._binding_constraints_service.time_series[
-            "test greater_gt"
-        ].local_file.file_path.open("r") as greater_file:
-            actual_time_series_greater = pd.read_csv(greater_file, header=None)
-        with local_study_with_constraint._binding_constraints_service.time_series[
-            "test equal_eq"
-        ].local_file.file_path.open("r") as equal_file:
-            actual_time_series_equal = pd.read_csv(equal_file, header=None)
-        with local_study_with_constraint._binding_constraints_service.time_series[
-            "test both_gt"
-        ].local_file.file_path.open("r") as both_greater_file:
-            actual_time_series_both_greater = pd.read_csv(both_greater_file, header=None)
-        with local_study_with_constraint._binding_constraints_service.time_series[
-            "test both_lt"
-        ].local_file.file_path.open("r") as both_lesser_file:
-            actual_time_series_both_lesser = pd.read_csv(both_lesser_file, header=None)
-
-        # Then
-        # Verify that file names are created correctly
-        assert (
-            local_study_with_constraint._binding_constraints_service.time_series[
-                f"{test_constraint.id}_lt"
-            ].local_file.file_path
-            == expected_pre_created_ts_file
-        )
-        # Verify that default file contents are the correct and expected
-        assert actual_time_series_pre_created.equals(expected_time_series_hourly)
-        assert actual_time_series_greater.equals(expected_time_series_daily_weekly)
-        assert actual_time_series_equal.equals(expected_time_series_daily_weekly)
-        assert actual_time_series_both_greater.equals(expected_time_series_hourly)
-        assert actual_time_series_both_lesser.equals(expected_time_series_hourly)
-
-    def test_submitted_time_series_is_saved(self, local_study_with_constraint):
-        # Given
-        expected_time_series = pd.DataFrame(np.ones([3, 1]))
-        local_study_with_constraint.create_binding_constraint(
-            name="test time series",
-            properties=BindingConstraintProperties(
-                operator=BindingConstraintOperator.GREATER, time_step=BindingConstraintFrequency.HOURLY
-            ),
-            greater_term_matrix=expected_time_series,
-        )
-        expected_file_contents = """1.0
-1.0
-1.0
-"""
-
-        # When
-        with local_study_with_constraint._binding_constraints_service.time_series[
-            "test time series_gt"
-        ].local_file.file_path.open("r") as time_series_file:
-            actual_time_series = pd.read_csv(time_series_file, header=None)
-            time_series_file.seek(0)
-            actual_file_contents = time_series_file.read()
-
-        # Then
-        assert actual_time_series.equals(expected_time_series)
-        assert actual_file_contents == expected_file_contents
-
-    def test_updating_binding_constraint_properties_updates_local(self, local_study_with_constraint, test_constraint):
-        # Given
-        new_properties = BindingConstraintProperties(comments="testing update")
-        local_property_args = {
-            "constraint_name": test_constraint.name,
-            "constraint_id": test_constraint.id,
-            "terms": test_constraint._terms,
-            **new_properties.model_dump(mode="json", exclude_none=True),
-        }
-
-        # When
-        test_constraint.properties = new_properties
-
-        # Then
-        assert test_constraint.local_properties == BindingConstraintPropertiesLocal.model_validate(local_property_args)
->>>>>>> 3643b47a
+# Copyright (c) 2024, RTE (https://www.rte-france.com)
+#
+# See AUTHORS.txt
+#
+# This Source Code Form is subject to the terms of the Mozilla Public
+# License, v. 2.0. If a copy of the MPL was not distributed with this
+# file, You can obtain one at http://mozilla.org/MPL/2.0/.
+#
+# SPDX-License-Identifier: MPL-2.0
+#
+# This file is part of the Antares project.
+
+import logging
+import os
+import time
+from configparser import ConfigParser
+from pathlib import Path
+
+import numpy as np
+import pandas as pd
+import pytest
+
+from antares.config.local_configuration import LocalConfiguration
+from antares.exceptions.exceptions import CustomError, LinkCreationError
+from antares.model.area import AreaProperties, AreaUi, AreaUiLocal, AreaPropertiesLocal, Area
+from antares.model.binding_constraint import (
+    BindingConstraint,
+    BindingConstraintProperties,
+    BindingConstraintFrequency,
+    BindingConstraintOperator,
+    ConstraintTerm,
+    BindingConstraintPropertiesLocal,
+)
+from antares.model.commons import FilterOption
+from antares.model.hydro import Hydro
+from antares.model.link import (
+    Link,
+    LinkProperties,
+    LinkPropertiesLocal,
+    TransmissionCapacities,
+    LinkUi,
+    AssetType,
+    LinkStyle,
+    LinkUiLocal,
+)
+from antares.model.study import create_study_local
+from antares.service.local_services.area_local import AreaLocalService
+from antares.service.local_services.link_local import LinkLocalService
+from antares.service.local_services.renewable_local import RenewableLocalService
+from antares.service.local_services.st_storage_local import ShortTermStorageLocalService
+from antares.service.local_services.thermal_local import ThermalLocalService
+from antares.tools.ini_tool import IniFileTypes
+from antares.tools.time_series_tool import TimeSeriesFileType
+
+
+class TestCreateStudy:
+    def test_create_study_success(self, tmp_path, caplog):
+        # Given
+        study_name = "studyTest"
+        version = "850"
+        caplog.set_level(logging.INFO)
+
+        expected_subdirectories = ["input", "layers", "output", "settings", "user"]
+
+        expected_study_path = tmp_path / "studyTest"
+
+        # When
+        create_study_local(study_name, version, LocalConfiguration(tmp_path, study_name))
+
+        # Then
+        assert os.path.exists(expected_study_path)
+        assert os.path.isdir(expected_study_path)
+
+        for subdirectory in expected_subdirectories:
+            subdirectory_path = expected_study_path / subdirectory
+            assert subdirectory_path.exists()
+            assert subdirectory_path.is_dir()
+
+        # Then
+        assert caplog.records[0].msg == f"Study successfully created: {study_name}"
+
+    def test_desktop_ini_creation(self, tmp_path, local_study):
+        # Given
+        expected_desktop_path = tmp_path / local_study.name / "Desktop.ini"
+        desktop_ini_content = f"""[.ShellClassInfo]
+IconFile = settings/resources/study.ico
+IconIndex = 0
+InfoTip = Antares Study {local_study.version}: {local_study.name}
+"""
+
+        # When
+        with open(expected_desktop_path, "r") as file:
+            actual_content = file.read()
+
+        # Then
+        assert actual_content == desktop_ini_content
+        assert expected_desktop_path.exists()
+        assert expected_desktop_path.is_file()
+
+    def test_study_antares_content(self, monkeypatch, tmp_path):
+        # Given
+        study_name = "studyTest"
+        version = "850"
+        expected_study_antares_path = tmp_path / "studyTest/study.antares"
+        antares_content = f"""[antares]
+version = {version}
+caption = {study_name}
+created = {"123"}
+lastsave = {"123"}
+author = Unknown
+"""
+
+        monkeypatch.setattr(time, "time", lambda: "123")
+
+        # When
+        create_study_local(study_name, version, LocalConfiguration(tmp_path, study_name))
+        with open(expected_study_antares_path, "r") as file:
+            actual_content = file.read()
+
+        # Then
+        assert actual_content == antares_content
+
+    def test_verify_study_already_exists_error(self, monkeypatch, tmp_path, caplog):
+        # Given
+        study_name = "studyTest"
+        version = "850"
+
+        def mock_verify_study_already_exists(study_directory):
+            raise FileExistsError(f"Failed to create study. Study {study_directory} already exists")
+
+        monkeypatch.setattr("antares.model.study._verify_study_already_exists", mock_verify_study_already_exists)
+
+        # When
+        with caplog.at_level(logging.ERROR):
+            with pytest.raises(
+                FileExistsError, match=f"Failed to create study. Study {tmp_path}/{study_name} already exists"
+            ):
+                create_study_local(study_name, version, LocalConfiguration(tmp_path, study_name))
+
+    def test_solar_correlation_ini_exists(self, local_study_with_hydro):
+        # Given
+        expected_ini_path = local_study_with_hydro.service.config.study_path / "input/solar/prepro/correlation.ini"
+
+        # Then
+        assert expected_ini_path.exists()
+        assert expected_ini_path.is_file()
+        assert local_study_with_hydro._ini_files["solar_correlation"].ini_path == expected_ini_path
+
+    def test_solar_correlation_ini_has_default_values(self, local_study_with_hydro):
+        # Given
+        expected_ini_content = """[general]
+mode = annual
+
+[annual]
+
+[0]
+
+[1]
+
+[2]
+
+[3]
+
+[4]
+
+[5]
+
+[6]
+
+[7]
+
+[8]
+
+[9]
+
+[10]
+
+[11]
+
+"""
+        expected_ini = ConfigParser()
+        actual_ini = local_study_with_hydro._ini_files["solar_correlation"]
+
+        # When
+        expected_ini.read_string(expected_ini_content)
+        with actual_ini.ini_path.open("r") as ini_file:
+            actual_ini_content = ini_file.read()
+
+        # Then
+        assert actual_ini_content == expected_ini_content
+        assert actual_ini.parsed_ini.sections() == expected_ini.sections()
+        assert actual_ini.parsed_ini == expected_ini
+
+    def test_wind_correlation_ini_exists(self, local_study_with_hydro):
+        # Given
+        expected_ini_path = local_study_with_hydro.service.config.study_path / "input/wind/prepro/correlation.ini"
+
+        # Then
+        assert expected_ini_path.exists()
+        assert expected_ini_path.is_file()
+        assert local_study_with_hydro._ini_files["wind_correlation"].ini_path == expected_ini_path
+
+    def test_wind_correlation_ini_has_default_values(self, local_study_with_hydro):
+        # Given
+        expected_ini_content = """[general]
+mode = annual
+
+[annual]
+
+[0]
+
+[1]
+
+[2]
+
+[3]
+
+[4]
+
+[5]
+
+[6]
+
+[7]
+
+[8]
+
+[9]
+
+[10]
+
+[11]
+
+"""
+        expected_ini = ConfigParser()
+        actual_ini = local_study_with_hydro._ini_files["wind_correlation"]
+
+        # When
+        expected_ini.read_string(expected_ini_content)
+        with actual_ini.ini_path.open("r") as ini_file:
+            actual_ini_content = ini_file.read()
+
+        # Then
+        assert actual_ini_content == expected_ini_content
+        assert actual_ini.parsed_ini.sections() == expected_ini.sections()
+        assert actual_ini.parsed_ini == expected_ini
+
+    def test_load_correlation_ini_exists(self, local_study_with_hydro):
+        # Given
+        expected_ini_path = local_study_with_hydro.service.config.study_path / "input/load/prepro/correlation.ini"
+
+        # Then
+        assert expected_ini_path.exists()
+        assert expected_ini_path.is_file()
+        assert local_study_with_hydro._ini_files["load_correlation"].ini_path == expected_ini_path
+
+    def test_load_correlation_ini_has_default_values(self, local_study_with_hydro):
+        # Given
+        expected_ini_content = """[general]
+mode = annual
+
+[annual]
+
+[0]
+
+[1]
+
+[2]
+
+[3]
+
+[4]
+
+[5]
+
+[6]
+
+[7]
+
+[8]
+
+[9]
+
+[10]
+
+[11]
+
+"""
+        expected_ini = ConfigParser()
+        actual_ini = local_study_with_hydro._ini_files["load_correlation"]
+
+        # When
+        expected_ini.read_string(expected_ini_content)
+        with actual_ini.ini_path.open("r") as ini_file:
+            actual_ini_content = ini_file.read()
+
+        # Then
+        assert actual_ini_content == expected_ini_content
+        assert actual_ini.parsed_ini.sections() == expected_ini.sections()
+        assert actual_ini.parsed_ini == expected_ini
+
+
+class TestCreateArea:
+    def test_areas_sets_ini_content(self, tmp_path, local_study):
+        # Given
+        expected_sets_path = tmp_path / local_study.name / "input" / "areas" / "sets.ini"
+
+        expected_sets_ini_content = """[all areas]
+caption = All areas
+comments = Spatial aggregates on all areas
+output = false
+apply-filter = add-all
+
+"""
+
+        # When
+        local_study.create_area("area_test")
+
+        with open(expected_sets_path, "r") as file:
+            actual_content = file.read()
+
+        # Then
+        assert actual_content == expected_sets_ini_content
+
+    def test_areas_list_txt_content(self, tmp_path, caplog, local_study):
+        # Given
+        study_antares_path = tmp_path / local_study.name
+        caplog.set_level(logging.INFO)
+
+        expected_list_txt = study_antares_path / "input" / "areas" / "list.txt"
+
+        expected_list_txt_content = """area1
+area2
+"""
+
+        # When
+        local_study.create_area("area1")
+        local_study.create_area("area2")
+
+        with open(expected_list_txt, "r") as file:
+            actual_content = file.read()
+
+        # Then
+        assert actual_content == expected_list_txt_content
+        assert caplog.records[0].msg == "Area area1 created successfully!"
+        assert caplog.records[1].msg == "Area area2 created successfully!"
+
+    def test_areas_list_sorted_alphabetically(self, tmp_path, local_study):
+        # Given
+        areas_to_create = ["ghi", "fr", "at", "def", "abc"]
+        expected_list_txt = tmp_path / local_study.name / "input" / "areas" / "list.txt"
+        expected_list_txt_content = """abc
+at
+def
+fr
+ghi
+"""
+
+        # When
+        for area in areas_to_create:
+            local_study.create_area(area)
+
+        with open(expected_list_txt, "r") as file:
+            actual_content = file.read()
+
+        assert actual_content == expected_list_txt_content
+
+    def test_area_optimization_ini_content(self, tmp_path, local_study):
+        # Given
+        study_antares_path = tmp_path / local_study.name
+
+        expected_optimization_ini_path = study_antares_path / "input" / "areas" / "area1" / "optimization.ini"
+
+        expected_optimization_ini_content = """[nodal optimization]
+non-dispatchable-power = true
+dispatchable-hydro-power = true
+other-dispatchable-power = true
+spread-unsupplied-energy-cost = 0.000000
+spread-spilled-energy-cost = 0.000000
+average-unsupplied-energy-cost = 0.000000
+average-spilled-energy-cost = 0.000000
+
+[filtering]
+filter-synthesis = hourly, daily, weekly, monthly, annual
+filter-year-by-year = hourly, daily, weekly, monthly, annual
+
+"""
+
+        expected_optimization_ini = ConfigParser()
+        expected_optimization_ini.read_string(expected_optimization_ini_content)
+
+        # When
+        local_study.create_area("area1")
+
+        actual_optimization_ini = ConfigParser()
+        with open(expected_optimization_ini_path, "r") as file:
+            actual_optimization_ini.read_file(file)
+            file.seek(0)
+            actual_optimization_ini_content = file.read()
+
+        # Then
+        assert actual_optimization_ini == expected_optimization_ini
+        assert actual_optimization_ini_content == expected_optimization_ini_content
+
+    def test_custom_area_optimization_ini_content(self, tmp_path, local_study):
+        # Given
+        area_to_create = "area1"
+        area_properties = AreaProperties(
+            dispatch_hydro_power=False,
+            energy_cost_unsupplied=1.04,
+            energy_cost_spilled=1,
+            filter_by_year={FilterOption.ANNUAL, FilterOption.HOURLY, FilterOption.WEEKLY, FilterOption.HOURLY},
+        )
+        expected_optimization_ini = ConfigParser()
+        actual_optimization_ini = ConfigParser()
+        expected_optimization_ini_path = (
+            tmp_path / local_study.name / "input/areas" / area_to_create / "optimization.ini"
+        )
+        expected_optimization_ini_content = """[nodal optimization]
+non-dispatchable-power = true
+dispatchable-hydro-power = false
+other-dispatchable-power = true
+spread-unsupplied-energy-cost = 0.000000
+spread-spilled-energy-cost = 0.000000
+average-unsupplied-energy-cost = 1.040000
+average-spilled-energy-cost = 1.000000
+
+[filtering]
+filter-synthesis = hourly, daily, weekly, monthly, annual
+filter-year-by-year = hourly, weekly, annual
+
+"""
+
+        # When
+        local_study.create_area(area_to_create, properties=area_properties)
+        expected_optimization_ini.read_string(expected_optimization_ini_content)
+
+        with open(expected_optimization_ini_path, "r") as file:
+            actual_optimization_ini.read_file(file)
+            file.seek(0)
+            actual_optimization_ini_content = file.read()
+
+        assert actual_optimization_ini == expected_optimization_ini
+        assert actual_optimization_ini_content == expected_optimization_ini_content
+
+    def test_area_ui_ini_content(self, tmp_path, local_study):
+        # Given
+        study_antares_path = tmp_path / local_study.name
+
+        expected_ui_ini_path = study_antares_path / "input" / "areas" / "area1" / "ui.ini"
+
+        ui_ini_content = """[ui]
+x = 0
+y = 0
+color_r = 230
+color_g = 108
+color_b = 44
+layers = 0
+
+[layerX]
+0 = 0
+
+[layerY]
+0 = 0
+
+[layerColor]
+0 = 230 , 108 , 44
+
+"""
+
+        # When
+        local_study.create_area("area1")
+
+        with open(expected_ui_ini_path, "r") as file:
+            actual_content = file.read()
+
+        # Then
+        assert actual_content == ui_ini_content
+
+    def test_create_area_with_custom_error(self, monkeypatch, caplog, local_study):
+        # Given
+        caplog.set_level(logging.INFO)
+
+        def mock_error_in_sets_ini():
+            raise CustomError("An error occurred while processing area can not be created")
+
+        monkeypatch.setattr("antares.service.local_services.area_local._sets_ini_content", mock_error_in_sets_ini)
+        with pytest.raises(CustomError, match="An error occurred while processing area can not be created"):
+            local_study.create_area("test")
+
+    def test_create_area_with_custom_ui(self, tmp_path, local_study):
+        # Given
+        study_antares_path = tmp_path / local_study.name
+        # TODO: This should've been local_study._service.path, but ABCService doesn't have path
+
+        area = "area1"
+        ui_ini_path = study_antares_path / "input" / "areas" / area / "ui.ini"
+        area_ui = AreaUi(x=123, y=321, color_rgb=[255, 230, 210])
+
+        # When
+        local_study.create_area(area, ui=area_ui)
+
+        expected_content = """[ui]
+x = 123
+y = 321
+color_r = 255
+color_g = 230
+color_b = 210
+layers = 0
+
+[layerX]
+0 = 123
+
+[layerY]
+0 = 321
+
+[layerColor]
+0 = 255 , 230 , 210
+
+"""
+
+        with open(ui_ini_path, "r") as file:
+            actual_content = file.read()
+
+        assert actual_content == expected_content
+
+    def test_created_area_has_ui(self, tmp_path, local_study):
+        # Given
+        area = "area1"
+        area_ui = AreaUiLocal(AreaUi(x=123, y=321, color_rgb=[255, 230, 210])).yield_area_ui()
+
+        # When
+        local_study.create_area(area, ui=area_ui)
+        assert local_study.get_areas()[area].ui == area_ui
+
+    def test_areas_have_default_properties(self, tmp_path, local_study_w_areas):
+        # Given
+        expected_default_properties = {
+            "nodal optimization": {
+                "non-dispatchable-power": "true",
+                "dispatchable-hydro-power": "true",
+                "other-dispatchable-power": "true",
+                "spread-unsupplied-energy-cost": "0.000000",
+                "spread-spilled-energy-cost": "0.000000",
+                "average-unsupplied-energy-cost": "0.000000",
+                "average-spilled-energy-cost": "0.000000",
+            },
+            "filtering": {
+                "filter-synthesis": "hourly, daily, weekly, monthly, annual",
+                "filter-year-by-year": "hourly, daily, weekly, monthly, annual",
+            },
+        }
+
+        # When
+        actual_area_properties = local_study_w_areas.get_areas()["fr"].properties
+        created_properties = actual_area_properties.model_dump(mode="json", exclude_none=True)
+        actual_properties = AreaPropertiesLocal.model_validate(created_properties).yield_local_dict()
+
+        assert expected_default_properties == actual_properties
+
+    def test_areas_with_custom_properties(self, tmp_path, local_study):
+        # Given
+        area_to_create = "fr"
+        area_properties = AreaProperties(
+            dispatch_hydro_power=False,
+            spread_unsupplied_energy_cost=1,
+            energy_cost_spilled=3.5,
+            filter_by_year={FilterOption.ANNUAL, FilterOption.ANNUAL, FilterOption.HOURLY, FilterOption.WEEKLY},
+        )
+        expected_properties = {
+            "nodal optimization": {
+                "non-dispatchable-power": "true",
+                "dispatchable-hydro-power": "false",
+                "other-dispatchable-power": "true",
+                "spread-unsupplied-energy-cost": "1.000000",
+                "spread-spilled-energy-cost": "0.000000",
+                "average-unsupplied-energy-cost": "0.000000",
+                "average-spilled-energy-cost": "3.500000",
+            },
+            "filtering": {
+                "filter-synthesis": "hourly, daily, weekly, monthly, annual",
+                "filter-year-by-year": "hourly, weekly, annual",
+            },
+        }
+
+        # When
+        created_area = local_study.create_area(area_name=area_to_create, properties=area_properties)
+        created_properties = created_area.properties.model_dump(mode="json", exclude_none=True)
+        actual_properties = AreaPropertiesLocal.model_validate(created_properties).yield_local_dict()
+        assert expected_properties == actual_properties
+
+    def test_areas_ini_has_correct_sections(self, actual_thermal_areas_ini):
+        # Given
+        expected_areas_ini_sections = ["unserverdenergycost", "spilledenergycost"]
+
+        # Then
+        assert actual_thermal_areas_ini.parsed_ini.sections() == expected_areas_ini_sections
+
+    def test_areas_ini_has_correct_default_content(self, actual_thermal_areas_ini):
+        # Given
+        expected_areas_ini_contents = """[unserverdenergycost]
+fr = 0.000000
+it = 0.000000
+at = 0.000000
+
+[spilledenergycost]
+fr = 0.000000
+it = 0.000000
+at = 0.000000
+
+"""
+        expected_areas_ini = ConfigParser()
+        expected_areas_ini.read_string(expected_areas_ini_contents)
+
+        # When
+        with actual_thermal_areas_ini.ini_path.open("r") as areas_ini_file:
+            actual_areas_ini_contents = areas_ini_file.read()
+
+        # Then
+        assert actual_areas_ini_contents == expected_areas_ini_contents
+        assert actual_thermal_areas_ini.parsed_ini.sections() == expected_areas_ini.sections()
+        assert actual_thermal_areas_ini.parsed_ini == expected_areas_ini
+
+    def test_adequacy_patch_ini_has_correct_section(self, actual_adequacy_patch_ini):
+        expected_sections = ["adequacy-patch"]
+        assert actual_adequacy_patch_ini.parsed_ini.sections() == expected_sections
+
+    def test_adequacy_patch_ini_has_correct_content(self, actual_adequacy_patch_ini):
+        # Given
+        expected_content = """[adequacy-patch]
+adequacy-patch-mode = outside
+
+"""
+        expected_ini = ConfigParser()
+        expected_ini.read_string(expected_content)
+
+        # When
+        with actual_adequacy_patch_ini.ini_path.open("r") as adequacy_patch_ini_file:
+            actual_content = adequacy_patch_ini_file.read()
+
+        assert actual_content == expected_content
+        assert actual_adequacy_patch_ini.parsed_ini.sections() == expected_ini.sections()
+        assert actual_adequacy_patch_ini.parsed_ini == expected_ini
+
+    def test_created_area_has_hydro(self, local_study_w_areas):
+        assert local_study_w_areas.get_areas()["fr"].hydro
+        assert isinstance(local_study_w_areas.get_areas()["it"].hydro, Hydro)
+
+
+class TestCreateLink:
+    def test_create_link(self, tmp_path, local_study_w_areas):
+        # Given
+        link_to_create = "fr_it"
+
+        # When
+        area_from, area_to = link_to_create.split("_")
+        link_created = local_study_w_areas.create_link(
+            area_from=local_study_w_areas.get_areas()[area_from],
+            area_to=local_study_w_areas.get_areas()[area_to],
+            existing_areas=local_study_w_areas.get_areas(),
+        )
+
+        assert isinstance(link_created, Link)
+
+    def test_unknown_area_errors(self, tmp_path, local_study_w_areas):
+        # Given
+        link_to_create = "es_fr"
+        fake_study_name = "nonExistantStudy"
+        fake_config = LocalConfiguration(Path("/fake/path"), fake_study_name)
+
+        # When
+        area_from, area_to = link_to_create.split("_")
+        area_from = Area(
+            name=area_from,
+            area_service=AreaLocalService(fake_config, fake_study_name),
+            storage_service=ShortTermStorageLocalService(fake_config, fake_study_name),
+            thermal_service=ThermalLocalService(fake_config, fake_study_name),
+            renewable_service=RenewableLocalService(fake_config, fake_study_name),
+        )
+        area_to = local_study_w_areas.get_areas()[area_to]
+
+        with pytest.raises(
+            LinkCreationError,
+            match=f"Could not create the link {area_from.name} / {area_to.name}: {area_from.name} does not exist",
+        ):
+            local_study_w_areas.create_link(
+                area_from=area_from, area_to=area_to, existing_areas=local_study_w_areas.get_areas()
+            )
+
+    def test_study_areas_not_provided_errors(self, tmp_path, local_study_w_areas):
+        # With
+        area_from = local_study_w_areas.get_areas()["fr"]
+        area_to = local_study_w_areas.get_areas()["it"]
+        test_service = LinkLocalService(
+            local_study_w_areas.service.config,
+            local_study_w_areas.name,
+        )
+
+        with pytest.raises(
+            LinkCreationError,
+            match=f"Could not create the link {area_from.name} / {area_to.name}: Cannot verify existing areas.",
+        ):
+            test_service.create_link(
+                area_from=area_from,
+                area_to=area_to,
+                existing_areas=None,
+            )
+
+    def test_create_link_alphabetically(self, tmp_path, local_study):
+        # Given
+        areas_to_create = ["fr", "at"]
+        for area in areas_to_create:
+            local_study.create_area(area)
+        link_to_create = "fr_at"
+
+        # When
+        area_from, area_to = link_to_create.split("_")
+        link_created = local_study.create_link(
+            area_from=local_study.get_areas()[area_from],
+            area_to=local_study.get_areas()[area_to],
+            existing_areas=local_study.get_areas(),
+        )
+
+        assert link_created.area_from.name == "at"
+        assert link_created.area_to.name == "fr"
+
+    def test_create_link_sets_ini_content(self, tmp_path, local_study_w_areas):
+        # Given
+        link_to_create = "fr_it"
+        expected_content = """[it]
+hurdles-cost = false
+loop-flow = false
+use-phase-shifter = false
+transmission-capacities = enabled
+asset-type = ac
+link-style = plain
+link-width = 1
+colorr = 112
+colorg = 112
+colorb = 112
+display-comments = true
+filter-synthesis = hourly, daily, weekly, monthly, annual
+filter-year-by-year = hourly, daily, weekly, monthly, annual
+
+"""
+
+        # When
+        area_from, area_to = link_to_create.split("_")
+
+        local_study_w_areas.create_link(
+            area_from=local_study_w_areas.get_areas()[area_from],
+            area_to=local_study_w_areas.get_areas()[area_to],
+            existing_areas=local_study_w_areas.get_areas(),
+        )
+
+        ini_file = tmp_path / local_study_w_areas.name / "input/links" / area_from / "properties.ini"
+        with open(ini_file, "r") as file:
+            actual_content = file.read()
+
+        assert actual_content == expected_content
+
+    def test_created_link_has_default_local_properties(self, tmp_path, local_study_w_areas):
+        # Given
+        link_to_create = "fr_it"
+        expected_ini_content = """[it]
+hurdles-cost = false
+loop-flow = false
+use-phase-shifter = false
+transmission-capacities = enabled
+asset-type = ac
+link-style = plain
+link-width = 1
+colorr = 112
+colorg = 112
+colorb = 112
+display-comments = true
+filter-synthesis = hourly, daily, weekly, monthly, annual
+filter-year-by-year = hourly, daily, weekly, monthly, annual
+
+"""
+        expected_ini = ConfigParser()
+        expected_ini.read_string(expected_ini_content)
+        default_properties = LinkPropertiesLocal().yield_link_properties()
+
+        # When
+        area_from, area_to = link_to_create.split("_")
+        created_link = local_study_w_areas.create_link(
+            area_from=local_study_w_areas.get_areas()[area_from],
+            area_to=local_study_w_areas.get_areas()[area_to],
+            existing_areas=local_study_w_areas.get_areas(),
+        )
+        ini_file = tmp_path / local_study_w_areas.name / "input/links" / area_from / "properties.ini"
+        actual_ini = ConfigParser()
+        with open(ini_file, "r") as file:
+            actual_ini.read_file(file)
+            file.seek(0)
+            actual_ini_content = file.read()
+
+        assert isinstance(created_link.properties, LinkProperties)
+        assert created_link.properties.model_dump(exclude_none=True)
+        assert created_link.properties == default_properties
+        assert actual_ini == expected_ini
+        assert actual_ini_content == expected_ini_content
+
+    def test_created_link_has_custom_properties(self, tmp_path, local_study_w_areas):
+        # Given
+        link_to_create = "fr_it"
+        link_properties = LinkProperties(
+            loop_flow=True,
+            use_phase_shifter=True,
+            transmission_capacities=TransmissionCapacities.INFINITE,
+            filter_year_by_year={FilterOption.WEEKLY, FilterOption.DAILY},
+        )
+        expected_ini_content = """[it]
+hurdles-cost = false
+loop-flow = true
+use-phase-shifter = true
+transmission-capacities = infinite
+asset-type = ac
+link-style = plain
+link-width = 1
+colorr = 112
+colorg = 112
+colorb = 112
+display-comments = true
+filter-synthesis = hourly, daily, weekly, monthly, annual
+filter-year-by-year = daily, weekly
+
+"""
+        expected_ini = ConfigParser()
+        expected_ini.read_string(expected_ini_content)
+
+        # When
+        area_from, area_to = link_to_create.split("_")
+        link_created = local_study_w_areas.create_link(
+            area_from=local_study_w_areas.get_areas()[area_from],
+            area_to=local_study_w_areas.get_areas()[area_to],
+            properties=link_properties,
+            existing_areas=local_study_w_areas.get_areas(),
+        )
+        created_ini_file = tmp_path / local_study_w_areas.name / "input/links" / area_from / "properties.ini"
+        actual_ini = ConfigParser()
+        with open(created_ini_file, "r") as file:
+            actual_ini.read_file(file)
+            file.seek(0)
+            actual_ini_content = file.read()
+
+        # Then
+        assert actual_ini_content == expected_ini_content
+        created_properties = link_properties.model_dump(mode="json", exclude_none=True)
+        assert link_created.properties == LinkPropertiesLocal.model_validate(created_properties).yield_link_properties()
+        assert expected_ini == actual_ini
+
+    def test_multiple_links_created_from_same_area(self, tmp_path, local_study_w_areas):
+        # Given
+        local_study_w_areas.create_area("at")
+        links_to_create = ["fr_at", "at_it"]
+        expected_ini_string = """[fr]
+hurdles-cost = false
+loop-flow = false
+use-phase-shifter = false
+transmission-capacities = enabled
+asset-type = ac
+link-style = plain
+link-width = 1
+colorr = 112
+colorg = 112
+colorb = 112
+display-comments = true
+filter-synthesis = hourly, daily, weekly, monthly, annual
+filter-year-by-year = hourly, daily, weekly, monthly, annual
+
+[it]
+hurdles-cost = false
+loop-flow = false
+use-phase-shifter = false
+transmission-capacities = enabled
+asset-type = ac
+link-style = plain
+link-width = 1
+colorr = 112
+colorg = 112
+colorb = 112
+display-comments = true
+filter-synthesis = hourly, daily, weekly, monthly, annual
+filter-year-by-year = hourly, daily, weekly, monthly, annual
+
+"""
+        expected_ini = ConfigParser()
+        expected_ini.read_string(expected_ini_string)
+        properties_ini_file = tmp_path / local_study_w_areas.name / "input/links" / "at" / "properties.ini"
+
+        # When
+        for link in links_to_create:
+            area_from, area_to = link.split("_")
+            local_study_w_areas.create_link(
+                area_from=local_study_w_areas.get_areas()[area_from],
+                area_to=local_study_w_areas.get_areas()[area_to],
+                existing_areas=local_study_w_areas.get_areas(),
+            )
+
+        # Then
+        actual_ini = ConfigParser()
+        with open(properties_ini_file, "r") as file:
+            actual_ini.read_file(file)
+            file.seek(0)
+            actual_ini_string = file.read()
+
+        for section in expected_ini.sections():
+            assert actual_ini.has_section(section)
+
+        assert actual_ini == expected_ini
+        assert actual_ini_string == expected_ini_string
+
+    def test_multiple_links_created_from_same_area_are_alphabetical(self, tmp_path, local_study_w_areas):
+        # Given
+        local_study_w_areas.create_area("at")
+        links_to_create = ["at_it", "fr_at"]
+        expected_ini_string = """[fr]
+hurdles-cost = false
+loop-flow = false
+use-phase-shifter = false
+transmission-capacities = enabled
+asset-type = ac
+link-style = plain
+link-width = 1
+colorr = 112
+colorg = 112
+colorb = 112
+display-comments = true
+filter-synthesis = hourly, daily, weekly, monthly, annual
+filter-year-by-year = hourly, daily, weekly, monthly, annual
+
+[it]
+hurdles-cost = false
+loop-flow = false
+use-phase-shifter = false
+transmission-capacities = enabled
+asset-type = ac
+link-style = plain
+link-width = 1
+colorr = 112
+colorg = 112
+colorb = 112
+display-comments = true
+filter-synthesis = hourly, daily, weekly, monthly, annual
+filter-year-by-year = hourly, daily, weekly, monthly, annual
+
+"""
+        expected_ini = ConfigParser()
+        expected_ini.read_string(expected_ini_string)
+        properties_ini_file = tmp_path / local_study_w_areas.name / "input/links" / "at" / "properties.ini"
+
+        # When
+        for link in links_to_create:
+            area_from, area_to = link.split("_")
+            local_study_w_areas.create_link(
+                area_from=local_study_w_areas.get_areas()[area_from],
+                area_to=local_study_w_areas.get_areas()[area_to],
+                existing_areas=local_study_w_areas.get_areas(),
+            )
+
+        # Then
+        actual_ini = ConfigParser()
+        with open(properties_ini_file, "r") as file:
+            actual_ini.read_file(file)
+            file.seek(0)
+            actual_ini_string = file.read()
+
+        assert actual_ini == expected_ini
+        assert actual_ini_string == expected_ini_string
+
+    def test_duplicate_links_raises_error(self, tmp_path, local_study_w_links):
+        # Given
+        link_to_create = "fr_it"
+
+        # When
+        area_from, area_to = link_to_create.split("_")
+
+        # Then
+        with pytest.raises(
+            CustomError,
+            match="""Link exists already, section already exists in properties.ini:
+
+Section 'it' already exists""",
+        ):
+            local_study_w_links.create_link(
+                area_from=local_study_w_links.get_areas()[area_from],
+                area_to=local_study_w_links.get_areas()[area_to],
+                existing_areas=local_study_w_links.get_areas(),
+            )
+
+    def test_created_link_has_default_ui_values(self, tmp_path, local_study_w_areas):
+        # Given
+        link_to_create = "fr / it"
+        actual_ini_file = tmp_path / local_study_w_areas.name / "input" / "links" / "fr" / "properties.ini"
+        actual_ini = ConfigParser()
+        expected_ini_string = """[it]
+hurdles-cost = false
+loop-flow = false
+use-phase-shifter = false
+transmission-capacities = enabled
+asset-type = ac
+link-style = plain
+link-width = 1
+colorr = 112
+colorg = 112
+colorb = 112
+display-comments = true
+filter-synthesis = hourly, daily, weekly, monthly, annual
+filter-year-by-year = hourly, daily, weekly, monthly, annual
+
+"""
+        expected_ini = ConfigParser()
+        expected_ini.read_string(expected_ini_string)
+
+        # When
+        area_from, area_to = link_to_create.split(" / ")
+        local_study_w_areas.create_link(
+            area_from=local_study_w_areas.get_areas()[area_from],
+            area_to=local_study_w_areas.get_areas()[area_to],
+            existing_areas=local_study_w_areas.get_areas(),
+        )
+        with open(actual_ini_file, "r") as file:
+            actual_ini.read_file(file)
+            file.seek(0)
+            actual_ini_string = file.read()
+
+        # Then
+        assert isinstance(local_study_w_areas.get_links()[link_to_create].ui, LinkUi)
+        assert actual_ini == expected_ini
+        assert actual_ini_string == expected_ini_string
+
+    def test_created_link_with_custom_ui_values(self, tmp_path, local_study_w_areas):
+        # Given
+        link_to_create = "fr / it"
+        actual_ini_file = tmp_path / local_study_w_areas.name / "input" / "links" / "fr" / "properties.ini"
+        actual_ini = ConfigParser()
+        expected_ini_string = """[it]
+hurdles-cost = true
+loop-flow = false
+use-phase-shifter = false
+transmission-capacities = ignore
+asset-type = gaz
+link-style = dot
+link-width = 1
+colorr = 234
+colorg = 123
+colorb = 0
+display-comments = true
+filter-synthesis = hourly, weekly, monthly
+filter-year-by-year = hourly, daily, weekly, monthly, annual
+
+"""
+        expected_ini = ConfigParser()
+        expected_ini.read_string(expected_ini_string)
+        expected_properties = LinkProperties(
+            hurdles_cost=True,
+            transmission_capacities=TransmissionCapacities.DISABLED,
+            asset_type=AssetType.GAZ,
+            filter_synthesis={FilterOption.MONTHLY, FilterOption.HOURLY, FilterOption.WEEKLY},
+        )
+        expected_ui = LinkUi(link_style=LinkStyle.DOT, colorr=234, colorg=123, colorb=0)
+
+        # When
+        area_from, area_to = link_to_create.split(" / ")
+        created_link = local_study_w_areas.create_link(
+            area_from=local_study_w_areas.get_areas()[area_from],
+            area_to=local_study_w_areas.get_areas()[area_to],
+            properties=expected_properties,
+            ui=expected_ui,
+            existing_areas=local_study_w_areas.get_areas(),
+        )
+        with open(actual_ini_file, "r") as file:
+            actual_ini.read_file(file)
+            file.seek(0)
+            actual_ini_string = file.read()
+        actual_properties = created_link.properties
+        actual_ui = created_link.ui
+
+        # Then
+        assert isinstance(local_study_w_areas.get_links()[link_to_create].ui, LinkUi)
+        assert actual_ini == expected_ini
+        assert actual_ini_string == expected_ini_string
+        created_properties = expected_properties.model_dump(mode="json", exclude_none=True)
+        assert actual_properties == LinkPropertiesLocal.model_validate(created_properties).yield_link_properties()
+        created_ui = expected_ui.model_dump(mode="json", exclude_none=True)
+        assert actual_ui == LinkUiLocal.model_validate(created_ui).yield_link_ui()
+
+
+class TestCreateBindingconstraint:
+    def test_can_be_created(self, local_study_with_hydro):
+        # When
+        binding_constraint_name = "test constraint"
+        binding_constraint = local_study_with_hydro.create_binding_constraint(name=binding_constraint_name)
+
+        # Then
+        assert isinstance(binding_constraint, BindingConstraint)
+
+    def test_constraints_have_default_properties(self, local_study_with_constraint):
+        # Given
+        constraint = local_study_with_constraint.get_binding_constraints()["test constraint"]
+
+        # Then
+        assert constraint.properties.model_dump(exclude_none=True)
+
+    def test_constraints_have_correct_default_properties(self, test_constraint, default_constraint_properties):
+        assert test_constraint.properties == default_constraint_properties
+
+    def test_creating_constraints_creates_ini(self, local_study_with_constraint):
+        # Given
+        expected_ini_file_path = (
+            local_study_with_constraint.service.config.study_path / "input/bindingconstraints/bindingconstraints.ini"
+        )
+
+        # Then
+        assert expected_ini_file_path.exists()
+        assert expected_ini_file_path.is_file()
+
+    def test_constraints_ini_have_correct_default_content(
+        self, local_study_with_constraint, test_constraint, default_constraint_properties
+    ):
+        # Given
+        expected_ini_contents = """[0]
+name = test constraint
+id = test constraint
+enabled = true
+type = hourly
+operator = less
+filter-year-by-year = hourly
+filter-synthesis = hourly
+group = default
+
+"""
+
+        # When
+        actual_ini_path = (
+            local_study_with_constraint.service.config.study_path / IniFileTypes.BINDING_CONSTRAINTS_INI.value
+        )
+        with actual_ini_path.open("r") as file:
+            actual_ini_content = file.read()
+
+        # Then
+        assert default_constraint_properties == test_constraint.properties
+        assert actual_ini_content == expected_ini_contents
+
+    def test_constraints_and_ini_have_custom_properties(self, local_study_with_constraint):
+        # Given
+        custom_constraint_properties = BindingConstraintProperties(
+            enabled=False,
+            time_step=BindingConstraintFrequency.WEEKLY,
+            operator=BindingConstraintOperator.BOTH,
+            comments="test comment",
+            filter_year_by_year="yearly",
+            filter_synthesis="monthly",
+            group="test group",
+        )
+        expected_ini_content = """[0]
+name = test constraint
+id = test constraint
+enabled = true
+type = hourly
+operator = less
+filter-year-by-year = hourly
+filter-synthesis = hourly
+group = default
+
+[1]
+name = test constraint two
+id = test constraint two
+enabled = false
+type = weekly
+operator = both
+comments = test comment
+filter-year-by-year = yearly
+filter-synthesis = monthly
+group = test group
+
+"""
+
+        # When
+        local_study_with_constraint.create_binding_constraint(
+            name="test constraint two", properties=custom_constraint_properties
+        )
+        actual_file_path = (
+            local_study_with_constraint.service.config.study_path / IniFileTypes.BINDING_CONSTRAINTS_INI.value
+        )
+        with actual_file_path.open("r") as file:
+            actual_ini_content = file.read()
+
+        # Then
+        assert actual_ini_content == expected_ini_content
+
+    def test_constraint_can_add_term(self, test_constraint):
+        new_term = [ConstraintTerm(data={"area1": "fr", "area2": "at"})]
+        test_constraint.add_terms(new_term)
+        assert test_constraint.get_terms()
+
+    def test_constraint_term_and_ini_have_correct_defaults(self, local_study_with_constraint, test_constraint):
+        # Given
+        expected_ini_contents = """[0]
+name = test constraint
+id = test constraint
+enabled = true
+type = hourly
+operator = less
+filter-year-by-year = hourly
+filter-synthesis = hourly
+group = default
+at%fr = 0
+
+"""
+        # When
+        new_term = [ConstraintTerm(data={"area1": "fr", "area2": "at"})]
+        test_constraint.add_terms(new_term)
+        with local_study_with_constraint._binding_constraints_service.ini_file.ini_path.open("r") as file:
+            actual_ini_content = file.read()
+
+        assert actual_ini_content == expected_ini_contents
+
+    def test_constraint_term_with_offset_and_ini_have_correct_values(
+        self, local_study_with_constraint, test_constraint
+    ):
+        # Given
+        expected_ini_contents = """[0]
+name = test constraint
+id = test constraint
+enabled = true
+type = hourly
+operator = less
+filter-year-by-year = hourly
+filter-synthesis = hourly
+group = default
+at%fr = 0.000000%1
+
+"""
+        # When
+        new_term = [ConstraintTerm(offset=1, data={"area1": "fr", "area2": "at"})]
+        test_constraint.add_terms(new_term)
+        with local_study_with_constraint._binding_constraints_service.ini_file.ini_path.open("r") as file:
+            actual_ini_content = file.read()
+
+        assert actual_ini_content == expected_ini_contents
+
+    def test_binding_constraint_with_timeseries_stores_ts_file(self, local_study_with_hydro):
+        # Given
+        ts_matrix = pd.DataFrame(np.zeros([365 * 24, 2]))
+
+        # When
+        constraints = {
+            "lesser":
+            # Less than timeseries
+            local_study_with_hydro.create_binding_constraint(
+                name="test constraint - less",
+                properties=BindingConstraintProperties(
+                    operator=BindingConstraintOperator.LESS,
+                ),
+                less_term_matrix=ts_matrix,
+            ),
+            "equal":
+            # Equal timeseries
+            local_study_with_hydro.create_binding_constraint(
+                name="test constraint - equal",
+                properties=BindingConstraintProperties(
+                    operator=BindingConstraintOperator.EQUAL,
+                ),
+                equal_term_matrix=ts_matrix,
+            ),
+            "greater":
+            # Greater than timeseries
+            local_study_with_hydro.create_binding_constraint(
+                name="test constraint - greater",
+                properties=BindingConstraintProperties(
+                    operator=BindingConstraintOperator.GREATER,
+                ),
+                greater_term_matrix=ts_matrix,
+            ),
+            "both":
+            # Greater than timeseries
+            local_study_with_hydro.create_binding_constraint(
+                name="test constraint - both",
+                properties=BindingConstraintProperties(
+                    operator=BindingConstraintOperator.BOTH,
+                ),
+                less_term_matrix=ts_matrix,
+                greater_term_matrix=ts_matrix,
+            ),
+        }
+
+        # Then
+        assert local_study_with_hydro._binding_constraints_service.time_series[
+            f"{constraints['lesser'].id.lower()}_lt"
+        ].local_file.file_path.is_file()
+        assert local_study_with_hydro._binding_constraints_service.time_series[
+            f"{constraints['equal'].id.lower()}_eq"
+        ].local_file.file_path.is_file()
+        assert local_study_with_hydro._binding_constraints_service.time_series[
+            f"{constraints['greater'].id.lower()}_gt"
+        ].local_file.file_path.is_file()
+        assert local_study_with_hydro._binding_constraints_service.time_series[
+            f"{constraints['both'].id.lower()}_lt"
+        ].local_file.file_path.is_file()
+        assert local_study_with_hydro._binding_constraints_service.time_series[
+            f"{constraints['both'].id.lower()}_gt"
+        ].local_file.file_path.is_file()
+
+    def test_binding_constraints_have_correct_default_time_series(self, test_constraint, local_study_with_constraint):
+        # Given
+        expected_time_series_hourly = pd.DataFrame(np.zeros([365 * 24 + 24, 1]))
+        expected_time_series_daily_weekly = pd.DataFrame(np.zeros([365 + 1, 1]))
+        local_study_with_constraint.create_binding_constraint(
+            name="test greater",
+            properties=BindingConstraintProperties(
+                operator=BindingConstraintOperator.GREATER, time_step=BindingConstraintFrequency.WEEKLY
+            ),
+        )
+        local_study_with_constraint.create_binding_constraint(
+            name="test equal",
+            properties=BindingConstraintProperties(
+                operator=BindingConstraintOperator.EQUAL, time_step=BindingConstraintFrequency.DAILY
+            ),
+        )
+        local_study_with_constraint.create_binding_constraint(
+            name="test both",
+            properties=BindingConstraintProperties(
+                operator=BindingConstraintOperator.BOTH, time_step=BindingConstraintFrequency.HOURLY
+            ),
+        )
+        expected_pre_created_ts_file = (
+            local_study_with_constraint.service.config.study_path
+            / TimeSeriesFileType.BINDING_CONSTRAINT_LESS.value.format(constraint_id=test_constraint.id)
+        )
+
+        # When
+        with local_study_with_constraint._binding_constraints_service.time_series[
+            f"{test_constraint.id}_lt"
+        ].local_file.file_path.open("r") as pre_created_file:
+            actual_time_series_pre_created = pd.read_csv(pre_created_file, header=None)
+        with local_study_with_constraint._binding_constraints_service.time_series[
+            "test greater_gt"
+        ].local_file.file_path.open("r") as greater_file:
+            actual_time_series_greater = pd.read_csv(greater_file, header=None)
+        with local_study_with_constraint._binding_constraints_service.time_series[
+            "test equal_eq"
+        ].local_file.file_path.open("r") as equal_file:
+            actual_time_series_equal = pd.read_csv(equal_file, header=None)
+        with local_study_with_constraint._binding_constraints_service.time_series[
+            "test both_gt"
+        ].local_file.file_path.open("r") as both_greater_file:
+            actual_time_series_both_greater = pd.read_csv(both_greater_file, header=None)
+        with local_study_with_constraint._binding_constraints_service.time_series[
+            "test both_lt"
+        ].local_file.file_path.open("r") as both_lesser_file:
+            actual_time_series_both_lesser = pd.read_csv(both_lesser_file, header=None)
+
+        # Then
+        # Verify that file names are created correctly
+        assert (
+            local_study_with_constraint._binding_constraints_service.time_series[
+                f"{test_constraint.id}_lt"
+            ].local_file.file_path
+            == expected_pre_created_ts_file
+        )
+        # Verify that default file contents are the correct and expected
+        assert actual_time_series_pre_created.equals(expected_time_series_hourly)
+        assert actual_time_series_greater.equals(expected_time_series_daily_weekly)
+        assert actual_time_series_equal.equals(expected_time_series_daily_weekly)
+        assert actual_time_series_both_greater.equals(expected_time_series_hourly)
+        assert actual_time_series_both_lesser.equals(expected_time_series_hourly)
+
+    def test_submitted_time_series_is_saved(self, local_study_with_constraint):
+        # Given
+        expected_time_series = pd.DataFrame(np.ones([3, 1]))
+        local_study_with_constraint.create_binding_constraint(
+            name="test time series",
+            properties=BindingConstraintProperties(
+                operator=BindingConstraintOperator.GREATER, time_step=BindingConstraintFrequency.HOURLY
+            ),
+            greater_term_matrix=expected_time_series,
+        )
+        expected_file_contents = """1.0
+1.0
+1.0
+"""
+
+        # When
+        with local_study_with_constraint._binding_constraints_service.time_series[
+            "test time series_gt"
+        ].local_file.file_path.open("r") as time_series_file:
+            actual_time_series = pd.read_csv(time_series_file, header=None)
+            time_series_file.seek(0)
+            actual_file_contents = time_series_file.read()
+
+        # Then
+        assert actual_time_series.equals(expected_time_series)
+        assert actual_file_contents == expected_file_contents
+
+    def test_updating_binding_constraint_properties_updates_local(self, local_study_with_constraint, test_constraint):
+        # Given
+        new_properties = BindingConstraintProperties(comments="testing update")
+        local_property_args = {
+            "constraint_name": test_constraint.name,
+            "constraint_id": test_constraint.id,
+            "terms": test_constraint._terms,
+            **new_properties.model_dump(mode="json", exclude_none=True),
+        }
+
+        # When
+        test_constraint.properties = new_properties
+
+        # Then
+        assert test_constraint.local_properties == BindingConstraintPropertiesLocal.model_validate(local_property_args)