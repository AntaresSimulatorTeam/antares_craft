--- conflicted
+++ resolved
@@ -107,15 +107,10 @@
             assert subdirectory_path.exists()
             assert subdirectory_path.is_dir()
 
-<<<<<<< HEAD
-    def test_creation_with_wrong_version(self, tmp_path):
+    def test_creation_with_wrong_version(self, tmp_path: Path) -> None:
         with pytest.raises(
             UnsupportedStudyVersion, match="Unsupported study version: 830, supported ones are 9.2, 8.8"
         ):
-=======
-    def test_creation_with_wrong_version(self, tmp_path: Path) -> None:
-        with pytest.raises(UnsupportedStudyVersion, match="Unsupported study version: 830, supported ones are 8.8"):
->>>>>>> 5e67b2e2
             create_study_local("Study_Test", "830", tmp_path)
 
     def test_reading_with_wrong_version(self, tmp_path: Path) -> None:
