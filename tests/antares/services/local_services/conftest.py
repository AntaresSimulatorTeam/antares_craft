# Copyright (c) 2024, RTE (https://www.rte-france.com)
#
# See AUTHORS.txt
#
# This Source Code Form is subject to the terms of the Mozilla Public
# License, v. 2.0. If a copy of the MPL was not distributed with this
# file, You can obtain one at http://mozilla.org/MPL/2.0/.
#
# SPDX-License-Identifier: MPL-2.0
#
# This file is part of the Antares project.
import pytest

import pandas as pd

<<<<<<< HEAD
from antares.craft.model.area import Area, AreaProperties
=======
from antares.craft import create_study_local
from antares.craft.model.area import Area, AreaPropertiesLocal
>>>>>>> b25e6f65
from antares.craft.model.binding_constraint import (
    BindingConstraint,
    BindingConstraintFrequency,
    BindingConstraintOperator,
    BindingConstraintProperties,
)
from antares.craft.model.hydro import HydroProperties, HydroPropertiesUpdate
from antares.craft.model.renewable import RenewableClusterGroup, RenewableClusterProperties, TimeSeriesInterpretation
from antares.craft.model.st_storage import STStorageGroup, STStorageProperties
from antares.craft.model.study import Study
from antares.craft.model.thermal import (
    LawOption,
    LocalTSGenerationBehavior,
    ThermalClusterGroup,
    ThermalClusterProperties,
    ThermalCostGeneration,
)
from antares.craft.tools.ini_tool import IniFile, InitializationFilesTypes


@pytest.fixture
def local_study(tmp_path) -> Study:
    study_name = "studyTest"
    study_version = "880"
    return create_study_local(study_name, study_version, tmp_path.absolute())


@pytest.fixture
def local_study_w_areas(tmp_path, local_study) -> Study:
    areas_to_create = ["fr", "it"]
    for area in areas_to_create:
        area_properties = AreaProperties(energy_cost_spilled=1, energy_cost_unsupplied=0.5)
        local_study.create_area(area, properties=area_properties)
    return local_study


@pytest.fixture
def local_study_w_links(tmp_path, local_study_w_areas):
    local_study_w_areas.create_area("at")
    links_to_create = ["fr_at", "at_it", "fr_it"]
    for link in links_to_create:
        area_from, area_to = link.split("_")
        local_study_w_areas.create_link(area_from=area_from, area_to=area_to)

    return local_study_w_areas


@pytest.fixture
def local_study_w_thermal(tmp_path, local_study_w_links) -> Study:
    thermal_name = "test thermal cluster"
    local_study_w_links.get_areas()["fr"].create_thermal_cluster(thermal_name)
    return local_study_w_links


@pytest.fixture
def default_thermal_cluster_properties() -> ThermalClusterProperties:
    return ThermalClusterProperties(
        group=ThermalClusterGroup.OTHER1,
        enabled=True,
        unit_count=1,
        nominal_capacity=0,
        gen_ts=LocalTSGenerationBehavior.USE_GLOBAL,
        min_stable_power=0,
        min_up_time=1,
        min_down_time=1,
        must_run=False,
        spinning=0,
        volatility_forced=0,
        volatility_planned=0,
        law_forced=LawOption.UNIFORM,
        law_planned=LawOption.UNIFORM,
        marginal_cost=0,
        spread_cost=0,
        fixed_cost=0,
        startup_cost=0,
        market_bid_cost=0,
        co2=0,
        nh3=0,
        so2=0,
        nox=0,
        pm2_5=0,
        pm5=0,
        pm10=0,
        nmvoc=0,
        op1=0,
        op2=0,
        op3=0,
        op4=0,
        op5=0,
        cost_generation=ThermalCostGeneration.SET_MANUALLY,
        efficiency=100,
        variable_o_m_cost=0,
    )


@pytest.fixture
def actual_thermal_list_ini(local_study_w_thermal) -> IniFile:
    return IniFile(
        local_study_w_thermal.service.config.study_path, InitializationFilesTypes.THERMAL_LIST_INI, area_id="fr"
    )


@pytest.fixture
def actual_thermal_areas_ini(local_study_w_thermal) -> IniFile:
    return IniFile(local_study_w_thermal.service.config.study_path, InitializationFilesTypes.THERMAL_AREAS_INI)


@pytest.fixture
def actual_adequacy_patch_ini(local_study_w_areas) -> IniFile:
    return IniFile(
        local_study_w_areas.service.config.study_path, InitializationFilesTypes.AREA_ADEQUACY_PATCH_INI, area_id="fr"
    )


@pytest.fixture
def local_study_with_renewable(local_study_w_thermal) -> Study:
    renewable_cluster_name = "renewable cluster"
    local_study_w_thermal.get_areas()["fr"].create_renewable_cluster(
        renewable_cluster_name, RenewableClusterProperties(), None
    )
    return local_study_w_thermal


@pytest.fixture
def default_renewable_cluster_properties() -> RenewableClusterProperties:
    return RenewableClusterProperties(
        enabled=True,
        unit_count=1,
        nominal_capacity=0,
        group=RenewableClusterGroup.OTHER1,
        ts_interpretation=TimeSeriesInterpretation.POWER_GENERATION,
    )


@pytest.fixture
def actual_renewable_list_ini(local_study_with_renewable) -> IniFile:
    return IniFile(
        local_study_with_renewable.service.config.study_path, InitializationFilesTypes.RENEWABLES_LIST_INI, area_id="fr"
    )


@pytest.fixture
def local_study_with_st_storage(local_study_with_renewable) -> Study:
    storage_name = "short term storage"
    local_study_with_renewable.get_areas()["fr"].create_st_storage(storage_name)
    return local_study_with_renewable


@pytest.fixture
def default_st_storage_properties() -> STStorageProperties:
    return STStorageProperties(
        group=STStorageGroup.OTHER1,
        injection_nominal_capacity=0,
        withdrawal_nominal_capacity=0,
        reservoir_capacity=0,
        efficiency=1,
        initial_level=0.5,
        initial_level_optim=False,
        enabled=True,
    )


@pytest.fixture
def actual_st_storage_list_ini(local_study_with_st_storage) -> IniFile:
    return IniFile(
        local_study_with_st_storage.service.config.study_path,
        InitializationFilesTypes.ST_STORAGE_LIST_INI,
        area_id="fr",
    )


@pytest.fixture
def local_study_with_hydro(local_study_with_st_storage) -> Study:
    hydro_properties = HydroPropertiesUpdate(reservoir_capacity=4.3)
    local_study_with_st_storage.get_areas()["fr"].hydro.update_properties(hydro_properties)
    return local_study_with_st_storage


@pytest.fixture
def default_hydro_properties() -> HydroProperties:
    return HydroProperties(
        inter_daily_breakdown=1,
        intra_daily_modulation=24,
        inter_monthly_breakdown=1,
        reservoir=False,
        reservoir_capacity=0,
        follow_load=True,
        use_water=False,
        hard_bounds=False,
        initialize_reservoir_date=0,
        use_heuristic=True,
        power_to_level=False,
        use_leeway=False,
        leeway_low=1,
        leeway_up=1,
        pumping_efficiency=1,
    )


@pytest.fixture
def actual_hydro_ini(local_study_with_hydro) -> IniFile:
    return IniFile(local_study_with_hydro.service.config.study_path, InitializationFilesTypes.HYDRO_INI)


@pytest.fixture
def area_fr(local_study_with_hydro) -> Area:
    return local_study_with_hydro.get_areas()["fr"]


@pytest.fixture
def fr_solar(area_fr) -> None:
    return area_fr.create_solar(pd.DataFrame())


@pytest.fixture
def fr_wind(area_fr) -> None:
    return area_fr.create_wind(pd.DataFrame())


@pytest.fixture
def fr_load(area_fr) -> None:
    return area_fr.create_load(pd.DataFrame())


@pytest.fixture
def local_study_with_constraint(local_study_with_hydro) -> Study:
    local_study_with_hydro.create_binding_constraint(name="test constraint")
    return local_study_with_hydro


@pytest.fixture
def test_constraint(local_study_with_constraint) -> BindingConstraint:
    return local_study_with_constraint.get_binding_constraints()["test constraint"]


@pytest.fixture
def default_constraint_properties() -> BindingConstraintProperties:
    return BindingConstraintProperties(
        enabled=True,
        time_step=BindingConstraintFrequency.HOURLY,
        operator=BindingConstraintOperator.LESS,
        comments="",
        filter_year_by_year="hourly",
        filter_synthesis="hourly",
        group="default",
    )<|MERGE_RESOLUTION|>--- conflicted
+++ resolved
@@ -13,12 +13,8 @@
 
 import pandas as pd
 
-<<<<<<< HEAD
+from antares.craft import create_study_local
 from antares.craft.model.area import Area, AreaProperties
-=======
-from antares.craft import create_study_local
-from antares.craft.model.area import Area, AreaPropertiesLocal
->>>>>>> b25e6f65
 from antares.craft.model.binding_constraint import (
     BindingConstraint,
     BindingConstraintFrequency,
