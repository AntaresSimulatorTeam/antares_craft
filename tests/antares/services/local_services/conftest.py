--- conflicted
+++ resolved
@@ -170,13 +170,12 @@
 
 
 @pytest.fixture
-<<<<<<< HEAD
-def test_constraint(local_study_with_constraint) -> BindingConstraint:
+def test_constraint(local_study_with_constraint: Study) -> BindingConstraint:
     return local_study_with_constraint.get_binding_constraints()["test constraint"]
 
 
 @pytest.fixture
-def local_study_92(tmp_path):
+def local_study_92(tmp_path: Path) -> Study:
     study_name = "studyTest"
     study_version = "9.2"
 
@@ -190,8 +189,4 @@
         area_ui = AreaUi(x=56)
         local_study.create_area(area, properties=area_properties, ui=area_ui)
 
-    return local_study
-=======
-def test_constraint(local_study_with_constraint: Study) -> BindingConstraint:
-    return local_study_with_constraint.get_binding_constraints()["test constraint"]
->>>>>>> 5e67b2e2
+    return local_study