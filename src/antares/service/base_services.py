# Copyright (c) 2024, RTE (https://www.rte-france.com)
#
# See AUTHORS.txt
#
# This Source Code Form is subject to the terms of the Mozilla Public
# License, v. 2.0. If a copy of the MPL was not distributed with this
# file, You can obtain one at http://mozilla.org/MPL/2.0/.
#
# SPDX-License-Identifier: MPL-2.0
#
# This file is part of the Antares project.

from abc import ABC, abstractmethod
from typing import TYPE_CHECKING, Dict, List, Optional

import pandas as pd

from antares.config.base_configuration import BaseConfiguration
from antares.model.area import Area, AreaProperties, AreaUi
from antares.model.binding_constraint import (
    BindingConstraint,
    BindingConstraintProperties,
    ConstraintMatrixName,
    ConstraintTerm,
)
from antares.model.hydro import Hydro, HydroMatrixName, HydroProperties
from antares.model.link import Link, LinkProperties, LinkUi
from antares.model.renewable import RenewableCluster, RenewableClusterProperties
from antares.model.settings.study_settings import StudySettings
from antares.model.st_storage import STStorage, STStorageProperties
from antares.model.thermal import ThermalCluster, ThermalClusterMatrixName, ThermalClusterProperties

if TYPE_CHECKING:
    from antares.model.study import Study


class BaseAreaService(ABC):
    @abstractmethod
    def set_storage_service(self, storage_service: "BaseShortTermStorageService") -> None:
        pass

    @abstractmethod
    def set_thermal_service(self, thermal_service: "BaseThermalService") -> None:
        pass

    @abstractmethod
    def set_renewable_service(self, renewable_service: "BaseRenewableService") -> None:
        pass

    @abstractmethod
    def create_area(
        self, area_name: str, properties: Optional[AreaProperties] = None, ui: Optional[AreaUi] = None
    ) -> Area:
        pass

    @abstractmethod
    def create_thermal_cluster(
        self, area_id: str, thermal_name: str, properties: Optional[ThermalClusterProperties] = None
    ) -> ThermalCluster:
        """
        Args:
            area_id: the area id in which to create the thermal cluster
            thermal_name: the name of the thermal cluster
            properties: the properties of the thermal cluster. If not provided, AntaresWeb will use its own default values.

        Returns:
            The created thermal cluster
        """
        pass

    @abstractmethod
    def create_thermal_cluster_with_matrices(
        self,
        area_id: str,
        cluster_name: str,
        parameters: ThermalClusterProperties,
        prepro: Optional[pd.DataFrame],
        modulation: Optional[pd.DataFrame],
        series: Optional[pd.DataFrame],
        CO2Cost: Optional[pd.DataFrame],
        fuelCost: Optional[pd.DataFrame],
    ) -> ThermalCluster:
        """

        Args:

            area_id: area id in which to create the thermal cluster
            cluster_name: thermal cluster nam
            parameters: properties of the thermal cluster.
            prepro: matrix corresponding to prepro/data.txt
            modulation: matrix corresponding to prepro/modulation.txt
            series: matrix for series/series.txt
            CO2Cost: matrix for series/CO2Cost.txt
            fuelCost: matrix for series/fuelCost.txt

        Returns:
           Thermal cluster created
        """
        pass

    @abstractmethod
    def create_renewable_cluster(
        self,
        area_id: str,
        renewable_name: str,
        properties: Optional[RenewableClusterProperties],
        series: Optional[pd.DataFrame],
    ) -> RenewableCluster:
        """
        Args:
            area_id: the area id in which to create the renewable cluster
            renewable_name: the name of the renewable cluster
            properties: the properties of the renewable cluster. If not provided, AntaresWeb will use its own default values.
            series: matrix for renewables/area_id/renewable_name/series.txt

        Returns:
            The created renewable cluster
        """
        pass

    @abstractmethod
    def create_load(self, area_id: str, series: pd.DataFrame) -> None:
        """
        Args:
            area_id: area to create load series matrices
            series: load/series/load_{area_id}.txt

        """
        pass

    @abstractmethod
    def create_st_storage(
        self, area_id: str, st_storage_name: str, properties: Optional[STStorageProperties] = None
    ) -> STStorage:
        """
        Args:

            area_id: the area id in which to create the short term storage
            st_storage_name: the name of the short term storage
            properties: the properties of the short term storage. If not provided, AntaresWeb will use its own default values.

        Returns:
            The created short term storage
        """
        pass

    @abstractmethod
    def create_wind(self, area_id: str, series: pd.DataFrame) -> None:
        """
        Args:
            area_id: area to create wind series matrices
            series: wind/series/wind_{area_id}.txt

        """
        pass

    @abstractmethod
    def create_reserves(self, area_id: str, series: pd.DataFrame) -> None:
        """
        Args:
            area_id: str to create reserves series matrices
            series: Pandas dataframe stored in reserves/{area_id}.txt

        Returns:
            Reserves object with the provided Pandas dataframe
        """
        pass

    @abstractmethod
    def create_solar(self, area_id: str, series: pd.DataFrame) -> None:
        """
        Args:
            area_id: area to create reserves series matrices
            series: solar/series/solar_{area_id}.txt

        """
        pass

    @abstractmethod
    def create_misc_gen(self, area_id: str, series: pd.DataFrame) -> None:
        """
        Args:
            area_id: area to create reserves series matrices
            series: misc-gen/miscgen-{area_id}.txt

        """
        pass

    @abstractmethod
    def create_hydro(
        self,
        area_id: str,
        properties: Optional[HydroProperties],
        matrices: Optional[Dict[HydroMatrixName, pd.DataFrame]],
    ) -> Hydro:
        """
        Args:
            area_id: area in which hydro will be created
            properties: hydro properties
            matrices: matrices for hydro to be created

        """
        pass

    @abstractmethod
    def read_hydro(
        self,
        area_id: str,
    ) -> Hydro:
        pass

    @abstractmethod
    def update_area_properties(self, area_id: str, properties: AreaProperties) -> AreaProperties:
        """
        Args:
            area_id: concerned area
            properties: new properties. Only registered fields will be updated.
        """
        pass

    @abstractmethod
    def update_area_ui(self, area_id: str, ui: AreaUi) -> AreaUi:
        """
        Args:
            area_id: concerned area
            ui: new ui. Only registered fields will be updated.
        """
        pass

    @abstractmethod
    def delete_area(self, area_id: str) -> None:
        """
        Args:
            area_id: area object to be deleted
        """
        pass

    @abstractmethod
    def delete_thermal_clusters(self, area_id: str, thermal_clusters: List[ThermalCluster]) -> None:
        """
        Args:
            area_id: area containing the cluster
            thermal_clusters: List of thermal clusters object to be deleted
        """
        pass

    @abstractmethod
    def delete_renewable_clusters(self, area_id: str, renewable_clusters: List[RenewableCluster]) -> None:
        """
        Args:
            area_id: area containing the cluster
            renewable_clusters: List of renewable clusters object to be deleted
        """
        pass

    @abstractmethod
    def delete_st_storages(self, area_id: str, storages: List[STStorage]) -> None:
        """
        Args:
            area_id: area containing the cluster
            storages: List of short term storage objects to be deleted
        """
        pass

    @abstractmethod
    def get_load_matrix(self, area_id: str) -> pd.DataFrame:
        """
        Args:
            area_id: concerned area.
        """
        # Currently we do not return index and column names.
        # Once AntaresWeb will introduce specific endpoint for each matrix it will perhaps change.
        # Same goes for other endpoints getting input matrices.
        pass

    @abstractmethod
    def get_reserves_matrix(self, area_id: str) -> pd.DataFrame:
        """
        Args:
            area_id: concerned area.
        """
        pass

    @abstractmethod
    def get_misc_gen_matrix(self, area_id: str) -> pd.DataFrame:
        """
        Args:
            area_id: concerned area.
        """
        pass

    @abstractmethod
    def get_solar_matrix(self, area_id: str) -> pd.DataFrame:
        """
        Args:
            area_id: concerned area.
        """
        pass

    @abstractmethod
    def get_wind_matrix(self, area_id: str) -> pd.DataFrame:
        """
        Args:
            area_id: concerned area.
        """
        pass

    @abstractmethod
    def read_areas(self) -> list[Area]:
        """
        Returns: Returns a list of areas
        """
        pass


class BaseLinkService(ABC):
    @abstractmethod
    def create_link(
        self,
        area_from: str,
        area_to: str,
        properties: Optional[LinkProperties] = None,
        ui: Optional[LinkUi] = None,
    ) -> Link:
        """
        Args:
            area_from: area where the link goes from
            area_to: area where the link goes to
            properties: link's properties
            ui: link's ui characteristics
            existing_areas: existing areas from study

        Returns:
            The created link
        """
        pass

    @abstractmethod
    def delete_link(self, link: Link) -> None:
        """
        Args:
            link: link object to be deleted
        """
        pass

    @abstractmethod
    def update_link_properties(self, link: Link, properties: LinkProperties) -> LinkProperties:
        """
        Args:
            link: concerned link
            properties: new properties. Only registered fields will be updated.
        """
        pass

    @abstractmethod
    def update_link_ui(self, link: Link, ui: LinkUi) -> LinkUi:
        """
        Args:
            link: concerned link
            ui: new ui. Only registered fields will be updated.
        """
        pass

    @abstractmethod
<<<<<<< HEAD
    def get_parameters(self, area_from_id: str, area_to_id: str) -> pd.DataFrame:
        """
        Returns: link parameters
        """
        pass

    @abstractmethod
    def create_parameters(self, series: pd.DataFrame, area_from: str, area_to: str) -> None:
        """
        Args:
            area_to:
            area_from:
            series:
        """
=======
    def read_links(self) -> List[Link]:
>>>>>>> 8edb762c
        pass

    @abstractmethod
    def get_capacity_direct(self, area_from: str, area_to: str) -> pd.DataFrame:
<<<<<<< HEAD
        """
        Returns: the direct capacity of a link
        """
        pass

    @abstractmethod
    def create_capacity_direct(self, series: pd.DataFrame, area_from: str, area_to: str) -> None:
        """
        Args:
            area_to:
            area_from:
            series:
        """
=======
>>>>>>> 8edb762c
        pass

    @abstractmethod
    def get_capacity_indirect(self, area_from: str, area_to: str) -> pd.DataFrame:
<<<<<<< HEAD
        """
        Returns: the indirect capacity of a link
        """
        pass

    @abstractmethod
    def create_capacity_indirect(self, series: pd.DataFrame, area_from: str, area_to: str) -> None:
        """
        Args:
            area_to:
            area_from:
            series:
        """
=======
        pass

    @abstractmethod
    def get_parameters(self, area_from: str, area_to: str) -> pd.DataFrame:
>>>>>>> 8edb762c
        pass


class BaseThermalService(ABC):
    @abstractmethod
    def update_thermal_properties(
        self, thermal_cluster: ThermalCluster, properties: ThermalClusterProperties
    ) -> ThermalClusterProperties:
        """
        Args:
            thermal_cluster: concerned cluster
            properties: new properties. Only registered fields will be updated.
        """
        pass

    @abstractmethod
    def get_thermal_matrix(self, thermal_cluster: ThermalCluster, ts_name: ThermalClusterMatrixName) -> pd.DataFrame:
        """
        Args:
            thermal_cluster: cluster to retrieve matrix
            ts_name:  matrix name

        Returns: matrix requested

        """
        pass

    @abstractmethod
    def read_thermal_clusters(self, area_id: str) -> List[ThermalCluster]:
        pass


class BaseBindingConstraintService(ABC):
    binding_constraints: dict[str, BindingConstraint]

    @abstractmethod
    def create_binding_constraint(
        self,
        name: str,
        properties: Optional[BindingConstraintProperties] = None,
        terms: Optional[List[ConstraintTerm]] = None,
        less_term_matrix: Optional[pd.DataFrame] = None,
        equal_term_matrix: Optional[pd.DataFrame] = None,
        greater_term_matrix: Optional[pd.DataFrame] = None,
    ) -> BindingConstraint:
        """
        Args:
            name: the binding constraint name
            properties: the properties of the constraint. If not provided, AntaresWeb will use its own default values.
            terms: the terms of the constraint. If not provided, no term will be created.
            less_term_matrix: matrix corresponding to the lower bound of the constraint. If not provided, no matrix will be created.
            equal_term_matrix: matrix corresponding to the equality bound of the constraint. If not provided, no matrix will be created.
            greater_term_matrix: matrix corresponding to the upper bound of the constraint. If not provided, no matrix will be created.

        Returns:
            The created binding constraint
        """
        pass

    @abstractmethod
    def add_constraint_terms(self, constraint: BindingConstraint, terms: List[ConstraintTerm]) -> List[ConstraintTerm]:
        """
        Args:
            constraint: the concerned binding constraint
            terms: the terms to add to the constraint.

        Returns:
            The created terms
        """
        pass

    @abstractmethod
    def delete_binding_constraint_term(self, constraint_id: str, term_id: str) -> None:
        """
        Args:
            constraint_id: binding constraint's id containing the term
            term_id: binding constraint term to be deleted
        """
        pass

    @abstractmethod
    def update_binding_constraint_properties(
        self, binding_constraint: BindingConstraint, properties: BindingConstraintProperties
    ) -> BindingConstraintProperties:
        """
        Args:
            binding_constraint: concerned binding_constraint
            properties: new properties. Only registered fields will be updated.
        """
        pass

    @abstractmethod
    def get_constraint_matrix(self, constraint: BindingConstraint, matrix_name: ConstraintMatrixName) -> pd.DataFrame:
        """
        Args:
            constraint: the concerned binding constraint
            matrix_name: the matrix suffix.
        """
        pass

    @abstractmethod
    def update_constraint_matrix(
        self, constraint: BindingConstraint, matrix_name: ConstraintMatrixName, matrix: pd.DataFrame
    ) -> None:
        """
        Args:
            constraint: the concerned binding constraint
            matrix_name: the matrix suffix.
            matrix: matrix to upload (in Dataframe format)
        """
        pass


class BaseStudyService(ABC):
    @property
    @abstractmethod
    def study_id(self) -> str:
        """The ID for the study"""
        pass

    @property
    @abstractmethod
    def config(self) -> BaseConfiguration:
        """The configuration of the study."""
        pass

    @abstractmethod
    def update_study_settings(self, settings: StudySettings) -> Optional[StudySettings]:
        """
        Args:
            settings: new study settings. Only registered fields will be updated.
        """
        pass

    @abstractmethod
    def delete_binding_constraint(self, constraint: BindingConstraint) -> None:
        """
        Args:
            constraint: binding constraint object to be deleted
        """
        pass

    @abstractmethod
    def delete(self, children: bool) -> None:
        """
        Deletes the study and its children if children is True
        """
        pass

    @abstractmethod
    def create_variant(self, variant_name: str) -> "Study":
        """
        Creates a new variant for the study

        Args:
            variant_name: the name of the new variant
        Returns: the variant
        """
        pass


class BaseRenewableService(ABC):
    @abstractmethod
    def update_renewable_properties(
        self, renewable_cluster: RenewableCluster, properties: RenewableClusterProperties
    ) -> RenewableClusterProperties:
        """
        Args:
            renewable_cluster: concerned cluster
            properties: new properties. Only registered fields will be updated.
        """
        pass

    @abstractmethod
    def get_renewable_matrix(self, cluster_id: str, area_id: str) -> pd.DataFrame:
        """
        Args:
            cluster_id: renewable cluster id to retrieve matrix
            area_id: area id to retrieve matrix
        Returns: matrix requested

        """
        pass

    @abstractmethod
    def read_renewables(self, area_id: str) -> List[RenewableCluster]:
        pass


class BaseShortTermStorageService(ABC):
    @abstractmethod
    def update_st_storage_properties(
        self, st_storage: STStorage, properties: STStorageProperties
    ) -> STStorageProperties:
        """
        Args:
            st_storage: concerned storage
            properties: new properties. Only registered fields will be updated.
        """
        pass

    @abstractmethod
    def read_st_storages(self, area_id: str) -> List[STStorage]:
        pass<|MERGE_RESOLUTION|>--- conflicted
+++ resolved
@@ -362,7 +362,7 @@
         pass
 
     @abstractmethod
-<<<<<<< HEAD
+
     def get_parameters(self, area_from_id: str, area_to_id: str) -> pd.DataFrame:
         """
         Returns: link parameters
@@ -377,14 +377,12 @@
             area_from:
             series:
         """
-=======
+
     def read_links(self) -> List[Link]:
->>>>>>> 8edb762c
         pass
 
     @abstractmethod
     def get_capacity_direct(self, area_from: str, area_to: str) -> pd.DataFrame:
-<<<<<<< HEAD
         """
         Returns: the direct capacity of a link
         """
@@ -398,13 +396,11 @@
             area_from:
             series:
         """
-=======
->>>>>>> 8edb762c
+        main
         pass
 
     @abstractmethod
     def get_capacity_indirect(self, area_from: str, area_to: str) -> pd.DataFrame:
-<<<<<<< HEAD
         """
         Returns: the indirect capacity of a link
         """
@@ -418,12 +414,6 @@
             area_from:
             series:
         """
-=======
-        pass
-
-    @abstractmethod
-    def get_parameters(self, area_from: str, area_to: str) -> pd.DataFrame:
->>>>>>> 8edb762c
         pass
 
 
