# Copyright (c) 2024, RTE (https://www.rte-france.com)
#
# See AUTHORS.txt
#
# This Source Code Form is subject to the terms of the Mozilla Public
# License, v. 2.0. If a copy of the MPL was not distributed with this
# file, You can obtain one at http://mozilla.org/MPL/2.0/.
#
# SPDX-License-Identifier: MPL-2.0
#
# This file is part of the Antares project.

from abc import ABC, abstractmethod
from typing import TYPE_CHECKING, Dict, List, Optional

import pandas as pd

from antares.config.base_configuration import BaseConfiguration
from antares.model.area import Area, AreaProperties, AreaUi
from antares.model.binding_constraint import (
    BindingConstraint,
    BindingConstraintProperties,
    ConstraintMatrixName,
    ConstraintTerm,
)
from antares.model.hydro import Hydro, HydroMatrixName, HydroProperties
from antares.model.link import Link, LinkProperties, LinkUi
from antares.model.renewable import RenewableCluster, RenewableClusterProperties
from antares.model.settings.study_settings import StudySettings
from antares.model.st_storage import STStorage, STStorageProperties
from antares.model.thermal import ThermalCluster, ThermalClusterMatrixName, ThermalClusterProperties

if TYPE_CHECKING:
    from antares.model.study import Study


class BaseAreaService(ABC):
    @abstractmethod
    def set_storage_service(self, storage_service: "BaseShortTermStorageService") -> None:
        pass

    @abstractmethod
    def set_thermal_service(self, thermal_service: "BaseThermalService") -> None:
        pass

    @abstractmethod
    def set_renewable_service(self, renewable_service: "BaseRenewableService") -> None:
        pass

    @abstractmethod
    def create_area(
        self, area_name: str, properties: Optional[AreaProperties] = None, ui: Optional[AreaUi] = None
    ) -> Area:
        pass

    @abstractmethod
    def create_thermal_cluster(
        self, area_id: str, thermal_name: str, properties: Optional[ThermalClusterProperties] = None
    ) -> ThermalCluster:
        """
        Args:
            area_id: the area id in which to create the thermal cluster
            thermal_name: the name of the thermal cluster
            properties: the properties of the thermal cluster. If not provided, AntaresWeb will use its own default values.

        Returns:
            The created thermal cluster
        """
        pass

    @abstractmethod
    def create_thermal_cluster_with_matrices(
        self,
        area_id: str,
        cluster_name: str,
        parameters: ThermalClusterProperties,
        prepro: Optional[pd.DataFrame],
        modulation: Optional[pd.DataFrame],
        series: Optional[pd.DataFrame],
        CO2Cost: Optional[pd.DataFrame],
        fuelCost: Optional[pd.DataFrame],
    ) -> ThermalCluster:
        """

        Args:

            area_id: area id in which to create the thermal cluster
            cluster_name: thermal cluster nam
            parameters: properties of the thermal cluster.
            prepro: matrix corresponding to prepro/data.txt
            modulation: matrix corresponding to prepro/modulation.txt
            series: matrix for series/series.txt
            CO2Cost: matrix for series/CO2Cost.txt
            fuelCost: matrix for series/fuelCost.txt

        Returns:
           Thermal cluster created
        """
        pass

    @abstractmethod
    def create_renewable_cluster(
        self,
        area_id: str,
        renewable_name: str,
        properties: Optional[RenewableClusterProperties],
        series: Optional[pd.DataFrame],
    ) -> RenewableCluster:
        """
        Args:
            area_id: the area id in which to create the renewable cluster
            renewable_name: the name of the renewable cluster
            properties: the properties of the renewable cluster. If not provided, AntaresWeb will use its own default values.
            series: matrix for renewables/area_id/renewable_name/series.txt

        Returns:
            The created renewable cluster
        """
        pass

    @abstractmethod
    def create_load(self, area_id: str, series: pd.DataFrame) -> None:
        """
        Args:
            area_id: area to create load series matrices
            series: load/series/load_{area_id}.txt

        """
        pass

    @abstractmethod
    def create_st_storage(
        self, area_id: str, st_storage_name: str, properties: Optional[STStorageProperties] = None
    ) -> STStorage:
        """
        Args:

            area_id: the area id in which to create the short term storage
            st_storage_name: the name of the short term storage
            properties: the properties of the short term storage. If not provided, AntaresWeb will use its own default values.

        Returns:
            The created short term storage
        """
        pass

    @abstractmethod
    def create_wind(self, area_id: str, series: pd.DataFrame) -> None:
        """
        Args:
<<<<<<< HEAD
            area_id: id of the selected area to create wind series matrices
=======
            area_id: area to create wind series matrices
>>>>>>> 12914933
            series: wind/series/wind_{area_id}.txt

        """
        pass

    @abstractmethod
    def create_reserves(self, area_id: str, series: pd.DataFrame) -> None:
        """
        Args:
<<<<<<< HEAD
            area_id: Area to create reserves series matrices
=======
            area_id: str to create reserves series matrices
>>>>>>> 12914933
            series: Pandas dataframe stored in reserves/{area_id}.txt

        Returns:
            Reserves object with the provided Pandas dataframe
        """
        pass

    @abstractmethod
    def create_solar(self, area_id: str, series: pd.DataFrame) -> None:
        """
        Args:
            area_id: area to create reserves series matrices
            series: solar/series/solar_{area_id}.txt

        """
        pass

    @abstractmethod
    def create_misc_gen(self, area_id: str, series: pd.DataFrame) -> None:
        """
        Args:
            area_id: area to create reserves series matrices
            series: misc-gen/miscgen-{area_id}.txt

        """
        pass

    @abstractmethod
    def create_hydro(
        self,
        area_id: str,
        properties: Optional[HydroProperties],
        matrices: Optional[Dict[HydroMatrixName, pd.DataFrame]],
    ) -> Hydro:
        """
        Args:
            area_id: area in which hydro will be created
            properties: hydro properties
            matrices: matrices for hydro to be created

        """
        pass

    @abstractmethod
    def read_hydro(
        self,
        area_id: str,
    ) -> Hydro:
        pass

    @abstractmethod
    def update_area_properties(self, area_id: str, properties: AreaProperties) -> AreaProperties:
        """
        Args:
<<<<<<< HEAD
            area_id: id of the concerned area
=======
            area_id: concerned area
>>>>>>> 12914933
            properties: new properties. Only registered fields will be updated.
        """
        pass

    @abstractmethod
    def update_area_ui(self, area_id: str, ui: AreaUi) -> AreaUi:
        """
        Args:
<<<<<<< HEAD
            area_id: id of the concerned area
=======
            area_id: concerned area
>>>>>>> 12914933
            ui: new ui. Only registered fields will be updated.
        """
        pass

    @abstractmethod
    def delete_area(self, area_id: str) -> None:
        """
        Args:
<<<<<<< HEAD
            area_id: id of the area object to be deleted
=======
            area_id: area object to be deleted
>>>>>>> 12914933
        """
        pass

    @abstractmethod
    def delete_thermal_clusters(self, area_id: str, thermal_clusters: List[ThermalCluster]) -> None:
        """
        Args:
            area_id: area containing the cluster
            thermal_clusters: List of thermal clusters object to be deleted
        """
        pass

    @abstractmethod
    def delete_renewable_clusters(self, area_id: str, renewable_clusters: List[RenewableCluster]) -> None:
        """
        Args:
            area_id: area containing the cluster
            renewable_clusters: List of renewable clusters object to be deleted
        """
        pass

    @abstractmethod
    def delete_st_storages(self, area_id: str, storages: List[STStorage]) -> None:
        """
        Args:
            area_id: area containing the cluster
            storages: List of short term storage objects to be deleted
        """
        pass

    @abstractmethod
    def get_load_matrix(self, area_id: str) -> pd.DataFrame:
        """
        Args:
<<<<<<< HEAD
            area_id: id of the concerned area.
=======
            area_id: concerned area.
>>>>>>> 12914933
        """
        # Currently we do not return index and column names.
        # Once AntaresWeb will introduce specific endpoint for each matrix it will perhaps change.
        # Same goes for other endpoints getting input matrices.
        pass

    @abstractmethod
    def get_reserves_matrix(self, area_id: str) -> pd.DataFrame:
        """
        Args:
<<<<<<< HEAD
            area_id: id of the concerned area.
=======
            area_id: concerned area.
>>>>>>> 12914933
        """
        pass

    @abstractmethod
    def get_misc_gen_matrix(self, area_id: str) -> pd.DataFrame:
        """
        Args:
<<<<<<< HEAD
            area_id: id of the concerned area.
=======
            area_id: concerned area.
>>>>>>> 12914933
        """
        pass

    @abstractmethod
    def get_solar_matrix(self, area_id: str) -> pd.DataFrame:
        """
        Args:
<<<<<<< HEAD
            area_id: id of the concerned area.
=======
            area_id: concerned area.
>>>>>>> 12914933
        """
        pass

    @abstractmethod
    def get_wind_matrix(self, area_id: str) -> pd.DataFrame:
        """
        Args:
<<<<<<< HEAD
            area_id: id of the concerned area.
=======
            area_id: concerned area.
>>>>>>> 12914933
        """
        pass

    @abstractmethod
    def read_areas(self) -> list[Area]:
        """
        Returns: Returns a list of areas
        """
        pass


class BaseLinkService(ABC):
    @abstractmethod
    def create_link(
        self,
        area_from: str,
        area_to: str,
        properties: Optional[LinkProperties] = None,
        ui: Optional[LinkUi] = None,
    ) -> Link:
        """
        Args:
            area_from: area where the link goes from
            area_to: area where the link goes to
            properties: link's properties
            ui: link's ui characteristics
            existing_areas: existing areas from study

        Returns:
            The created link
        """
        pass

    @abstractmethod
    def delete_link(self, link: Link) -> None:
        """
        Args:
            link: link object to be deleted
        """
        pass

    @abstractmethod
    def update_link_properties(self, link: Link, properties: LinkProperties) -> LinkProperties:
        """
        Args:
            link: concerned link
            properties: new properties. Only registered fields will be updated.
        """
        pass

    @abstractmethod
    def update_link_ui(self, link: Link, ui: LinkUi) -> LinkUi:
        """
        Args:
            link: concerned link
            ui: new ui. Only registered fields will be updated.
        """
        pass

    @abstractmethod

    def get_parameters(self, area_from_id: str, area_to_id: str) -> pd.DataFrame:
        """
        Returns: link parameters
        """
        pass

    @abstractmethod
    def create_parameters(self, series: pd.DataFrame, area_from: str, area_to: str) -> None:
        """
        Args:
            area_to:
            area_from:
            series:
        """

    def read_links(self) -> List[Link]:
        pass

    @abstractmethod
    def get_capacity_direct(self, area_from: str, area_to: str) -> pd.DataFrame:
        """
        Returns: the direct capacity of a link
        """
        pass

    @abstractmethod
    def create_capacity_direct(self, series: pd.DataFrame, area_from: str, area_to: str) -> None:
        """
        Args:
            area_to:
            area_from:
            series:
        """
        pass

    @abstractmethod
    def get_capacity_indirect(self, area_from: str, area_to: str) -> pd.DataFrame:
        """
        Returns: the indirect capacity of a link
        """
        pass

    @abstractmethod
    def create_capacity_indirect(self, series: pd.DataFrame, area_from: str, area_to: str) -> None:
        """
        Args:
            area_to:
            area_from:
            series:
        """
        pass


class BaseThermalService(ABC):
    @abstractmethod
    def update_thermal_properties(
        self, thermal_cluster: ThermalCluster, properties: ThermalClusterProperties
    ) -> ThermalClusterProperties:
        """
        Args:
            thermal_cluster: concerned cluster
            properties: new properties. Only registered fields will be updated.
        """
        pass

    @abstractmethod
    def get_thermal_matrix(self, thermal_cluster: ThermalCluster, ts_name: ThermalClusterMatrixName) -> pd.DataFrame:
        """
        Args:
            thermal_cluster: cluster to retrieve matrix
            ts_name:  matrix name

        Returns: matrix requested

        """
        pass

    @abstractmethod
    def read_thermal_clusters(self, area_id: str) -> List[ThermalCluster]:
        pass


class BaseBindingConstraintService(ABC):
    binding_constraints: dict[str, BindingConstraint]

    @abstractmethod
    def create_binding_constraint(
        self,
        name: str,
        properties: Optional[BindingConstraintProperties] = None,
        terms: Optional[List[ConstraintTerm]] = None,
        less_term_matrix: Optional[pd.DataFrame] = None,
        equal_term_matrix: Optional[pd.DataFrame] = None,
        greater_term_matrix: Optional[pd.DataFrame] = None,
    ) -> BindingConstraint:
        """
        Args:
            name: the binding constraint name
            properties: the properties of the constraint. If not provided, AntaresWeb will use its own default values.
            terms: the terms of the constraint. If not provided, no term will be created.
            less_term_matrix: matrix corresponding to the lower bound of the constraint. If not provided, no matrix will be created.
            equal_term_matrix: matrix corresponding to the equality bound of the constraint. If not provided, no matrix will be created.
            greater_term_matrix: matrix corresponding to the upper bound of the constraint. If not provided, no matrix will be created.

        Returns:
            The created binding constraint
        """
        pass

    @abstractmethod
    def add_constraint_terms(self, constraint: BindingConstraint, terms: List[ConstraintTerm]) -> List[ConstraintTerm]:
        """
        Args:
            constraint: the concerned binding constraint
            terms: the terms to add to the constraint.

        Returns:
            The created terms
        """
        pass

    @abstractmethod
    def delete_binding_constraint_term(self, constraint_id: str, term_id: str) -> None:
        """
        Args:
            constraint_id: binding constraint's id containing the term
            term_id: binding constraint term to be deleted
        """
        pass

    @abstractmethod
    def update_binding_constraint_properties(
        self, binding_constraint: BindingConstraint, properties: BindingConstraintProperties
    ) -> BindingConstraintProperties:
        """
        Args:
            binding_constraint: concerned binding_constraint
            properties: new properties. Only registered fields will be updated.
        """
        pass

    @abstractmethod
    def get_constraint_matrix(self, constraint: BindingConstraint, matrix_name: ConstraintMatrixName) -> pd.DataFrame:
        """
        Args:
            constraint: the concerned binding constraint
            matrix_name: the matrix suffix.
        """
        pass

    @abstractmethod
    def update_constraint_matrix(
        self, constraint: BindingConstraint, matrix_name: ConstraintMatrixName, matrix: pd.DataFrame
    ) -> None:
        """
        Args:
            constraint: the concerned binding constraint
            matrix_name: the matrix suffix.
            matrix: matrix to upload (in Dataframe format)
        """
        pass


class BaseStudyService(ABC):
    @property
    @abstractmethod
    def study_id(self) -> str:
        """The ID for the study"""
        pass

    @property
    @abstractmethod
    def config(self) -> BaseConfiguration:
        """The configuration of the study."""
        pass

    @abstractmethod
    def update_study_settings(self, settings: StudySettings) -> Optional[StudySettings]:
        """
        Args:
            settings: new study settings. Only registered fields will be updated.
        """
        pass

    @abstractmethod
    def delete_binding_constraint(self, constraint: BindingConstraint) -> None:
        """
        Args:
            constraint: binding constraint object to be deleted
        """
        pass

    @abstractmethod
    def delete(self, children: bool) -> None:
        """
        Deletes the study and its children if children is True
        """
        pass

    @abstractmethod
    def create_variant(self, variant_name: str) -> "Study":
        """
        Creates a new variant for the study

        Args:
            variant_name: the name of the new variant
        Returns: the variant
        """
        pass


class BaseRenewableService(ABC):
    @abstractmethod
    def update_renewable_properties(
        self, renewable_cluster: RenewableCluster, properties: RenewableClusterProperties
    ) -> RenewableClusterProperties:
        """
        Args:
            renewable_cluster: concerned cluster
            properties: new properties. Only registered fields will be updated.
        """
        pass

    @abstractmethod
    def get_renewable_matrix(self, cluster_id: str, area_id: str) -> pd.DataFrame:
        """
        Args:
            cluster_id: renewable cluster id to retrieve matrix
            area_id: area id to retrieve matrix
        Returns: matrix requested

        """
        pass

    @abstractmethod
    def read_renewables(self, area_id: str) -> List[RenewableCluster]:
        pass


class BaseShortTermStorageService(ABC):
    @abstractmethod
    def update_st_storage_properties(
        self, st_storage: STStorage, properties: STStorageProperties
    ) -> STStorageProperties:
        """
        Args:
            st_storage: concerned storage
            properties: new properties. Only registered fields will be updated.
        """
        pass

    @abstractmethod
    def read_st_storages(self, area_id: str) -> List[STStorage]:
        pass<|MERGE_RESOLUTION|>--- conflicted
+++ resolved
@@ -148,11 +148,7 @@
     def create_wind(self, area_id: str, series: pd.DataFrame) -> None:
         """
         Args:
-<<<<<<< HEAD
-            area_id: id of the selected area to create wind series matrices
-=======
             area_id: area to create wind series matrices
->>>>>>> 12914933
             series: wind/series/wind_{area_id}.txt
 
         """
@@ -162,11 +158,7 @@
     def create_reserves(self, area_id: str, series: pd.DataFrame) -> None:
         """
         Args:
-<<<<<<< HEAD
-            area_id: Area to create reserves series matrices
-=======
             area_id: str to create reserves series matrices
->>>>>>> 12914933
             series: Pandas dataframe stored in reserves/{area_id}.txt
 
         Returns:
@@ -221,11 +213,7 @@
     def update_area_properties(self, area_id: str, properties: AreaProperties) -> AreaProperties:
         """
         Args:
-<<<<<<< HEAD
-            area_id: id of the concerned area
-=======
             area_id: concerned area
->>>>>>> 12914933
             properties: new properties. Only registered fields will be updated.
         """
         pass
@@ -234,11 +222,7 @@
     def update_area_ui(self, area_id: str, ui: AreaUi) -> AreaUi:
         """
         Args:
-<<<<<<< HEAD
-            area_id: id of the concerned area
-=======
             area_id: concerned area
->>>>>>> 12914933
             ui: new ui. Only registered fields will be updated.
         """
         pass
@@ -247,11 +231,7 @@
     def delete_area(self, area_id: str) -> None:
         """
         Args:
-<<<<<<< HEAD
-            area_id: id of the area object to be deleted
-=======
             area_id: area object to be deleted
->>>>>>> 12914933
         """
         pass
 
@@ -286,11 +266,7 @@
     def get_load_matrix(self, area_id: str) -> pd.DataFrame:
         """
         Args:
-<<<<<<< HEAD
-            area_id: id of the concerned area.
-=======
             area_id: concerned area.
->>>>>>> 12914933
         """
         # Currently we do not return index and column names.
         # Once AntaresWeb will introduce specific endpoint for each matrix it will perhaps change.
@@ -301,11 +277,7 @@
     def get_reserves_matrix(self, area_id: str) -> pd.DataFrame:
         """
         Args:
-<<<<<<< HEAD
-            area_id: id of the concerned area.
-=======
             area_id: concerned area.
->>>>>>> 12914933
         """
         pass
 
@@ -313,11 +285,7 @@
     def get_misc_gen_matrix(self, area_id: str) -> pd.DataFrame:
         """
         Args:
-<<<<<<< HEAD
-            area_id: id of the concerned area.
-=======
             area_id: concerned area.
->>>>>>> 12914933
         """
         pass
 
@@ -325,11 +293,7 @@
     def get_solar_matrix(self, area_id: str) -> pd.DataFrame:
         """
         Args:
-<<<<<<< HEAD
-            area_id: id of the concerned area.
-=======
             area_id: concerned area.
->>>>>>> 12914933
         """
         pass
 
@@ -337,11 +301,7 @@
     def get_wind_matrix(self, area_id: str) -> pd.DataFrame:
         """
         Args:
-<<<<<<< HEAD
-            area_id: id of the concerned area.
-=======
             area_id: concerned area.
->>>>>>> 12914933
         """
         pass
 
