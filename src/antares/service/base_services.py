<<<<<<< HEAD
# Copyright (c) 2024, RTE (https://www.rte-france.com)
#
# See AUTHORS.txt
#
# This Source Code Form is subject to the terms of the Mozilla Public
# License, v. 2.0. If a copy of the MPL was not distributed with this
# file, You can obtain one at http://mozilla.org/MPL/2.0/.
#
# SPDX-License-Identifier: MPL-2.0
#
# This file is part of the Antares project.

from abc import ABC, abstractmethod
from types import MappingProxyType
from typing import Dict, List, Optional

import pandas as pd

from antares.config.base_configuration import BaseConfiguration
from antares.model.area import Area, AreaProperties, AreaUi
from antares.model.binding_constraint import (
    BindingConstraint,
    BindingConstraintProperties,
    ConstraintMatrixName,
    ConstraintTerm,
)
from antares.model.hydro import Hydro, HydroMatrixName, HydroProperties
from antares.model.link import Link, LinkProperties, LinkUi
from antares.model.load import Load
from antares.model.misc_gen import MiscGen
from antares.model.renewable import RenewableCluster, RenewableClusterProperties
from antares.model.reserves import Reserves
from antares.model.settings import StudySettings
from antares.model.solar import Solar
from antares.model.st_storage import STStorage, STStorageProperties
from antares.model.thermal import (
    ThermalCluster,
    ThermalClusterMatrixName,
    ThermalClusterProperties,
)
from antares.model.wind import Wind


class BaseAreaService(ABC):
    @abstractmethod
    def set_storage_service(self, storage_service: "BaseShortTermStorageService") -> None:
        pass

    @abstractmethod
    def set_thermal_service(self, thermal_service: "BaseThermalService") -> None:
        pass

    @abstractmethod
    def set_renewable_service(self, renewable_service: "BaseRenewableService") -> None:
        pass

    @abstractmethod
    def create_area(
        self, area_name: str, properties: Optional[AreaProperties] = None, ui: Optional[AreaUi] = None
    ) -> Area:
        pass

    @abstractmethod
    def create_thermal_cluster(
        self, area_id: str, thermal_name: str, properties: Optional[ThermalClusterProperties] = None
    ) -> ThermalCluster:
        """
        Args:
            area_id: the area id in which to create the thermal cluster
            thermal_name: the name of the thermal cluster
            properties: the properties of the thermal cluster. If not provided, AntaresWeb will use its own default values.

        Returns:
            The created thermal cluster
        """
        pass

    @abstractmethod
    def create_thermal_cluster_with_matrices(
        self,
        area_id: str,
        cluster_name: str,
        parameters: ThermalClusterProperties,
        prepro: Optional[pd.DataFrame],
        modulation: Optional[pd.DataFrame],
        series: Optional[pd.DataFrame],
        CO2Cost: Optional[pd.DataFrame],
        fuelCost: Optional[pd.DataFrame],
    ) -> ThermalCluster:
        """

        Args:

            area_id: area id in which to create the thermal cluster
            cluster_name: thermal cluster nam
            parameters: properties of the thermal cluster.
            prepro: matrix corresponding to prepro/data.txt
            modulation: matrix corresponding to prepro/modulation.txt
            series: matrix for series/series.txt
            CO2Cost: matrix for series/CO2Cost.txt
            fuelCost: matrix for series/fuelCost.txt

        Returns:
           Thermal cluster created
        """
        pass

    @abstractmethod
    def create_renewable_cluster(
        self,
        area_id: str,
        renewable_name: str,
        properties: Optional[RenewableClusterProperties],
        series: Optional[pd.DataFrame],
    ) -> RenewableCluster:
        """
        Args:
            area_id: the area id in which to create the renewable cluster
            renewable_name: the name of the renewable cluster
            properties: the properties of the renewable cluster. If not provided, AntaresWeb will use its own default values.
            series: matrix for renewables/area_id/renewable_name/series.txt

        Returns:
            The created renewable cluster
        """
        pass

    @abstractmethod
    def create_load(self, area: Area, series: Optional[pd.DataFrame]) -> Load:
        """
        Args:
            area: area to create load series matrices
            series: load/series/load_{area_id}.txt

        """
        pass

    @abstractmethod
    def create_st_storage(
        self,
        area_id: str,
        st_storage_name: str,
        properties: Optional[STStorageProperties] = None,
    ) -> STStorage:
        """
        Args:

            area_id: the area id in which to create the short term storage
            st_storage_name: the name of the short term storage
            properties: the properties of the short term storage. If not provided, AntaresWeb will use its own default values.

        Returns:
            The created short term storage
        """
        pass

    @abstractmethod
    def create_wind(self, area: Area, series: Optional[pd.DataFrame]) -> Wind:
        """
        Args:
            area: area to create wind series matrices
            series: wind/series/wind_{area_id}.txt

        """
        pass

    @abstractmethod
    def create_reserves(self, area: Area, series: Optional[pd.DataFrame]) -> Reserves:
        """
        Args:
            area: Area to create reserves series matrices
            series: Pandas dataframe stored in reserves/{area_id}.txt

        Returns:
            Reserves object with the provided Pandas dataframe
        """
        pass

    @abstractmethod
    def create_solar(self, area: Area, series: Optional[pd.DataFrame]) -> Solar:
        """
        Args:
            area: area to create reserves series matrices
            series: solar/series/solar_{area_id}.txt

        """
        pass

    @abstractmethod
    def create_misc_gen(self, area: Area, series: Optional[pd.DataFrame]) -> MiscGen:
        """
        Args:
            area: area to create reserves series matrices
            series: misc-gen/miscgen-{area_id}.txt

        """
        pass

    @abstractmethod
    def create_hydro(
        self,
        area_id: str,
        properties: Optional[HydroProperties],
        matrices: Optional[Dict[HydroMatrixName, pd.DataFrame]],
    ) -> Hydro:
        """
        Args:
            area_id: area in which hydro will be created
            properties: hydro properties
            matrices: matrices for hydro to be created

        """
        pass

    @abstractmethod
    def update_area_properties(self, area: Area, properties: AreaProperties) -> AreaProperties:
        """
        Args:
            area: concerned area
            properties: new properties. Only registered fields will be updated.
        """
        pass

    @abstractmethod
    def update_area_ui(self, area: Area, ui: AreaUi) -> AreaUi:
        """
        Args:
            area: concerned area
            ui: new ui. Only registered fields will be updated.
        """
        pass

    @abstractmethod
    def delete_area(self, area: Area) -> None:
        """
        Args:
            area: area object to be deleted
        """
        pass

    @abstractmethod
    def delete_thermal_clusters(self, area: Area, thermal_clusters: List[ThermalCluster]) -> None:
        """
        Args:
            area: area containing the cluster
            thermal_clusters: List of thermal clusters object to be deleted
        """
        pass

    @abstractmethod
    def delete_renewable_clusters(self, area: Area, renewable_clusters: List[RenewableCluster]) -> None:
        """
        Args:
            area: area containing the cluster
            renewable_clusters: List of renewable clusters object to be deleted
        """
        pass

    @abstractmethod
    def delete_st_storages(self, area: Area, storages: List[STStorage]) -> None:
        """
        Args:
            area: area containing the cluster
            storages: List of short term storage objects to be deleted
        """
        pass

    @abstractmethod
    def upload_load_matrix(self, area: Area, load_matrix: pd.DataFrame) -> None:
        """
        Args:
            area: concerned area.
            load_matrix: matrix in Dataframe format to write as the load matrix.
        """
        # todo: What happens when given an empty DataFrame ? AntaresWeb doesn't handle such a case.
        pass

    @abstractmethod
    def get_load_matrix(self, area: Area) -> pd.DataFrame:
        """
        Args:
            area: concerned area.
        """
        # todo: Currently we do not return index and column names because AntaresWeb doesn't send the full information.
        # Once it will, there will be no change to do in the code on our side.
        pass

    @abstractmethod
    def read_thermal_cluster(
        self,
        area_id: str,
        thermal_name: str,
        properties: Optional[ThermalClusterProperties] = None,
    ) -> ThermalCluster:
        pass

    @abstractmethod
    def read_renewable_cluster(
        self,
        area_id: str,
        renewable_name: str,
        properties: Optional[RenewableClusterProperties] = None,
    ) -> RenewableCluster:
        pass

    @abstractmethod
    def read_st_storage(
        self,
        area_id: str,
        st_storage_name: str,
        properties: Optional[STStorageProperties] = None,
    ) -> STStorage:
        pass

    @abstractmethod
    def read_wind(self, area: Area) -> Wind:
        pass

    @abstractmethod
    def read_reserves(self, area: Area) -> Reserves:
        pass

    @abstractmethod
    def read_solar(self, area: Area) -> Solar:
        pass

    @abstractmethod
    def read_misc_gen(self, area: Area, series: Optional[pd.DataFrame]) -> MiscGen:
        pass

    @abstractmethod
    def read_hydro(
        self,
        area_id: str,
        properties: Optional[HydroProperties] = None,
    ) -> Hydro:
        pass

    @abstractmethod
    def read_area(self, area_name: str) -> List:
        """
        Args:
            area_name: area to be added to study
        Returns: area name if success or Error if area can not be
        created
        """

        pass


class BaseLinkService(ABC):
    @abstractmethod
    def create_link(
        self,
        area_from: Area,
        area_to: Area,
        properties: Optional[LinkProperties] = None,
        ui: Optional[LinkUi] = None,
        existing_areas: Optional[MappingProxyType[str, Area]] = None,
    ) -> Link:
        """
        Args:
            area_from: area where the link goes from
            area_to: area where the link goes to
            properties: link's properties
            ui: link's ui characteristics
            existing_areas: existing areas from study

        Returns:
            The created link
        """
        pass

    @abstractmethod
    def delete_link(self, link: Link) -> None:
        """
        Args:
            link: link object to be deleted
        """
        pass

    @abstractmethod
    def update_link_properties(self, link: Link, properties: LinkProperties) -> LinkProperties:
        """
        Args:
            link: concerned link
            properties: new properties. Only registered fields will be updated.
        """
        pass

    @abstractmethod
    def update_link_ui(self, link: Link, ui: LinkUi) -> LinkUi:
        """
        Args:
            link: concerned link
            ui: new ui. Only registered fields will be updated.
        """
        pass

    @abstractmethod
    def read_link(
        self,
        area_from: Area,
        area_to: Area,
        existing_areas: Optional[MappingProxyType[str, Area]] = None,
    ) -> Link:
        """
        Args:
            area_from: area where the link goes from
            area_to: area where the link goes to
            properties: link's properties
            ui: link's ui characteristics
            existing_areas: existing areas from study

        Returns:
            The created link
        """
        pass


class BaseThermalService(ABC):
    @abstractmethod
    def update_thermal_properties(
        self, thermal_cluster: ThermalCluster, properties: ThermalClusterProperties
    ) -> ThermalClusterProperties:
        """
        Args:
            thermal_cluster: concerned cluster
            properties: new properties. Only registered fields will be updated.
        """
        pass

    @abstractmethod
    def get_thermal_matrix(self, thermal_cluster: ThermalCluster, ts_name: ThermalClusterMatrixName) -> pd.DataFrame:
        """
        Args:
            thermal_cluster: cluster to retrieve matrix
            ts_name:  matrix name

        Returns: matrix requested

        """
        pass


class BaseBindingConstraintService(ABC):
    binding_constraints: dict[str, BindingConstraint]

    @abstractmethod
    def create_binding_constraint(
        self,
        name: str,
        properties: Optional[BindingConstraintProperties] = None,
        terms: Optional[List[ConstraintTerm]] = None,
        less_term_matrix: Optional[pd.DataFrame] = None,
        equal_term_matrix: Optional[pd.DataFrame] = None,
        greater_term_matrix: Optional[pd.DataFrame] = None,
    ) -> BindingConstraint:
        """
        Args:
            name: the binding constraint name
            properties: the properties of the constraint. If not provided, AntaresWeb will use its own default values.
            terms: the terms of the constraint. If not provided, no term will be created.
            less_term_matrix: matrix corresponding to the lower bound of the constraint. If not provided, no matrix will be created.
            equal_term_matrix: matrix corresponding to the equality bound of the constraint. If not provided, no matrix will be created.
            greater_term_matrix: matrix corresponding to the upper bound of the constraint. If not provided, no matrix will be created.

        Returns:
            The created binding constraint
        """
        pass

    @abstractmethod
    def add_constraint_terms(self, constraint: BindingConstraint, terms: List[ConstraintTerm]) -> List[ConstraintTerm]:
        """
        Args:
            constraint: the concerned binding constraint
            terms: the terms to add to the constraint.

        Returns:
            The created terms
        """
        pass

    @abstractmethod
    def delete_binding_constraint_term(self, constraint_id: str, term_id: str) -> None:
        """
        Args:
            constraint_id: binding constraint's id containing the term
            term_id: binding constraint term to be deleted
        """
        pass

    @abstractmethod
    def update_binding_constraint_properties(
        self, binding_constraint: BindingConstraint, properties: BindingConstraintProperties
    ) -> BindingConstraintProperties:
        """
        Args:
            binding_constraint: concerned binding_constraint
            properties: new properties. Only registered fields will be updated.
        """
        pass

    @abstractmethod
    def get_constraint_matrix(self, constraint: BindingConstraint, matrix_name: ConstraintMatrixName) -> pd.DataFrame:
        """
        Args:
            constraint: the concerned binding constraint
            matrix_name: the matrix suffix.
        """
        pass

    @abstractmethod
    def update_constraint_matrix(
        self, constraint: BindingConstraint, matrix_name: ConstraintMatrixName, matrix: pd.DataFrame
    ) -> None:
        """
        Args:
            constraint: the concerned binding constraint
            matrix_name: the matrix suffix.
            matrix: matrix to upload (in Dataframe format)
        """
        pass

    @abstractmethod
    def read_binding_constraint(
        self,
        name: str,
        constraint: BindingConstraint,
        matrix: pd.DataFrame,
    ) -> BindingConstraint:
        """
        Args:
            name: the binding constraint name
            constraint: consraint object
            matrix: matrix corresponding to the constraint. If not provided, no matrix will be created.

        Returns:
            The created binding constraint
        """
        pass


class BaseStudyService(ABC):
    @property
    @abstractmethod
    def study_id(self) -> str:
        """The ID for the study"""
        pass

    @property
    @abstractmethod
    def config(self) -> BaseConfiguration:
        """The configuration of the study."""
        pass

    @abstractmethod
    def update_study_settings(self, settings: StudySettings) -> Optional[StudySettings]:
        """
        Args:
            settings: new study settings. Only registered fields will be updated.
        """
        pass

    @abstractmethod
    def delete_binding_constraint(self, constraint: BindingConstraint) -> None:
        """
        Args:
            constraint: binding constraint object to be deleted
        """
        pass

    @abstractmethod
    def delete(self, children: bool) -> None:
        """
        Deletes the study and its children if children is True
        """
        pass

    @abstractmethod
    def read_areas(self) -> dict:
        """
        Read areas
        """
        pass


class BaseRenewableService(ABC):
    @abstractmethod
    def update_renewable_properties(
        self, renewable_cluster: RenewableCluster, properties: RenewableClusterProperties
    ) -> RenewableClusterProperties:
        """
        Args:
            renewable_cluster: concerned cluster
            properties: new properties. Only registered fields will be updated.
        """
        pass

    @abstractmethod
    def get_renewable_matrix(
        self,
        renewable: RenewableCluster,
    ) -> pd.DataFrame:
        """
        Args:
            renewable: renewable cluster to retrieve matrix

        Returns: matrix requested

        """
        pass


class BaseShortTermStorageService(ABC):
    @abstractmethod
    def update_st_storage_properties(
        self, st_storage: STStorage, properties: STStorageProperties
    ) -> STStorageProperties:
        """
        Args:
            st_storage: concerned storage
            properties: new properties. Only registered fields will be updated.
        """
        pass
=======
# Copyright (c) 2024, RTE (https://www.rte-france.com)
#
# See AUTHORS.txt
#
# This Source Code Form is subject to the terms of the Mozilla Public
# License, v. 2.0. If a copy of the MPL was not distributed with this
# file, You can obtain one at http://mozilla.org/MPL/2.0/.
#
# SPDX-License-Identifier: MPL-2.0
#
# This file is part of the Antares project.

from abc import ABC, abstractmethod
from types import MappingProxyType
from typing import Dict, List, Optional

import pandas as pd

from antares.config.base_configuration import BaseConfiguration
from antares.model.area import Area, AreaProperties, AreaUi
from antares.model.binding_constraint import (
    BindingConstraint,
    BindingConstraintProperties,
    ConstraintMatrixName,
    ConstraintTerm,
)
from antares.model.hydro import Hydro, HydroMatrixName, HydroProperties
from antares.model.link import Link, LinkProperties, LinkUi
from antares.model.load import Load
from antares.model.misc_gen import MiscGen
from antares.model.renewable import RenewableCluster, RenewableClusterProperties
from antares.model.reserves import Reserves
from antares.model.settings import StudySettings
from antares.model.solar import Solar
from antares.model.st_storage import STStorage, STStorageProperties
from antares.model.thermal import ThermalCluster, ThermalClusterMatrixName, ThermalClusterProperties
from antares.model.wind import Wind


class BaseAreaService(ABC):
    @abstractmethod
    def set_storage_service(self, storage_service: "BaseShortTermStorageService") -> None:
        pass

    @abstractmethod
    def set_thermal_service(self, thermal_service: "BaseThermalService") -> None:
        pass

    @abstractmethod
    def set_renewable_service(self, renewable_service: "BaseRenewableService") -> None:
        pass

    @abstractmethod
    def create_area(
        self, area_name: str, properties: Optional[AreaProperties] = None, ui: Optional[AreaUi] = None
    ) -> Area:
        pass

    @abstractmethod
    def create_thermal_cluster(
        self, area_id: str, thermal_name: str, properties: Optional[ThermalClusterProperties] = None
    ) -> ThermalCluster:
        """
        Args:
            area_id: the area id in which to create the thermal cluster
            thermal_name: the name of the thermal cluster
            properties: the properties of the thermal cluster. If not provided, AntaresWeb will use its own default values.

        Returns:
            The created thermal cluster
        """
        pass

    @abstractmethod
    def create_thermal_cluster_with_matrices(
        self,
        area_id: str,
        cluster_name: str,
        parameters: ThermalClusterProperties,
        prepro: Optional[pd.DataFrame],
        modulation: Optional[pd.DataFrame],
        series: Optional[pd.DataFrame],
        CO2Cost: Optional[pd.DataFrame],
        fuelCost: Optional[pd.DataFrame],
    ) -> ThermalCluster:
        """

        Args:

            area_id: area id in which to create the thermal cluster
            cluster_name: thermal cluster nam
            parameters: properties of the thermal cluster.
            prepro: matrix corresponding to prepro/data.txt
            modulation: matrix corresponding to prepro/modulation.txt
            series: matrix for series/series.txt
            CO2Cost: matrix for series/CO2Cost.txt
            fuelCost: matrix for series/fuelCost.txt

        Returns:
           Thermal cluster created
        """
        pass

    @abstractmethod
    def create_renewable_cluster(
        self,
        area_id: str,
        renewable_name: str,
        properties: Optional[RenewableClusterProperties],
        series: Optional[pd.DataFrame],
    ) -> RenewableCluster:
        """
        Args:
            area_id: the area id in which to create the renewable cluster
            renewable_name: the name of the renewable cluster
            properties: the properties of the renewable cluster. If not provided, AntaresWeb will use its own default values.
            series: matrix for renewables/area_id/renewable_name/series.txt

        Returns:
            The created renewable cluster
        """
        pass

    @abstractmethod
    def create_load(self, area: Area, series: Optional[pd.DataFrame]) -> Load:
        """
        Args:
            area: area to create load series matrices
            series: load/series/load_{area_id}.txt

        """
        pass

    @abstractmethod
    def create_st_storage(
        self, area_id: str, st_storage_name: str, properties: Optional[STStorageProperties] = None
    ) -> STStorage:
        """
        Args:

            area_id: the area id in which to create the short term storage
            st_storage_name: the name of the short term storage
            properties: the properties of the short term storage. If not provided, AntaresWeb will use its own default values.

        Returns:
            The created short term storage
        """
        pass

    @abstractmethod
    def create_wind(self, area: Area, series: Optional[pd.DataFrame]) -> Wind:
        """
        Args:
            area: area to create wind series matrices
            series: wind/series/wind_{area_id}.txt

        """
        pass

    @abstractmethod
    def create_reserves(self, area: Area, series: Optional[pd.DataFrame]) -> Reserves:
        """
        Args:
            area: Area to create reserves series matrices
            series: Pandas dataframe stored in reserves/{area_id}.txt

        Returns:
            Reserves object with the provided Pandas dataframe
        """
        pass

    @abstractmethod
    def create_solar(self, area: Area, series: Optional[pd.DataFrame]) -> Solar:
        """
        Args:
            area: area to create reserves series matrices
            series: solar/series/solar_{area_id}.txt

        """
        pass

    @abstractmethod
    def create_misc_gen(self, area: Area, series: Optional[pd.DataFrame]) -> MiscGen:
        """
        Args:
            area: area to create reserves series matrices
            series: misc-gen/miscgen-{area_id}.txt

        """
        pass

    @abstractmethod
    def create_hydro(
        self,
        area_id: str,
        properties: Optional[HydroProperties],
        matrices: Optional[Dict[HydroMatrixName, pd.DataFrame]],
    ) -> Hydro:
        """
        Args:
            area_id: area in which hydro will be created
            properties: hydro properties
            matrices: matrices for hydro to be created

        """
        pass

    @abstractmethod
    def update_area_properties(self, area: Area, properties: AreaProperties) -> AreaProperties:
        """
        Args:
            area: concerned area
            properties: new properties. Only registered fields will be updated.
        """
        pass

    @abstractmethod
    def update_area_ui(self, area: Area, ui: AreaUi) -> AreaUi:
        """
        Args:
            area: concerned area
            ui: new ui. Only registered fields will be updated.
        """
        pass

    @abstractmethod
    def delete_area(self, area: Area) -> None:
        """
        Args:
            area: area object to be deleted
        """
        pass

    @abstractmethod
    def delete_thermal_clusters(self, area: Area, thermal_clusters: List[ThermalCluster]) -> None:
        """
        Args:
            area: area containing the cluster
            thermal_clusters: List of thermal clusters object to be deleted
        """
        pass

    @abstractmethod
    def delete_renewable_clusters(self, area: Area, renewable_clusters: List[RenewableCluster]) -> None:
        """
        Args:
            area: area containing the cluster
            renewable_clusters: List of renewable clusters object to be deleted
        """
        pass

    @abstractmethod
    def delete_st_storages(self, area: Area, storages: List[STStorage]) -> None:
        """
        Args:
            area: area containing the cluster
            storages: List of short term storage objects to be deleted
        """
        pass

    @abstractmethod
    def upload_load_matrix(self, area: Area, load_matrix: pd.DataFrame) -> None:
        """
        Args:
            area: concerned area.
            load_matrix: matrix in Dataframe format to write as the load matrix.
        """
        # todo: What happens when given an empty DataFrame ? AntaresWeb doesn't handle such a case.
        pass

    @abstractmethod
    def get_load_matrix(self, area: Area) -> pd.DataFrame:
        """
        Args:
            area: concerned area.
        """
        # todo: Currently we do not return index and column names because AntaresWeb doesn't send the full information.
        # Once it will, there will be no change to do in the code on our side.
        pass


class BaseLinkService(ABC):
    @abstractmethod
    def create_link(
        self,
        area_from: Area,
        area_to: Area,
        properties: Optional[LinkProperties] = None,
        ui: Optional[LinkUi] = None,
        existing_areas: Optional[MappingProxyType[str, Area]] = None,
    ) -> Link:
        """
        Args:
            area_from: area where the link goes from
            area_to: area where the link goes to
            properties: link's properties
            ui: link's ui characteristics
            existing_areas: existing areas from study

        Returns:
            The created link
        """
        pass

    @abstractmethod
    def delete_link(self, link: Link) -> None:
        """
        Args:
            link: link object to be deleted
        """
        pass

    @abstractmethod
    def update_link_properties(self, link: Link, properties: LinkProperties) -> LinkProperties:
        """
        Args:
            link: concerned link
            properties: new properties. Only registered fields will be updated.
        """
        pass

    @abstractmethod
    def update_link_ui(self, link: Link, ui: LinkUi) -> LinkUi:
        """
        Args:
            link: concerned link
            ui: new ui. Only registered fields will be updated.
        """
        pass


class BaseThermalService(ABC):
    @abstractmethod
    def update_thermal_properties(
        self, thermal_cluster: ThermalCluster, properties: ThermalClusterProperties
    ) -> ThermalClusterProperties:
        """
        Args:
            thermal_cluster: concerned cluster
            properties: new properties. Only registered fields will be updated.
        """
        pass

    @abstractmethod
    def get_thermal_matrix(self, thermal_cluster: ThermalCluster, ts_name: ThermalClusterMatrixName) -> pd.DataFrame:
        """
        Args:
            thermal_cluster: cluster to retrieve matrix
            ts_name:  matrix name

        Returns: matrix requested

        """
        pass


class BaseBindingConstraintService(ABC):
    binding_constraints: dict[str, BindingConstraint]

    @abstractmethod
    def create_binding_constraint(
        self,
        name: str,
        properties: Optional[BindingConstraintProperties] = None,
        terms: Optional[List[ConstraintTerm]] = None,
        less_term_matrix: Optional[pd.DataFrame] = None,
        equal_term_matrix: Optional[pd.DataFrame] = None,
        greater_term_matrix: Optional[pd.DataFrame] = None,
    ) -> BindingConstraint:
        """
        Args:
            name: the binding constraint name
            properties: the properties of the constraint. If not provided, AntaresWeb will use its own default values.
            terms: the terms of the constraint. If not provided, no term will be created.
            less_term_matrix: matrix corresponding to the lower bound of the constraint. If not provided, no matrix will be created.
            equal_term_matrix: matrix corresponding to the equality bound of the constraint. If not provided, no matrix will be created.
            greater_term_matrix: matrix corresponding to the upper bound of the constraint. If not provided, no matrix will be created.

        Returns:
            The created binding constraint
        """
        pass

    @abstractmethod
    def add_constraint_terms(self, constraint: BindingConstraint, terms: List[ConstraintTerm]) -> List[ConstraintTerm]:
        """
        Args:
            constraint: the concerned binding constraint
            terms: the terms to add to the constraint.

        Returns:
            The created terms
        """
        pass

    @abstractmethod
    def delete_binding_constraint_term(self, constraint_id: str, term_id: str) -> None:
        """
        Args:
            constraint_id: binding constraint's id containing the term
            term_id: binding constraint term to be deleted
        """
        pass

    @abstractmethod
    def update_binding_constraint_properties(
        self, binding_constraint: BindingConstraint, properties: BindingConstraintProperties
    ) -> BindingConstraintProperties:
        """
        Args:
            binding_constraint: concerned binding_constraint
            properties: new properties. Only registered fields will be updated.
        """
        pass

    @abstractmethod
    def get_constraint_matrix(self, constraint: BindingConstraint, matrix_name: ConstraintMatrixName) -> pd.DataFrame:
        """
        Args:
            constraint: the concerned binding constraint
            matrix_name: the matrix suffix.
        """
        pass

    @abstractmethod
    def update_constraint_matrix(
        self, constraint: BindingConstraint, matrix_name: ConstraintMatrixName, matrix: pd.DataFrame
    ) -> None:
        """
        Args:
            constraint: the concerned binding constraint
            matrix_name: the matrix suffix.
            matrix: matrix to upload (in Dataframe format)
        """
        pass


class BaseStudyService(ABC):
    @property
    @abstractmethod
    def study_id(self) -> str:
        """The ID for the study"""
        pass

    @property
    @abstractmethod
    def config(self) -> BaseConfiguration:
        """The configuration of the study."""
        pass

    @abstractmethod
    def update_study_settings(self, settings: StudySettings) -> Optional[StudySettings]:
        """
        Args:
            settings: new study settings. Only registered fields will be updated.
        """
        pass

    @abstractmethod
    def delete_binding_constraint(self, constraint: BindingConstraint) -> None:
        """
        Args:
            constraint: binding constraint object to be deleted
        """
        pass

    @abstractmethod
    def delete(self, children: bool) -> None:
        """
        Deletes the study and its children if children is True
        """
        pass


class BaseRenewableService(ABC):
    @abstractmethod
    def update_renewable_properties(
        self, renewable_cluster: RenewableCluster, properties: RenewableClusterProperties
    ) -> RenewableClusterProperties:
        """
        Args:
            renewable_cluster: concerned cluster
            properties: new properties. Only registered fields will be updated.
        """
        pass

    @abstractmethod
    def get_renewable_matrix(
        self,
        renewable: RenewableCluster,
    ) -> pd.DataFrame:
        """
        Args:
            renewable: renewable cluster to retrieve matrix

        Returns: matrix requested

        """
        pass


class BaseShortTermStorageService(ABC):
    @abstractmethod
    def update_st_storage_properties(
        self, st_storage: STStorage, properties: STStorageProperties
    ) -> STStorageProperties:
        """
        Args:
            st_storage: concerned storage
            properties: new properties. Only registered fields will be updated.
        """
        pass
>>>>>>> cd4a6f02
<|MERGE_RESOLUTION|>--- conflicted
+++ resolved
@@ -1,1141 +1,623 @@
-<<<<<<< HEAD
-# Copyright (c) 2024, RTE (https://www.rte-france.com)
-#
-# See AUTHORS.txt
-#
-# This Source Code Form is subject to the terms of the Mozilla Public
-# License, v. 2.0. If a copy of the MPL was not distributed with this
-# file, You can obtain one at http://mozilla.org/MPL/2.0/.
-#
-# SPDX-License-Identifier: MPL-2.0
-#
-# This file is part of the Antares project.
-
-from abc import ABC, abstractmethod
-from types import MappingProxyType
-from typing import Dict, List, Optional
-
-import pandas as pd
-
-from antares.config.base_configuration import BaseConfiguration
-from antares.model.area import Area, AreaProperties, AreaUi
-from antares.model.binding_constraint import (
-    BindingConstraint,
-    BindingConstraintProperties,
-    ConstraintMatrixName,
-    ConstraintTerm,
-)
-from antares.model.hydro import Hydro, HydroMatrixName, HydroProperties
-from antares.model.link import Link, LinkProperties, LinkUi
-from antares.model.load import Load
-from antares.model.misc_gen import MiscGen
-from antares.model.renewable import RenewableCluster, RenewableClusterProperties
-from antares.model.reserves import Reserves
-from antares.model.settings import StudySettings
-from antares.model.solar import Solar
-from antares.model.st_storage import STStorage, STStorageProperties
-from antares.model.thermal import (
-    ThermalCluster,
-    ThermalClusterMatrixName,
-    ThermalClusterProperties,
-)
-from antares.model.wind import Wind
-
-
-class BaseAreaService(ABC):
-    @abstractmethod
-    def set_storage_service(self, storage_service: "BaseShortTermStorageService") -> None:
-        pass
-
-    @abstractmethod
-    def set_thermal_service(self, thermal_service: "BaseThermalService") -> None:
-        pass
-
-    @abstractmethod
-    def set_renewable_service(self, renewable_service: "BaseRenewableService") -> None:
-        pass
-
-    @abstractmethod
-    def create_area(
-        self, area_name: str, properties: Optional[AreaProperties] = None, ui: Optional[AreaUi] = None
-    ) -> Area:
-        pass
-
-    @abstractmethod
-    def create_thermal_cluster(
-        self, area_id: str, thermal_name: str, properties: Optional[ThermalClusterProperties] = None
-    ) -> ThermalCluster:
-        """
-        Args:
-            area_id: the area id in which to create the thermal cluster
-            thermal_name: the name of the thermal cluster
-            properties: the properties of the thermal cluster. If not provided, AntaresWeb will use its own default values.
-
-        Returns:
-            The created thermal cluster
-        """
-        pass
-
-    @abstractmethod
-    def create_thermal_cluster_with_matrices(
-        self,
-        area_id: str,
-        cluster_name: str,
-        parameters: ThermalClusterProperties,
-        prepro: Optional[pd.DataFrame],
-        modulation: Optional[pd.DataFrame],
-        series: Optional[pd.DataFrame],
-        CO2Cost: Optional[pd.DataFrame],
-        fuelCost: Optional[pd.DataFrame],
-    ) -> ThermalCluster:
-        """
-
-        Args:
-
-            area_id: area id in which to create the thermal cluster
-            cluster_name: thermal cluster nam
-            parameters: properties of the thermal cluster.
-            prepro: matrix corresponding to prepro/data.txt
-            modulation: matrix corresponding to prepro/modulation.txt
-            series: matrix for series/series.txt
-            CO2Cost: matrix for series/CO2Cost.txt
-            fuelCost: matrix for series/fuelCost.txt
-
-        Returns:
-           Thermal cluster created
-        """
-        pass
-
-    @abstractmethod
-    def create_renewable_cluster(
-        self,
-        area_id: str,
-        renewable_name: str,
-        properties: Optional[RenewableClusterProperties],
-        series: Optional[pd.DataFrame],
-    ) -> RenewableCluster:
-        """
-        Args:
-            area_id: the area id in which to create the renewable cluster
-            renewable_name: the name of the renewable cluster
-            properties: the properties of the renewable cluster. If not provided, AntaresWeb will use its own default values.
-            series: matrix for renewables/area_id/renewable_name/series.txt
-
-        Returns:
-            The created renewable cluster
-        """
-        pass
-
-    @abstractmethod
-    def create_load(self, area: Area, series: Optional[pd.DataFrame]) -> Load:
-        """
-        Args:
-            area: area to create load series matrices
-            series: load/series/load_{area_id}.txt
-
-        """
-        pass
-
-    @abstractmethod
-    def create_st_storage(
-        self,
-        area_id: str,
-        st_storage_name: str,
-        properties: Optional[STStorageProperties] = None,
-    ) -> STStorage:
-        """
-        Args:
-
-            area_id: the area id in which to create the short term storage
-            st_storage_name: the name of the short term storage
-            properties: the properties of the short term storage. If not provided, AntaresWeb will use its own default values.
-
-        Returns:
-            The created short term storage
-        """
-        pass
-
-    @abstractmethod
-    def create_wind(self, area: Area, series: Optional[pd.DataFrame]) -> Wind:
-        """
-        Args:
-            area: area to create wind series matrices
-            series: wind/series/wind_{area_id}.txt
-
-        """
-        pass
-
-    @abstractmethod
-    def create_reserves(self, area: Area, series: Optional[pd.DataFrame]) -> Reserves:
-        """
-        Args:
-            area: Area to create reserves series matrices
-            series: Pandas dataframe stored in reserves/{area_id}.txt
-
-        Returns:
-            Reserves object with the provided Pandas dataframe
-        """
-        pass
-
-    @abstractmethod
-    def create_solar(self, area: Area, series: Optional[pd.DataFrame]) -> Solar:
-        """
-        Args:
-            area: area to create reserves series matrices
-            series: solar/series/solar_{area_id}.txt
-
-        """
-        pass
-
-    @abstractmethod
-    def create_misc_gen(self, area: Area, series: Optional[pd.DataFrame]) -> MiscGen:
-        """
-        Args:
-            area: area to create reserves series matrices
-            series: misc-gen/miscgen-{area_id}.txt
-
-        """
-        pass
-
-    @abstractmethod
-    def create_hydro(
-        self,
-        area_id: str,
-        properties: Optional[HydroProperties],
-        matrices: Optional[Dict[HydroMatrixName, pd.DataFrame]],
-    ) -> Hydro:
-        """
-        Args:
-            area_id: area in which hydro will be created
-            properties: hydro properties
-            matrices: matrices for hydro to be created
-
-        """
-        pass
-
-    @abstractmethod
-    def update_area_properties(self, area: Area, properties: AreaProperties) -> AreaProperties:
-        """
-        Args:
-            area: concerned area
-            properties: new properties. Only registered fields will be updated.
-        """
-        pass
-
-    @abstractmethod
-    def update_area_ui(self, area: Area, ui: AreaUi) -> AreaUi:
-        """
-        Args:
-            area: concerned area
-            ui: new ui. Only registered fields will be updated.
-        """
-        pass
-
-    @abstractmethod
-    def delete_area(self, area: Area) -> None:
-        """
-        Args:
-            area: area object to be deleted
-        """
-        pass
-
-    @abstractmethod
-    def delete_thermal_clusters(self, area: Area, thermal_clusters: List[ThermalCluster]) -> None:
-        """
-        Args:
-            area: area containing the cluster
-            thermal_clusters: List of thermal clusters object to be deleted
-        """
-        pass
-
-    @abstractmethod
-    def delete_renewable_clusters(self, area: Area, renewable_clusters: List[RenewableCluster]) -> None:
-        """
-        Args:
-            area: area containing the cluster
-            renewable_clusters: List of renewable clusters object to be deleted
-        """
-        pass
-
-    @abstractmethod
-    def delete_st_storages(self, area: Area, storages: List[STStorage]) -> None:
-        """
-        Args:
-            area: area containing the cluster
-            storages: List of short term storage objects to be deleted
-        """
-        pass
-
-    @abstractmethod
-    def upload_load_matrix(self, area: Area, load_matrix: pd.DataFrame) -> None:
-        """
-        Args:
-            area: concerned area.
-            load_matrix: matrix in Dataframe format to write as the load matrix.
-        """
-        # todo: What happens when given an empty DataFrame ? AntaresWeb doesn't handle such a case.
-        pass
-
-    @abstractmethod
-    def get_load_matrix(self, area: Area) -> pd.DataFrame:
-        """
-        Args:
-            area: concerned area.
-        """
-        # todo: Currently we do not return index and column names because AntaresWeb doesn't send the full information.
-        # Once it will, there will be no change to do in the code on our side.
-        pass
-
-    @abstractmethod
-    def read_thermal_cluster(
-        self,
-        area_id: str,
-        thermal_name: str,
-        properties: Optional[ThermalClusterProperties] = None,
-    ) -> ThermalCluster:
-        pass
-
-    @abstractmethod
-    def read_renewable_cluster(
-        self,
-        area_id: str,
-        renewable_name: str,
-        properties: Optional[RenewableClusterProperties] = None,
-    ) -> RenewableCluster:
-        pass
-
-    @abstractmethod
-    def read_st_storage(
-        self,
-        area_id: str,
-        st_storage_name: str,
-        properties: Optional[STStorageProperties] = None,
-    ) -> STStorage:
-        pass
-
-    @abstractmethod
-    def read_wind(self, area: Area) -> Wind:
-        pass
-
-    @abstractmethod
-    def read_reserves(self, area: Area) -> Reserves:
-        pass
-
-    @abstractmethod
-    def read_solar(self, area: Area) -> Solar:
-        pass
-
-    @abstractmethod
-    def read_misc_gen(self, area: Area, series: Optional[pd.DataFrame]) -> MiscGen:
-        pass
-
-    @abstractmethod
-    def read_hydro(
-        self,
-        area_id: str,
-        properties: Optional[HydroProperties] = None,
-    ) -> Hydro:
-        pass
-
-    @abstractmethod
-    def read_area(self, area_name: str) -> List:
-        """
-        Args:
-            area_name: area to be added to study
-        Returns: area name if success or Error if area can not be
-        created
-        """
-
-        pass
-
-
-class BaseLinkService(ABC):
-    @abstractmethod
-    def create_link(
-        self,
-        area_from: Area,
-        area_to: Area,
-        properties: Optional[LinkProperties] = None,
-        ui: Optional[LinkUi] = None,
-        existing_areas: Optional[MappingProxyType[str, Area]] = None,
-    ) -> Link:
-        """
-        Args:
-            area_from: area where the link goes from
-            area_to: area where the link goes to
-            properties: link's properties
-            ui: link's ui characteristics
-            existing_areas: existing areas from study
-
-        Returns:
-            The created link
-        """
-        pass
-
-    @abstractmethod
-    def delete_link(self, link: Link) -> None:
-        """
-        Args:
-            link: link object to be deleted
-        """
-        pass
-
-    @abstractmethod
-    def update_link_properties(self, link: Link, properties: LinkProperties) -> LinkProperties:
-        """
-        Args:
-            link: concerned link
-            properties: new properties. Only registered fields will be updated.
-        """
-        pass
-
-    @abstractmethod
-    def update_link_ui(self, link: Link, ui: LinkUi) -> LinkUi:
-        """
-        Args:
-            link: concerned link
-            ui: new ui. Only registered fields will be updated.
-        """
-        pass
-
-    @abstractmethod
-    def read_link(
-        self,
-        area_from: Area,
-        area_to: Area,
-        existing_areas: Optional[MappingProxyType[str, Area]] = None,
-    ) -> Link:
-        """
-        Args:
-            area_from: area where the link goes from
-            area_to: area where the link goes to
-            properties: link's properties
-            ui: link's ui characteristics
-            existing_areas: existing areas from study
-
-        Returns:
-            The created link
-        """
-        pass
-
-
-class BaseThermalService(ABC):
-    @abstractmethod
-    def update_thermal_properties(
-        self, thermal_cluster: ThermalCluster, properties: ThermalClusterProperties
-    ) -> ThermalClusterProperties:
-        """
-        Args:
-            thermal_cluster: concerned cluster
-            properties: new properties. Only registered fields will be updated.
-        """
-        pass
-
-    @abstractmethod
-    def get_thermal_matrix(self, thermal_cluster: ThermalCluster, ts_name: ThermalClusterMatrixName) -> pd.DataFrame:
-        """
-        Args:
-            thermal_cluster: cluster to retrieve matrix
-            ts_name:  matrix name
-
-        Returns: matrix requested
-
-        """
-        pass
-
-
-class BaseBindingConstraintService(ABC):
-    binding_constraints: dict[str, BindingConstraint]
-
-    @abstractmethod
-    def create_binding_constraint(
-        self,
-        name: str,
-        properties: Optional[BindingConstraintProperties] = None,
-        terms: Optional[List[ConstraintTerm]] = None,
-        less_term_matrix: Optional[pd.DataFrame] = None,
-        equal_term_matrix: Optional[pd.DataFrame] = None,
-        greater_term_matrix: Optional[pd.DataFrame] = None,
-    ) -> BindingConstraint:
-        """
-        Args:
-            name: the binding constraint name
-            properties: the properties of the constraint. If not provided, AntaresWeb will use its own default values.
-            terms: the terms of the constraint. If not provided, no term will be created.
-            less_term_matrix: matrix corresponding to the lower bound of the constraint. If not provided, no matrix will be created.
-            equal_term_matrix: matrix corresponding to the equality bound of the constraint. If not provided, no matrix will be created.
-            greater_term_matrix: matrix corresponding to the upper bound of the constraint. If not provided, no matrix will be created.
-
-        Returns:
-            The created binding constraint
-        """
-        pass
-
-    @abstractmethod
-    def add_constraint_terms(self, constraint: BindingConstraint, terms: List[ConstraintTerm]) -> List[ConstraintTerm]:
-        """
-        Args:
-            constraint: the concerned binding constraint
-            terms: the terms to add to the constraint.
-
-        Returns:
-            The created terms
-        """
-        pass
-
-    @abstractmethod
-    def delete_binding_constraint_term(self, constraint_id: str, term_id: str) -> None:
-        """
-        Args:
-            constraint_id: binding constraint's id containing the term
-            term_id: binding constraint term to be deleted
-        """
-        pass
-
-    @abstractmethod
-    def update_binding_constraint_properties(
-        self, binding_constraint: BindingConstraint, properties: BindingConstraintProperties
-    ) -> BindingConstraintProperties:
-        """
-        Args:
-            binding_constraint: concerned binding_constraint
-            properties: new properties. Only registered fields will be updated.
-        """
-        pass
-
-    @abstractmethod
-    def get_constraint_matrix(self, constraint: BindingConstraint, matrix_name: ConstraintMatrixName) -> pd.DataFrame:
-        """
-        Args:
-            constraint: the concerned binding constraint
-            matrix_name: the matrix suffix.
-        """
-        pass
-
-    @abstractmethod
-    def update_constraint_matrix(
-        self, constraint: BindingConstraint, matrix_name: ConstraintMatrixName, matrix: pd.DataFrame
-    ) -> None:
-        """
-        Args:
-            constraint: the concerned binding constraint
-            matrix_name: the matrix suffix.
-            matrix: matrix to upload (in Dataframe format)
-        """
-        pass
-
-    @abstractmethod
-    def read_binding_constraint(
-        self,
-        name: str,
-        constraint: BindingConstraint,
-        matrix: pd.DataFrame,
-    ) -> BindingConstraint:
-        """
-        Args:
-            name: the binding constraint name
-            constraint: consraint object
-            matrix: matrix corresponding to the constraint. If not provided, no matrix will be created.
-
-        Returns:
-            The created binding constraint
-        """
-        pass
-
-
-class BaseStudyService(ABC):
-    @property
-    @abstractmethod
-    def study_id(self) -> str:
-        """The ID for the study"""
-        pass
-
-    @property
-    @abstractmethod
-    def config(self) -> BaseConfiguration:
-        """The configuration of the study."""
-        pass
-
-    @abstractmethod
-    def update_study_settings(self, settings: StudySettings) -> Optional[StudySettings]:
-        """
-        Args:
-            settings: new study settings. Only registered fields will be updated.
-        """
-        pass
-
-    @abstractmethod
-    def delete_binding_constraint(self, constraint: BindingConstraint) -> None:
-        """
-        Args:
-            constraint: binding constraint object to be deleted
-        """
-        pass
-
-    @abstractmethod
-    def delete(self, children: bool) -> None:
-        """
-        Deletes the study and its children if children is True
-        """
-        pass
-
-    @abstractmethod
-    def read_areas(self) -> dict:
-        """
-        Read areas
-        """
-        pass
-
-
-class BaseRenewableService(ABC):
-    @abstractmethod
-    def update_renewable_properties(
-        self, renewable_cluster: RenewableCluster, properties: RenewableClusterProperties
-    ) -> RenewableClusterProperties:
-        """
-        Args:
-            renewable_cluster: concerned cluster
-            properties: new properties. Only registered fields will be updated.
-        """
-        pass
-
-    @abstractmethod
-    def get_renewable_matrix(
-        self,
-        renewable: RenewableCluster,
-    ) -> pd.DataFrame:
-        """
-        Args:
-            renewable: renewable cluster to retrieve matrix
-
-        Returns: matrix requested
-
-        """
-        pass
-
-
-class BaseShortTermStorageService(ABC):
-    @abstractmethod
-    def update_st_storage_properties(
-        self, st_storage: STStorage, properties: STStorageProperties
-    ) -> STStorageProperties:
-        """
-        Args:
-            st_storage: concerned storage
-            properties: new properties. Only registered fields will be updated.
-        """
-        pass
-=======
-# Copyright (c) 2024, RTE (https://www.rte-france.com)
-#
-# See AUTHORS.txt
-#
-# This Source Code Form is subject to the terms of the Mozilla Public
-# License, v. 2.0. If a copy of the MPL was not distributed with this
-# file, You can obtain one at http://mozilla.org/MPL/2.0/.
-#
-# SPDX-License-Identifier: MPL-2.0
-#
-# This file is part of the Antares project.
-
-from abc import ABC, abstractmethod
-from types import MappingProxyType
-from typing import Dict, List, Optional
-
-import pandas as pd
-
-from antares.config.base_configuration import BaseConfiguration
-from antares.model.area import Area, AreaProperties, AreaUi
-from antares.model.binding_constraint import (
-    BindingConstraint,
-    BindingConstraintProperties,
-    ConstraintMatrixName,
-    ConstraintTerm,
-)
-from antares.model.hydro import Hydro, HydroMatrixName, HydroProperties
-from antares.model.link import Link, LinkProperties, LinkUi
-from antares.model.load import Load
-from antares.model.misc_gen import MiscGen
-from antares.model.renewable import RenewableCluster, RenewableClusterProperties
-from antares.model.reserves import Reserves
-from antares.model.settings import StudySettings
-from antares.model.solar import Solar
-from antares.model.st_storage import STStorage, STStorageProperties
-from antares.model.thermal import ThermalCluster, ThermalClusterMatrixName, ThermalClusterProperties
-from antares.model.wind import Wind
-
-
-class BaseAreaService(ABC):
-    @abstractmethod
-    def set_storage_service(self, storage_service: "BaseShortTermStorageService") -> None:
-        pass
-
-    @abstractmethod
-    def set_thermal_service(self, thermal_service: "BaseThermalService") -> None:
-        pass
-
-    @abstractmethod
-    def set_renewable_service(self, renewable_service: "BaseRenewableService") -> None:
-        pass
-
-    @abstractmethod
-    def create_area(
-        self, area_name: str, properties: Optional[AreaProperties] = None, ui: Optional[AreaUi] = None
-    ) -> Area:
-        pass
-
-    @abstractmethod
-    def create_thermal_cluster(
-        self, area_id: str, thermal_name: str, properties: Optional[ThermalClusterProperties] = None
-    ) -> ThermalCluster:
-        """
-        Args:
-            area_id: the area id in which to create the thermal cluster
-            thermal_name: the name of the thermal cluster
-            properties: the properties of the thermal cluster. If not provided, AntaresWeb will use its own default values.
-
-        Returns:
-            The created thermal cluster
-        """
-        pass
-
-    @abstractmethod
-    def create_thermal_cluster_with_matrices(
-        self,
-        area_id: str,
-        cluster_name: str,
-        parameters: ThermalClusterProperties,
-        prepro: Optional[pd.DataFrame],
-        modulation: Optional[pd.DataFrame],
-        series: Optional[pd.DataFrame],
-        CO2Cost: Optional[pd.DataFrame],
-        fuelCost: Optional[pd.DataFrame],
-    ) -> ThermalCluster:
-        """
-
-        Args:
-
-            area_id: area id in which to create the thermal cluster
-            cluster_name: thermal cluster nam
-            parameters: properties of the thermal cluster.
-            prepro: matrix corresponding to prepro/data.txt
-            modulation: matrix corresponding to prepro/modulation.txt
-            series: matrix for series/series.txt
-            CO2Cost: matrix for series/CO2Cost.txt
-            fuelCost: matrix for series/fuelCost.txt
-
-        Returns:
-           Thermal cluster created
-        """
-        pass
-
-    @abstractmethod
-    def create_renewable_cluster(
-        self,
-        area_id: str,
-        renewable_name: str,
-        properties: Optional[RenewableClusterProperties],
-        series: Optional[pd.DataFrame],
-    ) -> RenewableCluster:
-        """
-        Args:
-            area_id: the area id in which to create the renewable cluster
-            renewable_name: the name of the renewable cluster
-            properties: the properties of the renewable cluster. If not provided, AntaresWeb will use its own default values.
-            series: matrix for renewables/area_id/renewable_name/series.txt
-
-        Returns:
-            The created renewable cluster
-        """
-        pass
-
-    @abstractmethod
-    def create_load(self, area: Area, series: Optional[pd.DataFrame]) -> Load:
-        """
-        Args:
-            area: area to create load series matrices
-            series: load/series/load_{area_id}.txt
-
-        """
-        pass
-
-    @abstractmethod
-    def create_st_storage(
-        self, area_id: str, st_storage_name: str, properties: Optional[STStorageProperties] = None
-    ) -> STStorage:
-        """
-        Args:
-
-            area_id: the area id in which to create the short term storage
-            st_storage_name: the name of the short term storage
-            properties: the properties of the short term storage. If not provided, AntaresWeb will use its own default values.
-
-        Returns:
-            The created short term storage
-        """
-        pass
-
-    @abstractmethod
-    def create_wind(self, area: Area, series: Optional[pd.DataFrame]) -> Wind:
-        """
-        Args:
-            area: area to create wind series matrices
-            series: wind/series/wind_{area_id}.txt
-
-        """
-        pass
-
-    @abstractmethod
-    def create_reserves(self, area: Area, series: Optional[pd.DataFrame]) -> Reserves:
-        """
-        Args:
-            area: Area to create reserves series matrices
-            series: Pandas dataframe stored in reserves/{area_id}.txt
-
-        Returns:
-            Reserves object with the provided Pandas dataframe
-        """
-        pass
-
-    @abstractmethod
-    def create_solar(self, area: Area, series: Optional[pd.DataFrame]) -> Solar:
-        """
-        Args:
-            area: area to create reserves series matrices
-            series: solar/series/solar_{area_id}.txt
-
-        """
-        pass
-
-    @abstractmethod
-    def create_misc_gen(self, area: Area, series: Optional[pd.DataFrame]) -> MiscGen:
-        """
-        Args:
-            area: area to create reserves series matrices
-            series: misc-gen/miscgen-{area_id}.txt
-
-        """
-        pass
-
-    @abstractmethod
-    def create_hydro(
-        self,
-        area_id: str,
-        properties: Optional[HydroProperties],
-        matrices: Optional[Dict[HydroMatrixName, pd.DataFrame]],
-    ) -> Hydro:
-        """
-        Args:
-            area_id: area in which hydro will be created
-            properties: hydro properties
-            matrices: matrices for hydro to be created
-
-        """
-        pass
-
-    @abstractmethod
-    def update_area_properties(self, area: Area, properties: AreaProperties) -> AreaProperties:
-        """
-        Args:
-            area: concerned area
-            properties: new properties. Only registered fields will be updated.
-        """
-        pass
-
-    @abstractmethod
-    def update_area_ui(self, area: Area, ui: AreaUi) -> AreaUi:
-        """
-        Args:
-            area: concerned area
-            ui: new ui. Only registered fields will be updated.
-        """
-        pass
-
-    @abstractmethod
-    def delete_area(self, area: Area) -> None:
-        """
-        Args:
-            area: area object to be deleted
-        """
-        pass
-
-    @abstractmethod
-    def delete_thermal_clusters(self, area: Area, thermal_clusters: List[ThermalCluster]) -> None:
-        """
-        Args:
-            area: area containing the cluster
-            thermal_clusters: List of thermal clusters object to be deleted
-        """
-        pass
-
-    @abstractmethod
-    def delete_renewable_clusters(self, area: Area, renewable_clusters: List[RenewableCluster]) -> None:
-        """
-        Args:
-            area: area containing the cluster
-            renewable_clusters: List of renewable clusters object to be deleted
-        """
-        pass
-
-    @abstractmethod
-    def delete_st_storages(self, area: Area, storages: List[STStorage]) -> None:
-        """
-        Args:
-            area: area containing the cluster
-            storages: List of short term storage objects to be deleted
-        """
-        pass
-
-    @abstractmethod
-    def upload_load_matrix(self, area: Area, load_matrix: pd.DataFrame) -> None:
-        """
-        Args:
-            area: concerned area.
-            load_matrix: matrix in Dataframe format to write as the load matrix.
-        """
-        # todo: What happens when given an empty DataFrame ? AntaresWeb doesn't handle such a case.
-        pass
-
-    @abstractmethod
-    def get_load_matrix(self, area: Area) -> pd.DataFrame:
-        """
-        Args:
-            area: concerned area.
-        """
-        # todo: Currently we do not return index and column names because AntaresWeb doesn't send the full information.
-        # Once it will, there will be no change to do in the code on our side.
-        pass
-
-
-class BaseLinkService(ABC):
-    @abstractmethod
-    def create_link(
-        self,
-        area_from: Area,
-        area_to: Area,
-        properties: Optional[LinkProperties] = None,
-        ui: Optional[LinkUi] = None,
-        existing_areas: Optional[MappingProxyType[str, Area]] = None,
-    ) -> Link:
-        """
-        Args:
-            area_from: area where the link goes from
-            area_to: area where the link goes to
-            properties: link's properties
-            ui: link's ui characteristics
-            existing_areas: existing areas from study
-
-        Returns:
-            The created link
-        """
-        pass
-
-    @abstractmethod
-    def delete_link(self, link: Link) -> None:
-        """
-        Args:
-            link: link object to be deleted
-        """
-        pass
-
-    @abstractmethod
-    def update_link_properties(self, link: Link, properties: LinkProperties) -> LinkProperties:
-        """
-        Args:
-            link: concerned link
-            properties: new properties. Only registered fields will be updated.
-        """
-        pass
-
-    @abstractmethod
-    def update_link_ui(self, link: Link, ui: LinkUi) -> LinkUi:
-        """
-        Args:
-            link: concerned link
-            ui: new ui. Only registered fields will be updated.
-        """
-        pass
-
-
-class BaseThermalService(ABC):
-    @abstractmethod
-    def update_thermal_properties(
-        self, thermal_cluster: ThermalCluster, properties: ThermalClusterProperties
-    ) -> ThermalClusterProperties:
-        """
-        Args:
-            thermal_cluster: concerned cluster
-            properties: new properties. Only registered fields will be updated.
-        """
-        pass
-
-    @abstractmethod
-    def get_thermal_matrix(self, thermal_cluster: ThermalCluster, ts_name: ThermalClusterMatrixName) -> pd.DataFrame:
-        """
-        Args:
-            thermal_cluster: cluster to retrieve matrix
-            ts_name:  matrix name
-
-        Returns: matrix requested
-
-        """
-        pass
-
-
-class BaseBindingConstraintService(ABC):
-    binding_constraints: dict[str, BindingConstraint]
-
-    @abstractmethod
-    def create_binding_constraint(
-        self,
-        name: str,
-        properties: Optional[BindingConstraintProperties] = None,
-        terms: Optional[List[ConstraintTerm]] = None,
-        less_term_matrix: Optional[pd.DataFrame] = None,
-        equal_term_matrix: Optional[pd.DataFrame] = None,
-        greater_term_matrix: Optional[pd.DataFrame] = None,
-    ) -> BindingConstraint:
-        """
-        Args:
-            name: the binding constraint name
-            properties: the properties of the constraint. If not provided, AntaresWeb will use its own default values.
-            terms: the terms of the constraint. If not provided, no term will be created.
-            less_term_matrix: matrix corresponding to the lower bound of the constraint. If not provided, no matrix will be created.
-            equal_term_matrix: matrix corresponding to the equality bound of the constraint. If not provided, no matrix will be created.
-            greater_term_matrix: matrix corresponding to the upper bound of the constraint. If not provided, no matrix will be created.
-
-        Returns:
-            The created binding constraint
-        """
-        pass
-
-    @abstractmethod
-    def add_constraint_terms(self, constraint: BindingConstraint, terms: List[ConstraintTerm]) -> List[ConstraintTerm]:
-        """
-        Args:
-            constraint: the concerned binding constraint
-            terms: the terms to add to the constraint.
-
-        Returns:
-            The created terms
-        """
-        pass
-
-    @abstractmethod
-    def delete_binding_constraint_term(self, constraint_id: str, term_id: str) -> None:
-        """
-        Args:
-            constraint_id: binding constraint's id containing the term
-            term_id: binding constraint term to be deleted
-        """
-        pass
-
-    @abstractmethod
-    def update_binding_constraint_properties(
-        self, binding_constraint: BindingConstraint, properties: BindingConstraintProperties
-    ) -> BindingConstraintProperties:
-        """
-        Args:
-            binding_constraint: concerned binding_constraint
-            properties: new properties. Only registered fields will be updated.
-        """
-        pass
-
-    @abstractmethod
-    def get_constraint_matrix(self, constraint: BindingConstraint, matrix_name: ConstraintMatrixName) -> pd.DataFrame:
-        """
-        Args:
-            constraint: the concerned binding constraint
-            matrix_name: the matrix suffix.
-        """
-        pass
-
-    @abstractmethod
-    def update_constraint_matrix(
-        self, constraint: BindingConstraint, matrix_name: ConstraintMatrixName, matrix: pd.DataFrame
-    ) -> None:
-        """
-        Args:
-            constraint: the concerned binding constraint
-            matrix_name: the matrix suffix.
-            matrix: matrix to upload (in Dataframe format)
-        """
-        pass
-
-
-class BaseStudyService(ABC):
-    @property
-    @abstractmethod
-    def study_id(self) -> str:
-        """The ID for the study"""
-        pass
-
-    @property
-    @abstractmethod
-    def config(self) -> BaseConfiguration:
-        """The configuration of the study."""
-        pass
-
-    @abstractmethod
-    def update_study_settings(self, settings: StudySettings) -> Optional[StudySettings]:
-        """
-        Args:
-            settings: new study settings. Only registered fields will be updated.
-        """
-        pass
-
-    @abstractmethod
-    def delete_binding_constraint(self, constraint: BindingConstraint) -> None:
-        """
-        Args:
-            constraint: binding constraint object to be deleted
-        """
-        pass
-
-    @abstractmethod
-    def delete(self, children: bool) -> None:
-        """
-        Deletes the study and its children if children is True
-        """
-        pass
-
-
-class BaseRenewableService(ABC):
-    @abstractmethod
-    def update_renewable_properties(
-        self, renewable_cluster: RenewableCluster, properties: RenewableClusterProperties
-    ) -> RenewableClusterProperties:
-        """
-        Args:
-            renewable_cluster: concerned cluster
-            properties: new properties. Only registered fields will be updated.
-        """
-        pass
-
-    @abstractmethod
-    def get_renewable_matrix(
-        self,
-        renewable: RenewableCluster,
-    ) -> pd.DataFrame:
-        """
-        Args:
-            renewable: renewable cluster to retrieve matrix
-
-        Returns: matrix requested
-
-        """
-        pass
-
-
-class BaseShortTermStorageService(ABC):
-    @abstractmethod
-    def update_st_storage_properties(
-        self, st_storage: STStorage, properties: STStorageProperties
-    ) -> STStorageProperties:
-        """
-        Args:
-            st_storage: concerned storage
-            properties: new properties. Only registered fields will be updated.
-        """
-        pass
->>>>>>> cd4a6f02
+# Copyright (c) 2024, RTE (https://www.rte-france.com)
+#
+# See AUTHORS.txt
+#
+# This Source Code Form is subject to the terms of the Mozilla Public
+# License, v. 2.0. If a copy of the MPL was not distributed with this
+# file, You can obtain one at http://mozilla.org/MPL/2.0/.
+#
+# SPDX-License-Identifier: MPL-2.0
+#
+# This file is part of the Antares project.
+
+from abc import ABC, abstractmethod
+from types import MappingProxyType
+from typing import Dict, List, Optional
+
+import pandas as pd
+
+from antares.config.base_configuration import BaseConfiguration
+from antares.model.area import Area, AreaProperties, AreaUi
+from antares.model.binding_constraint import (
+    BindingConstraint,
+    BindingConstraintProperties,
+    ConstraintMatrixName,
+    ConstraintTerm,
+)
+from antares.model.hydro import Hydro, HydroMatrixName, HydroProperties
+from antares.model.link import Link, LinkProperties, LinkUi
+from antares.model.load import Load
+from antares.model.misc_gen import MiscGen
+from antares.model.renewable import RenewableCluster, RenewableClusterProperties
+from antares.model.reserves import Reserves
+from antares.model.settings import StudySettings
+from antares.model.solar import Solar
+from antares.model.st_storage import STStorage, STStorageProperties
+from antares.model.thermal import (
+    ThermalCluster,
+    ThermalClusterMatrixName,
+    ThermalClusterProperties,
+)
+from antares.model.wind import Wind
+
+
+class BaseAreaService(ABC):
+    @abstractmethod
+    def set_storage_service(self, storage_service: "BaseShortTermStorageService") -> None:
+        pass
+
+    @abstractmethod
+    def set_thermal_service(self, thermal_service: "BaseThermalService") -> None:
+        pass
+
+    @abstractmethod
+    def set_renewable_service(self, renewable_service: "BaseRenewableService") -> None:
+        pass
+
+    @abstractmethod
+    def create_area(
+        self, area_name: str, properties: Optional[AreaProperties] = None, ui: Optional[AreaUi] = None
+    ) -> Area:
+        pass
+
+    @abstractmethod
+    def create_thermal_cluster(
+        self, area_id: str, thermal_name: str, properties: Optional[ThermalClusterProperties] = None
+    ) -> ThermalCluster:
+        """
+        Args:
+            area_id: the area id in which to create the thermal cluster
+            thermal_name: the name of the thermal cluster
+            properties: the properties of the thermal cluster. If not provided, AntaresWeb will use its own default values.
+
+        Returns:
+            The created thermal cluster
+        """
+        pass
+
+    @abstractmethod
+    def create_thermal_cluster_with_matrices(
+        self,
+        area_id: str,
+        cluster_name: str,
+        parameters: ThermalClusterProperties,
+        prepro: Optional[pd.DataFrame],
+        modulation: Optional[pd.DataFrame],
+        series: Optional[pd.DataFrame],
+        CO2Cost: Optional[pd.DataFrame],
+        fuelCost: Optional[pd.DataFrame],
+    ) -> ThermalCluster:
+        """
+
+        Args:
+
+            area_id: area id in which to create the thermal cluster
+            cluster_name: thermal cluster nam
+            parameters: properties of the thermal cluster.
+            prepro: matrix corresponding to prepro/data.txt
+            modulation: matrix corresponding to prepro/modulation.txt
+            series: matrix for series/series.txt
+            CO2Cost: matrix for series/CO2Cost.txt
+            fuelCost: matrix for series/fuelCost.txt
+
+        Returns:
+           Thermal cluster created
+        """
+        pass
+
+    @abstractmethod
+    def create_renewable_cluster(
+        self,
+        area_id: str,
+        renewable_name: str,
+        properties: Optional[RenewableClusterProperties],
+        series: Optional[pd.DataFrame],
+    ) -> RenewableCluster:
+        """
+        Args:
+            area_id: the area id in which to create the renewable cluster
+            renewable_name: the name of the renewable cluster
+            properties: the properties of the renewable cluster. If not provided, AntaresWeb will use its own default values.
+            series: matrix for renewables/area_id/renewable_name/series.txt
+
+        Returns:
+            The created renewable cluster
+        """
+        pass
+
+    @abstractmethod
+    def create_load(self, area: Area, series: Optional[pd.DataFrame]) -> Load:
+        """
+        Args:
+            area: area to create load series matrices
+            series: load/series/load_{area_id}.txt
+
+        """
+        pass
+
+    @abstractmethod
+    def create_st_storage(
+        self, area_id: str, st_storage_name: str, properties: Optional[STStorageProperties] = None
+    ) -> STStorage:
+        """
+        Args:
+
+            area_id: the area id in which to create the short term storage
+            st_storage_name: the name of the short term storage
+            properties: the properties of the short term storage. If not provided, AntaresWeb will use its own default values.
+
+        Returns:
+            The created short term storage
+        """
+        pass
+
+    @abstractmethod
+    def create_wind(self, area: Area, series: Optional[pd.DataFrame]) -> Wind:
+        """
+        Args:
+            area: area to create wind series matrices
+            series: wind/series/wind_{area_id}.txt
+
+        """
+        pass
+
+    @abstractmethod
+    def create_reserves(self, area: Area, series: Optional[pd.DataFrame]) -> Reserves:
+        """
+        Args:
+            area: Area to create reserves series matrices
+            series: Pandas dataframe stored in reserves/{area_id}.txt
+
+        Returns:
+            Reserves object with the provided Pandas dataframe
+        """
+        pass
+
+    @abstractmethod
+    def create_solar(self, area: Area, series: Optional[pd.DataFrame]) -> Solar:
+        """
+        Args:
+            area: area to create reserves series matrices
+            series: solar/series/solar_{area_id}.txt
+
+        """
+        pass
+
+    @abstractmethod
+    def create_misc_gen(self, area: Area, series: Optional[pd.DataFrame]) -> MiscGen:
+        """
+        Args:
+            area: area to create reserves series matrices
+            series: misc-gen/miscgen-{area_id}.txt
+
+        """
+        pass
+
+    @abstractmethod
+    def create_hydro(
+        self,
+        area_id: str,
+        properties: Optional[HydroProperties],
+        matrices: Optional[Dict[HydroMatrixName, pd.DataFrame]],
+    ) -> Hydro:
+        """
+        Args:
+            area_id: area in which hydro will be created
+            properties: hydro properties
+            matrices: matrices for hydro to be created
+
+        """
+        pass
+
+    @abstractmethod
+    def update_area_properties(self, area: Area, properties: AreaProperties) -> AreaProperties:
+        """
+        Args:
+            area: concerned area
+            properties: new properties. Only registered fields will be updated.
+        """
+        pass
+
+    @abstractmethod
+    def update_area_ui(self, area: Area, ui: AreaUi) -> AreaUi:
+        """
+        Args:
+            area: concerned area
+            ui: new ui. Only registered fields will be updated.
+        """
+        pass
+
+    @abstractmethod
+    def delete_area(self, area: Area) -> None:
+        """
+        Args:
+            area: area object to be deleted
+        """
+        pass
+
+    @abstractmethod
+    def delete_thermal_clusters(self, area: Area, thermal_clusters: List[ThermalCluster]) -> None:
+        """
+        Args:
+            area: area containing the cluster
+            thermal_clusters: List of thermal clusters object to be deleted
+        """
+        pass
+
+    @abstractmethod
+    def delete_renewable_clusters(self, area: Area, renewable_clusters: List[RenewableCluster]) -> None:
+        """
+        Args:
+            area: area containing the cluster
+            renewable_clusters: List of renewable clusters object to be deleted
+        """
+        pass
+
+    @abstractmethod
+    def delete_st_storages(self, area: Area, storages: List[STStorage]) -> None:
+        """
+        Args:
+            area: area containing the cluster
+            storages: List of short term storage objects to be deleted
+        """
+        pass
+
+    @abstractmethod
+    def upload_load_matrix(self, area: Area, load_matrix: pd.DataFrame) -> None:
+        """
+        Args:
+            area: concerned area.
+            load_matrix: matrix in Dataframe format to write as the load matrix.
+        """
+        # todo: What happens when given an empty DataFrame ? AntaresWeb doesn't handle such a case.
+        pass
+
+    @abstractmethod
+    def get_load_matrix(self, area: Area) -> pd.DataFrame:
+        """
+        Args:
+            area: concerned area.
+        """
+        # todo: Currently we do not return index and column names because AntaresWeb doesn't send the full information.
+        # Once it will, there will be no change to do in the code on our side.
+        pass
+
+    @abstractmethod
+    def read_thermal_cluster(
+        self,
+        area_id: str,
+        thermal_name: str,
+        properties: Optional[ThermalClusterProperties] = None,
+    ) -> ThermalCluster:
+        pass
+
+    @abstractmethod
+    def read_renewable_cluster(
+        self,
+        area_id: str,
+        renewable_name: str,
+        properties: Optional[RenewableClusterProperties] = None,
+    ) -> RenewableCluster:
+        pass
+
+    @abstractmethod
+    def read_st_storage(
+        self,
+        area_id: str,
+        st_storage_name: str,
+        properties: Optional[STStorageProperties] = None,
+    ) -> STStorage:
+        pass
+
+    @abstractmethod
+    def read_wind(self, area: Area) -> Wind:
+        pass
+
+    @abstractmethod
+    def read_reserves(self, area: Area) -> Reserves:
+        pass
+
+    @abstractmethod
+    def read_solar(self, area: Area) -> Solar:
+        pass
+
+    @abstractmethod
+    def read_misc_gen(self, area: Area, series: Optional[pd.DataFrame]) -> MiscGen:
+        pass
+
+    @abstractmethod
+    def read_hydro(
+        self,
+        area_id: str,
+        properties: Optional[HydroProperties] = None,
+    ) -> Hydro:
+        pass
+
+    @abstractmethod
+    def read_area(self, area_name: str) -> List:
+        """
+        Args:
+            area_name: area to be added to study
+        Returns: area name if success or Error if area can not be
+        created
+        """
+
+        pass
+
+
+class BaseLinkService(ABC):
+    @abstractmethod
+    def create_link(
+        self,
+        area_from: Area,
+        area_to: Area,
+        properties: Optional[LinkProperties] = None,
+        ui: Optional[LinkUi] = None,
+        existing_areas: Optional[MappingProxyType[str, Area]] = None,
+    ) -> Link:
+        """
+        Args:
+            area_from: area where the link goes from
+            area_to: area where the link goes to
+            properties: link's properties
+            ui: link's ui characteristics
+            existing_areas: existing areas from study
+
+        Returns:
+            The created link
+        """
+        pass
+
+    @abstractmethod
+    def delete_link(self, link: Link) -> None:
+        """
+        Args:
+            link: link object to be deleted
+        """
+        pass
+
+    @abstractmethod
+    def update_link_properties(self, link: Link, properties: LinkProperties) -> LinkProperties:
+        """
+        Args:
+            link: concerned link
+            properties: new properties. Only registered fields will be updated.
+        """
+        pass
+
+    @abstractmethod
+    def update_link_ui(self, link: Link, ui: LinkUi) -> LinkUi:
+        """
+        Args:
+            link: concerned link
+            ui: new ui. Only registered fields will be updated.
+        """
+        pass
+
+    @abstractmethod
+    def read_link(
+        self,
+        area_from: Area,
+        area_to: Area,
+        existing_areas: Optional[MappingProxyType[str, Area]] = None,
+    ) -> Link:
+        """
+        Args:
+            area_from: area where the link goes from
+            area_to: area where the link goes to
+            properties: link's properties
+            ui: link's ui characteristics
+            existing_areas: existing areas from study
+
+        Returns:
+            The created link
+        """
+        pass
+
+
+class BaseThermalService(ABC):
+    @abstractmethod
+    def update_thermal_properties(
+        self, thermal_cluster: ThermalCluster, properties: ThermalClusterProperties
+    ) -> ThermalClusterProperties:
+        """
+        Args:
+            thermal_cluster: concerned cluster
+            properties: new properties. Only registered fields will be updated.
+        """
+        pass
+
+    @abstractmethod
+    def get_thermal_matrix(self, thermal_cluster: ThermalCluster, ts_name: ThermalClusterMatrixName) -> pd.DataFrame:
+        """
+        Args:
+            thermal_cluster: cluster to retrieve matrix
+            ts_name:  matrix name
+
+        Returns: matrix requested
+
+        """
+        pass
+
+
+class BaseBindingConstraintService(ABC):
+    binding_constraints: dict[str, BindingConstraint]
+
+    @abstractmethod
+    def create_binding_constraint(
+        self,
+        name: str,
+        properties: Optional[BindingConstraintProperties] = None,
+        terms: Optional[List[ConstraintTerm]] = None,
+        less_term_matrix: Optional[pd.DataFrame] = None,
+        equal_term_matrix: Optional[pd.DataFrame] = None,
+        greater_term_matrix: Optional[pd.DataFrame] = None,
+    ) -> BindingConstraint:
+        """
+        Args:
+            name: the binding constraint name
+            properties: the properties of the constraint. If not provided, AntaresWeb will use its own default values.
+            terms: the terms of the constraint. If not provided, no term will be created.
+            less_term_matrix: matrix corresponding to the lower bound of the constraint. If not provided, no matrix will be created.
+            equal_term_matrix: matrix corresponding to the equality bound of the constraint. If not provided, no matrix will be created.
+            greater_term_matrix: matrix corresponding to the upper bound of the constraint. If not provided, no matrix will be created.
+
+        Returns:
+            The created binding constraint
+        """
+        pass
+
+    @abstractmethod
+    def add_constraint_terms(self, constraint: BindingConstraint, terms: List[ConstraintTerm]) -> List[ConstraintTerm]:
+        """
+        Args:
+            constraint: the concerned binding constraint
+            terms: the terms to add to the constraint.
+
+        Returns:
+            The created terms
+        """
+        pass
+
+    @abstractmethod
+    def delete_binding_constraint_term(self, constraint_id: str, term_id: str) -> None:
+        """
+        Args:
+            constraint_id: binding constraint's id containing the term
+            term_id: binding constraint term to be deleted
+        """
+        pass
+
+    @abstractmethod
+    def update_binding_constraint_properties(
+        self, binding_constraint: BindingConstraint, properties: BindingConstraintProperties
+    ) -> BindingConstraintProperties:
+        """
+        Args:
+            binding_constraint: concerned binding_constraint
+            properties: new properties. Only registered fields will be updated.
+        """
+        pass
+
+    @abstractmethod
+    def get_constraint_matrix(self, constraint: BindingConstraint, matrix_name: ConstraintMatrixName) -> pd.DataFrame:
+        """
+        Args:
+            constraint: the concerned binding constraint
+            matrix_name: the matrix suffix.
+        """
+        pass
+
+    @abstractmethod
+    def update_constraint_matrix(
+        self, constraint: BindingConstraint, matrix_name: ConstraintMatrixName, matrix: pd.DataFrame
+    ) -> None:
+        """
+        Args:
+            constraint: the concerned binding constraint
+            matrix_name: the matrix suffix.
+            matrix: matrix to upload (in Dataframe format)
+        """
+        pass
+
+    @abstractmethod
+    def read_binding_constraint(
+        self,
+        name: str,
+        constraint: BindingConstraint,
+        matrix: pd.DataFrame,
+    ) -> BindingConstraint:
+        """
+        Args:
+            name: the binding constraint name
+            constraint: consraint object
+            matrix: matrix corresponding to the constraint. If not provided, no matrix will be created.
+
+        Returns:
+            The created binding constraint
+        """
+        pass
+
+
+class BaseStudyService(ABC):
+    @property
+    @abstractmethod
+    def study_id(self) -> str:
+        """The ID for the study"""
+        pass
+
+    @property
+    @abstractmethod
+    def config(self) -> BaseConfiguration:
+        """The configuration of the study."""
+        pass
+
+    @abstractmethod
+    def update_study_settings(self, settings: StudySettings) -> Optional[StudySettings]:
+        """
+        Args:
+            settings: new study settings. Only registered fields will be updated.
+        """
+        pass
+
+    @abstractmethod
+    def delete_binding_constraint(self, constraint: BindingConstraint) -> None:
+        """
+        Args:
+            constraint: binding constraint object to be deleted
+        """
+        pass
+
+    @abstractmethod
+    def delete(self, children: bool) -> None:
+        """
+        Deletes the study and its children if children is True
+        """
+        pass
+
+    @abstractmethod
+    def read_areas(self) -> dict:
+        """
+        Read areas
+        """
+        pass
+
+
+class BaseRenewableService(ABC):
+    @abstractmethod
+    def update_renewable_properties(
+        self, renewable_cluster: RenewableCluster, properties: RenewableClusterProperties
+    ) -> RenewableClusterProperties:
+        """
+        Args:
+            renewable_cluster: concerned cluster
+            properties: new properties. Only registered fields will be updated.
+        """
+        pass
+
+    @abstractmethod
+    def get_renewable_matrix(
+        self,
+        renewable: RenewableCluster,
+    ) -> pd.DataFrame:
+        """
+        Args:
+            renewable: renewable cluster to retrieve matrix
+
+        Returns: matrix requested
+
+        """
+        pass
+
+
+class BaseShortTermStorageService(ABC):
+    @abstractmethod
+    def update_st_storage_properties(
+        self, st_storage: STStorage, properties: STStorageProperties
+    ) -> STStorageProperties:
+        """
+        Args:
+            st_storage: concerned storage
+            properties: new properties. Only registered fields will be updated.
+        """
+        pass