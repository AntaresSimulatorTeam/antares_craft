<<<<<<< HEAD
# Copyright (c) 2024, RTE (https://www.rte-france.com)
#
# See AUTHORS.txt
#
# This Source Code Form is subject to the terms of the Mozilla Public
# License, v. 2.0. If a copy of the MPL was not distributed with this
# file, You can obtain one at http://mozilla.org/MPL/2.0/.
#
# SPDX-License-Identifier: MPL-2.0
#
# This file is part of the Antares project.

import json
from pathlib import PurePosixPath
from typing import Optional, List

import pandas as pd

from antares.api_conf.api_conf import APIconf
from antares.api_conf.request_wrapper import RequestWrapper
from antares.exceptions.exceptions import (
    APIError,
    BindingConstraintCreationError,
    ConstraintTermDeletionError,
    ConstraintPropertiesUpdateError,
    ConstraintMatrixDownloadError,
    ConstraintMatrixUpdateError,
    ConstraintTermAdditionError,
)
from antares.model.binding_constraint import (
    BindingConstraint,
    BindingConstraintProperties,
    ConstraintTerm,
    ConstraintMatrixName,
)
from antares.service.api_services.utils import get_matrix
from antares.service.base_services import BaseBindingConstraintService


class BindingConstraintApiService(BaseBindingConstraintService):
    def __init__(self, config: APIconf, study_id: str) -> None:
        super().__init__()
        self.api_config = config
        self.study_id = study_id
        self._wrapper = RequestWrapper(self.api_config.set_up_api_conf())
        self._base_url = f"{self.api_config.get_host()}/api/v1"

    def create_binding_constraint(
        self,
        name: str,
        properties: Optional[BindingConstraintProperties] = None,
        terms: Optional[List[ConstraintTerm]] = None,
        less_term_matrix: Optional[pd.DataFrame] = None,
        equal_term_matrix: Optional[pd.DataFrame] = None,
        greater_term_matrix: Optional[pd.DataFrame] = None,
    ) -> BindingConstraint:
        """
        Args:
            name: the binding constraint name
            properties: the properties of the constraint. If not provided, AntaresWeb will use its own default values.
            terms: the terms of the constraint. If not provided, no term will be created.
            less_term_matrix: matrix corresponding to the lower bound of the constraint. If not provided, no matrix will be created.
            equal_term_matrix: matrix corresponding to the equality bound of the constraint. If not provided, no matrix will be created.
            greater_term_matrix: matrix corresponding to the upper bound of the constraint. If not provided, no matrix will be created.

        Returns:
            The created binding constraint

        Raises:
            MissingTokenError if api_token is missing
            BindingConstraintCreationError if an HTTP Exception occurs
        """
        base_url = f"{self._base_url}/studies/{self.study_id}/bindingconstraints"

        try:
            body = {"name": name}
            if properties:
                camel_properties = json.loads(properties.model_dump_json(by_alias=True, exclude_none=True))
                body = {**body, **camel_properties}
            for matrix, matrix_name in zip(
                [less_term_matrix, equal_term_matrix, greater_term_matrix],
                ["lessTermMatrix", "equalTermMatrix", "greaterTermMatrix"],
            ):
                if matrix is not None:
                    body[matrix_name] = matrix.to_numpy().tolist()
            response = self._wrapper.post(base_url, json=body)
            created_properties = response.json()
            bc_id = created_properties["id"]
            for key in ["terms", "id", "name"]:
                del created_properties[key]
            bc_properties = BindingConstraintProperties.model_validate(created_properties)
            bc_terms: List[ConstraintTerm] = []

            if terms:
                json_terms = [term.model_dump() for term in terms]
                url = f"{base_url}/{bc_id}/terms"
                self._wrapper.post(url, json=json_terms)

                url = f"{base_url}/{bc_id}"
                response = self._wrapper.get(url)
                created_terms = response.json()["terms"]
                bc_terms = [ConstraintTerm.model_validate(term) for term in created_terms]

        except APIError as e:
            raise BindingConstraintCreationError(name, e.message) from e

        return BindingConstraint(name, self, bc_properties, bc_terms)

    def delete_binding_constraint_term(self, constraint_id: str, term_id: str) -> None:
        url = f"{self._base_url}/studies/{self.study_id}/bindingconstraints/{constraint_id}/term/{term_id}"
        try:
            self._wrapper.delete(url)
        except APIError as e:
            raise ConstraintTermDeletionError(constraint_id, term_id, e.message) from e

    def update_binding_constraint_properties(
        self,
        binding_constraint: BindingConstraint,
        properties: BindingConstraintProperties,
    ) -> BindingConstraintProperties:
        url = f"{self._base_url}/studies/{self.study_id}/bindingconstraints/{binding_constraint.id}"
        try:
            body = json.loads(properties.model_dump_json(by_alias=True, exclude_none=True))
            if not body:
                return binding_constraint.properties

            response = self._wrapper.put(url, json=body)
            json_response = response.json()
            for key in ["terms", "id", "name"]:
                del json_response[key]
            new_properties = BindingConstraintProperties.model_validate(json_response)

        except APIError as e:
            raise ConstraintPropertiesUpdateError(binding_constraint.id, e.message) from e

        return new_properties

    def get_constraint_matrix(self, constraint: BindingConstraint, matrix_name: ConstraintMatrixName) -> pd.DataFrame:
        try:
            path = PurePosixPath("input") / "bindingconstraints" / f"{constraint.id}_{matrix_name.value}"
            return get_matrix(
                f"{self._base_url}/studies/{self.study_id}/raw?path={path}",
                self._wrapper,
            )
        except APIError as e:
            raise ConstraintMatrixDownloadError(constraint.id, matrix_name.value, e.message) from e

    def update_constraint_matrix(
        self,
        constraint: BindingConstraint,
        matrix_name: ConstraintMatrixName,
        matrix: pd.DataFrame,
    ) -> None:
        mapping = {
            ConstraintMatrixName.LESS_TERM: "lessTermMatrix",
            ConstraintMatrixName.GREATER_TERM: "greaterTermMatrix",
            ConstraintMatrixName.EQUAL_TERM: "equalTermMatrix",
        }
        url = f"{self._base_url}/studies/{self.study_id}/bindingconstraints/{constraint.id}"
        try:
            body = {mapping[matrix_name]: matrix.to_numpy().tolist()}
            self._wrapper.put(url, json=body)
        except APIError as e:
            raise ConstraintMatrixUpdateError(constraint.id, matrix_name.value, e.message) from e

    def add_constraint_terms(self, constraint: BindingConstraint, terms: List[ConstraintTerm]) -> List[ConstraintTerm]:
        url = f"{self._base_url}/studies/{self.study_id}/bindingconstraints/{constraint.id}"
        try:
            json_terms = [term.model_dump() for term in terms]
            self._wrapper.post(f"{url}/terms", json=json_terms)
            response = self._wrapper.get(url)
            all_terms = response.json()["terms"]
            validated_terms = [ConstraintTerm.model_validate(term) for term in all_terms]
            new_terms = [term for term in validated_terms if term.id not in constraint.get_terms()]

        except APIError as e:
            raise ConstraintTermAdditionError(constraint.id, [term.id for term in terms], e.message) from e

        return new_terms
=======
# Copyright (c) 2024, RTE (https://www.rte-france.com)
#
# See AUTHORS.txt
#
# This Source Code Form is subject to the terms of the Mozilla Public
# License, v. 2.0. If a copy of the MPL was not distributed with this
# file, You can obtain one at http://mozilla.org/MPL/2.0/.
#
# SPDX-License-Identifier: MPL-2.0
#
# This file is part of the Antares project.

from pathlib import PurePosixPath
from typing import Optional, List

import pandas as pd

from antares.api_conf.api_conf import APIconf
from antares.api_conf.request_wrapper import RequestWrapper
from antares.exceptions.exceptions import (
    APIError,
    BindingConstraintCreationError,
    ConstraintTermDeletionError,
    ConstraintPropertiesUpdateError,
    ConstraintMatrixDownloadError,
    ConstraintMatrixUpdateError,
    ConstraintTermAdditionError,
)
from antares.model.binding_constraint import (
    BindingConstraint,
    BindingConstraintProperties,
    ConstraintTerm,
    ConstraintMatrixName,
)
from antares.service.api_services.utils import get_matrix
from antares.service.base_services import BaseBindingConstraintService


class BindingConstraintApiService(BaseBindingConstraintService):
    def __init__(self, config: APIconf, study_id: str) -> None:
        super().__init__()
        self.api_config = config
        self.study_id = study_id
        self._wrapper = RequestWrapper(self.api_config.set_up_api_conf())
        self._base_url = f"{self.api_config.get_host()}/api/v1"
        self.binding_constraints = {}

    def create_binding_constraint(
        self,
        name: str,
        properties: Optional[BindingConstraintProperties] = None,
        terms: Optional[List[ConstraintTerm]] = None,
        less_term_matrix: Optional[pd.DataFrame] = None,
        equal_term_matrix: Optional[pd.DataFrame] = None,
        greater_term_matrix: Optional[pd.DataFrame] = None,
    ) -> BindingConstraint:
        """
        Args:
            name: the binding constraint name
            properties: the properties of the constraint. If not provided, AntaresWeb will use its own default values.
            terms: the terms of the constraint. If not provided, no term will be created.
            less_term_matrix: matrix corresponding to the lower bound of the constraint. If not provided, no matrix will be created.
            equal_term_matrix: matrix corresponding to the equality bound of the constraint. If not provided, no matrix will be created.
            greater_term_matrix: matrix corresponding to the upper bound of the constraint. If not provided, no matrix will be created.

        Returns:
            The created binding constraint

        Raises:
            MissingTokenError if api_token is missing
            BindingConstraintCreationError if an HTTP Exception occurs
        """
        base_url = f"{self._base_url}/studies/{self.study_id}/bindingconstraints"

        try:
            body = {"name": name}
            if properties:
                camel_properties = properties.model_dump(mode="json", by_alias=True, exclude_none=True)
                body = {**body, **camel_properties}
            for matrix, matrix_name in zip(
                [less_term_matrix, equal_term_matrix, greater_term_matrix],
                ["lessTermMatrix", "equalTermMatrix", "greaterTermMatrix"],
            ):
                if matrix is not None:
                    body[matrix_name] = matrix.to_numpy().tolist()
            response = self._wrapper.post(base_url, json=body)
            created_properties = response.json()
            bc_id = created_properties["id"]
            for key in ["terms", "id", "name"]:
                del created_properties[key]
            bc_properties = BindingConstraintProperties.model_validate(created_properties)
            bc_terms: List[ConstraintTerm] = []

            if terms:
                json_terms = [term.model_dump() for term in terms]
                url = f"{base_url}/{bc_id}/terms"
                self._wrapper.post(url, json=json_terms)

                url = f"{base_url}/{bc_id}"
                response = self._wrapper.get(url)
                created_terms = response.json()["terms"]
                bc_terms = [ConstraintTerm.model_validate(term) for term in created_terms]

        except APIError as e:
            raise BindingConstraintCreationError(name, e.message) from e

        constraint = BindingConstraint(name, self, bc_properties, bc_terms)
        self.binding_constraints[constraint.id] = constraint

        return constraint

    def delete_binding_constraint_term(self, constraint_id: str, term_id: str) -> None:
        url = f"{self._base_url}/studies/{self.study_id}/bindingconstraints/{constraint_id}/term/{term_id}"
        try:
            self._wrapper.delete(url)
        except APIError as e:
            raise ConstraintTermDeletionError(constraint_id, term_id, e.message) from e

    def update_binding_constraint_properties(
        self, binding_constraint: BindingConstraint, properties: BindingConstraintProperties
    ) -> BindingConstraintProperties:
        url = f"{self._base_url}/studies/{self.study_id}/bindingconstraints/{binding_constraint.id}"
        try:
            body = properties.model_dump(mode="json", by_alias=True, exclude_none=True)
            if not body:
                return binding_constraint.properties

            response = self._wrapper.put(url, json=body)
            json_response = response.json()
            for key in ["terms", "id", "name"]:
                del json_response[key]
            new_properties = BindingConstraintProperties.model_validate(json_response)

        except APIError as e:
            raise ConstraintPropertiesUpdateError(binding_constraint.id, e.message) from e

        return new_properties

    def get_constraint_matrix(self, constraint: BindingConstraint, matrix_name: ConstraintMatrixName) -> pd.DataFrame:
        try:
            path = PurePosixPath("input") / "bindingconstraints" / f"{constraint.id}_{matrix_name.value}"
            return get_matrix(f"{self._base_url}/studies/{self.study_id}/raw?path={path}", self._wrapper)
        except APIError as e:
            raise ConstraintMatrixDownloadError(constraint.id, matrix_name.value, e.message) from e

    def update_constraint_matrix(
        self, constraint: BindingConstraint, matrix_name: ConstraintMatrixName, matrix: pd.DataFrame
    ) -> None:
        mapping = {
            ConstraintMatrixName.LESS_TERM: "lessTermMatrix",
            ConstraintMatrixName.GREATER_TERM: "greaterTermMatrix",
            ConstraintMatrixName.EQUAL_TERM: "equalTermMatrix",
        }
        url = f"{self._base_url}/studies/{self.study_id}/bindingconstraints/{constraint.id}"
        try:
            body = {mapping[matrix_name]: matrix.to_numpy().tolist()}
            self._wrapper.put(url, json=body)
        except APIError as e:
            raise ConstraintMatrixUpdateError(constraint.id, matrix_name.value, e.message) from e

    def add_constraint_terms(self, constraint: BindingConstraint, terms: List[ConstraintTerm]) -> List[ConstraintTerm]:
        url = f"{self._base_url}/studies/{self.study_id}/bindingconstraints/{constraint.id}"
        try:
            json_terms = [term.model_dump() for term in terms]
            self._wrapper.post(f"{url}/terms", json=json_terms)
            response = self._wrapper.get(url)
            all_terms = response.json()["terms"]
            validated_terms = [ConstraintTerm.model_validate(term) for term in all_terms]
            new_terms = [term for term in validated_terms if term.id not in constraint.get_terms()]

        except APIError as e:
            raise ConstraintTermAdditionError(constraint.id, [term.id for term in terms], e.message) from e

        return new_terms
>>>>>>> 3643b47a
<|MERGE_RESOLUTION|>--- conflicted
+++ resolved
@@ -1,356 +1,174 @@
-<<<<<<< HEAD
-# Copyright (c) 2024, RTE (https://www.rte-france.com)
-#
-# See AUTHORS.txt
-#
-# This Source Code Form is subject to the terms of the Mozilla Public
-# License, v. 2.0. If a copy of the MPL was not distributed with this
-# file, You can obtain one at http://mozilla.org/MPL/2.0/.
-#
-# SPDX-License-Identifier: MPL-2.0
-#
-# This file is part of the Antares project.
-
-import json
-from pathlib import PurePosixPath
-from typing import Optional, List
-
-import pandas as pd
-
-from antares.api_conf.api_conf import APIconf
-from antares.api_conf.request_wrapper import RequestWrapper
-from antares.exceptions.exceptions import (
-    APIError,
-    BindingConstraintCreationError,
-    ConstraintTermDeletionError,
-    ConstraintPropertiesUpdateError,
-    ConstraintMatrixDownloadError,
-    ConstraintMatrixUpdateError,
-    ConstraintTermAdditionError,
-)
-from antares.model.binding_constraint import (
-    BindingConstraint,
-    BindingConstraintProperties,
-    ConstraintTerm,
-    ConstraintMatrixName,
-)
-from antares.service.api_services.utils import get_matrix
-from antares.service.base_services import BaseBindingConstraintService
-
-
-class BindingConstraintApiService(BaseBindingConstraintService):
-    def __init__(self, config: APIconf, study_id: str) -> None:
-        super().__init__()
-        self.api_config = config
-        self.study_id = study_id
-        self._wrapper = RequestWrapper(self.api_config.set_up_api_conf())
-        self._base_url = f"{self.api_config.get_host()}/api/v1"
-
-    def create_binding_constraint(
-        self,
-        name: str,
-        properties: Optional[BindingConstraintProperties] = None,
-        terms: Optional[List[ConstraintTerm]] = None,
-        less_term_matrix: Optional[pd.DataFrame] = None,
-        equal_term_matrix: Optional[pd.DataFrame] = None,
-        greater_term_matrix: Optional[pd.DataFrame] = None,
-    ) -> BindingConstraint:
-        """
-        Args:
-            name: the binding constraint name
-            properties: the properties of the constraint. If not provided, AntaresWeb will use its own default values.
-            terms: the terms of the constraint. If not provided, no term will be created.
-            less_term_matrix: matrix corresponding to the lower bound of the constraint. If not provided, no matrix will be created.
-            equal_term_matrix: matrix corresponding to the equality bound of the constraint. If not provided, no matrix will be created.
-            greater_term_matrix: matrix corresponding to the upper bound of the constraint. If not provided, no matrix will be created.
-
-        Returns:
-            The created binding constraint
-
-        Raises:
-            MissingTokenError if api_token is missing
-            BindingConstraintCreationError if an HTTP Exception occurs
-        """
-        base_url = f"{self._base_url}/studies/{self.study_id}/bindingconstraints"
-
-        try:
-            body = {"name": name}
-            if properties:
-                camel_properties = json.loads(properties.model_dump_json(by_alias=True, exclude_none=True))
-                body = {**body, **camel_properties}
-            for matrix, matrix_name in zip(
-                [less_term_matrix, equal_term_matrix, greater_term_matrix],
-                ["lessTermMatrix", "equalTermMatrix", "greaterTermMatrix"],
-            ):
-                if matrix is not None:
-                    body[matrix_name] = matrix.to_numpy().tolist()
-            response = self._wrapper.post(base_url, json=body)
-            created_properties = response.json()
-            bc_id = created_properties["id"]
-            for key in ["terms", "id", "name"]:
-                del created_properties[key]
-            bc_properties = BindingConstraintProperties.model_validate(created_properties)
-            bc_terms: List[ConstraintTerm] = []
-
-            if terms:
-                json_terms = [term.model_dump() for term in terms]
-                url = f"{base_url}/{bc_id}/terms"
-                self._wrapper.post(url, json=json_terms)
-
-                url = f"{base_url}/{bc_id}"
-                response = self._wrapper.get(url)
-                created_terms = response.json()["terms"]
-                bc_terms = [ConstraintTerm.model_validate(term) for term in created_terms]
-
-        except APIError as e:
-            raise BindingConstraintCreationError(name, e.message) from e
-
-        return BindingConstraint(name, self, bc_properties, bc_terms)
-
-    def delete_binding_constraint_term(self, constraint_id: str, term_id: str) -> None:
-        url = f"{self._base_url}/studies/{self.study_id}/bindingconstraints/{constraint_id}/term/{term_id}"
-        try:
-            self._wrapper.delete(url)
-        except APIError as e:
-            raise ConstraintTermDeletionError(constraint_id, term_id, e.message) from e
-
-    def update_binding_constraint_properties(
-        self,
-        binding_constraint: BindingConstraint,
-        properties: BindingConstraintProperties,
-    ) -> BindingConstraintProperties:
-        url = f"{self._base_url}/studies/{self.study_id}/bindingconstraints/{binding_constraint.id}"
-        try:
-            body = json.loads(properties.model_dump_json(by_alias=True, exclude_none=True))
-            if not body:
-                return binding_constraint.properties
-
-            response = self._wrapper.put(url, json=body)
-            json_response = response.json()
-            for key in ["terms", "id", "name"]:
-                del json_response[key]
-            new_properties = BindingConstraintProperties.model_validate(json_response)
-
-        except APIError as e:
-            raise ConstraintPropertiesUpdateError(binding_constraint.id, e.message) from e
-
-        return new_properties
-
-    def get_constraint_matrix(self, constraint: BindingConstraint, matrix_name: ConstraintMatrixName) -> pd.DataFrame:
-        try:
-            path = PurePosixPath("input") / "bindingconstraints" / f"{constraint.id}_{matrix_name.value}"
-            return get_matrix(
-                f"{self._base_url}/studies/{self.study_id}/raw?path={path}",
-                self._wrapper,
-            )
-        except APIError as e:
-            raise ConstraintMatrixDownloadError(constraint.id, matrix_name.value, e.message) from e
-
-    def update_constraint_matrix(
-        self,
-        constraint: BindingConstraint,
-        matrix_name: ConstraintMatrixName,
-        matrix: pd.DataFrame,
-    ) -> None:
-        mapping = {
-            ConstraintMatrixName.LESS_TERM: "lessTermMatrix",
-            ConstraintMatrixName.GREATER_TERM: "greaterTermMatrix",
-            ConstraintMatrixName.EQUAL_TERM: "equalTermMatrix",
-        }
-        url = f"{self._base_url}/studies/{self.study_id}/bindingconstraints/{constraint.id}"
-        try:
-            body = {mapping[matrix_name]: matrix.to_numpy().tolist()}
-            self._wrapper.put(url, json=body)
-        except APIError as e:
-            raise ConstraintMatrixUpdateError(constraint.id, matrix_name.value, e.message) from e
-
-    def add_constraint_terms(self, constraint: BindingConstraint, terms: List[ConstraintTerm]) -> List[ConstraintTerm]:
-        url = f"{self._base_url}/studies/{self.study_id}/bindingconstraints/{constraint.id}"
-        try:
-            json_terms = [term.model_dump() for term in terms]
-            self._wrapper.post(f"{url}/terms", json=json_terms)
-            response = self._wrapper.get(url)
-            all_terms = response.json()["terms"]
-            validated_terms = [ConstraintTerm.model_validate(term) for term in all_terms]
-            new_terms = [term for term in validated_terms if term.id not in constraint.get_terms()]
-
-        except APIError as e:
-            raise ConstraintTermAdditionError(constraint.id, [term.id for term in terms], e.message) from e
-
-        return new_terms
-=======
-# Copyright (c) 2024, RTE (https://www.rte-france.com)
-#
-# See AUTHORS.txt
-#
-# This Source Code Form is subject to the terms of the Mozilla Public
-# License, v. 2.0. If a copy of the MPL was not distributed with this
-# file, You can obtain one at http://mozilla.org/MPL/2.0/.
-#
-# SPDX-License-Identifier: MPL-2.0
-#
-# This file is part of the Antares project.
-
-from pathlib import PurePosixPath
-from typing import Optional, List
-
-import pandas as pd
-
-from antares.api_conf.api_conf import APIconf
-from antares.api_conf.request_wrapper import RequestWrapper
-from antares.exceptions.exceptions import (
-    APIError,
-    BindingConstraintCreationError,
-    ConstraintTermDeletionError,
-    ConstraintPropertiesUpdateError,
-    ConstraintMatrixDownloadError,
-    ConstraintMatrixUpdateError,
-    ConstraintTermAdditionError,
-)
-from antares.model.binding_constraint import (
-    BindingConstraint,
-    BindingConstraintProperties,
-    ConstraintTerm,
-    ConstraintMatrixName,
-)
-from antares.service.api_services.utils import get_matrix
-from antares.service.base_services import BaseBindingConstraintService
-
-
-class BindingConstraintApiService(BaseBindingConstraintService):
-    def __init__(self, config: APIconf, study_id: str) -> None:
-        super().__init__()
-        self.api_config = config
-        self.study_id = study_id
-        self._wrapper = RequestWrapper(self.api_config.set_up_api_conf())
-        self._base_url = f"{self.api_config.get_host()}/api/v1"
-        self.binding_constraints = {}
-
-    def create_binding_constraint(
-        self,
-        name: str,
-        properties: Optional[BindingConstraintProperties] = None,
-        terms: Optional[List[ConstraintTerm]] = None,
-        less_term_matrix: Optional[pd.DataFrame] = None,
-        equal_term_matrix: Optional[pd.DataFrame] = None,
-        greater_term_matrix: Optional[pd.DataFrame] = None,
-    ) -> BindingConstraint:
-        """
-        Args:
-            name: the binding constraint name
-            properties: the properties of the constraint. If not provided, AntaresWeb will use its own default values.
-            terms: the terms of the constraint. If not provided, no term will be created.
-            less_term_matrix: matrix corresponding to the lower bound of the constraint. If not provided, no matrix will be created.
-            equal_term_matrix: matrix corresponding to the equality bound of the constraint. If not provided, no matrix will be created.
-            greater_term_matrix: matrix corresponding to the upper bound of the constraint. If not provided, no matrix will be created.
-
-        Returns:
-            The created binding constraint
-
-        Raises:
-            MissingTokenError if api_token is missing
-            BindingConstraintCreationError if an HTTP Exception occurs
-        """
-        base_url = f"{self._base_url}/studies/{self.study_id}/bindingconstraints"
-
-        try:
-            body = {"name": name}
-            if properties:
-                camel_properties = properties.model_dump(mode="json", by_alias=True, exclude_none=True)
-                body = {**body, **camel_properties}
-            for matrix, matrix_name in zip(
-                [less_term_matrix, equal_term_matrix, greater_term_matrix],
-                ["lessTermMatrix", "equalTermMatrix", "greaterTermMatrix"],
-            ):
-                if matrix is not None:
-                    body[matrix_name] = matrix.to_numpy().tolist()
-            response = self._wrapper.post(base_url, json=body)
-            created_properties = response.json()
-            bc_id = created_properties["id"]
-            for key in ["terms", "id", "name"]:
-                del created_properties[key]
-            bc_properties = BindingConstraintProperties.model_validate(created_properties)
-            bc_terms: List[ConstraintTerm] = []
-
-            if terms:
-                json_terms = [term.model_dump() for term in terms]
-                url = f"{base_url}/{bc_id}/terms"
-                self._wrapper.post(url, json=json_terms)
-
-                url = f"{base_url}/{bc_id}"
-                response = self._wrapper.get(url)
-                created_terms = response.json()["terms"]
-                bc_terms = [ConstraintTerm.model_validate(term) for term in created_terms]
-
-        except APIError as e:
-            raise BindingConstraintCreationError(name, e.message) from e
-
-        constraint = BindingConstraint(name, self, bc_properties, bc_terms)
-        self.binding_constraints[constraint.id] = constraint
-
-        return constraint
-
-    def delete_binding_constraint_term(self, constraint_id: str, term_id: str) -> None:
-        url = f"{self._base_url}/studies/{self.study_id}/bindingconstraints/{constraint_id}/term/{term_id}"
-        try:
-            self._wrapper.delete(url)
-        except APIError as e:
-            raise ConstraintTermDeletionError(constraint_id, term_id, e.message) from e
-
-    def update_binding_constraint_properties(
-        self, binding_constraint: BindingConstraint, properties: BindingConstraintProperties
-    ) -> BindingConstraintProperties:
-        url = f"{self._base_url}/studies/{self.study_id}/bindingconstraints/{binding_constraint.id}"
-        try:
-            body = properties.model_dump(mode="json", by_alias=True, exclude_none=True)
-            if not body:
-                return binding_constraint.properties
-
-            response = self._wrapper.put(url, json=body)
-            json_response = response.json()
-            for key in ["terms", "id", "name"]:
-                del json_response[key]
-            new_properties = BindingConstraintProperties.model_validate(json_response)
-
-        except APIError as e:
-            raise ConstraintPropertiesUpdateError(binding_constraint.id, e.message) from e
-
-        return new_properties
-
-    def get_constraint_matrix(self, constraint: BindingConstraint, matrix_name: ConstraintMatrixName) -> pd.DataFrame:
-        try:
-            path = PurePosixPath("input") / "bindingconstraints" / f"{constraint.id}_{matrix_name.value}"
-            return get_matrix(f"{self._base_url}/studies/{self.study_id}/raw?path={path}", self._wrapper)
-        except APIError as e:
-            raise ConstraintMatrixDownloadError(constraint.id, matrix_name.value, e.message) from e
-
-    def update_constraint_matrix(
-        self, constraint: BindingConstraint, matrix_name: ConstraintMatrixName, matrix: pd.DataFrame
-    ) -> None:
-        mapping = {
-            ConstraintMatrixName.LESS_TERM: "lessTermMatrix",
-            ConstraintMatrixName.GREATER_TERM: "greaterTermMatrix",
-            ConstraintMatrixName.EQUAL_TERM: "equalTermMatrix",
-        }
-        url = f"{self._base_url}/studies/{self.study_id}/bindingconstraints/{constraint.id}"
-        try:
-            body = {mapping[matrix_name]: matrix.to_numpy().tolist()}
-            self._wrapper.put(url, json=body)
-        except APIError as e:
-            raise ConstraintMatrixUpdateError(constraint.id, matrix_name.value, e.message) from e
-
-    def add_constraint_terms(self, constraint: BindingConstraint, terms: List[ConstraintTerm]) -> List[ConstraintTerm]:
-        url = f"{self._base_url}/studies/{self.study_id}/bindingconstraints/{constraint.id}"
-        try:
-            json_terms = [term.model_dump() for term in terms]
-            self._wrapper.post(f"{url}/terms", json=json_terms)
-            response = self._wrapper.get(url)
-            all_terms = response.json()["terms"]
-            validated_terms = [ConstraintTerm.model_validate(term) for term in all_terms]
-            new_terms = [term for term in validated_terms if term.id not in constraint.get_terms()]
-
-        except APIError as e:
-            raise ConstraintTermAdditionError(constraint.id, [term.id for term in terms], e.message) from e
-
-        return new_terms
->>>>>>> 3643b47a
+# Copyright (c) 2024, RTE (https://www.rte-france.com)
+#
+# See AUTHORS.txt
+#
+# This Source Code Form is subject to the terms of the Mozilla Public
+# License, v. 2.0. If a copy of the MPL was not distributed with this
+# file, You can obtain one at http://mozilla.org/MPL/2.0/.
+#
+# SPDX-License-Identifier: MPL-2.0
+#
+# This file is part of the Antares project.
+
+from pathlib import PurePosixPath
+from typing import Optional, List
+
+import pandas as pd
+
+from antares.api_conf.api_conf import APIconf
+from antares.api_conf.request_wrapper import RequestWrapper
+from antares.exceptions.exceptions import (
+    APIError,
+    BindingConstraintCreationError,
+    ConstraintTermDeletionError,
+    ConstraintPropertiesUpdateError,
+    ConstraintMatrixDownloadError,
+    ConstraintMatrixUpdateError,
+    ConstraintTermAdditionError,
+)
+from antares.model.binding_constraint import (
+    BindingConstraint,
+    BindingConstraintProperties,
+    ConstraintTerm,
+    ConstraintMatrixName,
+)
+from antares.service.api_services.utils import get_matrix
+from antares.service.base_services import BaseBindingConstraintService
+
+
+class BindingConstraintApiService(BaseBindingConstraintService):
+    def __init__(self, config: APIconf, study_id: str) -> None:
+        super().__init__()
+        self.api_config = config
+        self.study_id = study_id
+        self._wrapper = RequestWrapper(self.api_config.set_up_api_conf())
+        self._base_url = f"{self.api_config.get_host()}/api/v1"
+        self.binding_constraints = {}
+
+    def create_binding_constraint(
+        self,
+        name: str,
+        properties: Optional[BindingConstraintProperties] = None,
+        terms: Optional[List[ConstraintTerm]] = None,
+        less_term_matrix: Optional[pd.DataFrame] = None,
+        equal_term_matrix: Optional[pd.DataFrame] = None,
+        greater_term_matrix: Optional[pd.DataFrame] = None,
+    ) -> BindingConstraint:
+        """
+        Args:
+            name: the binding constraint name
+            properties: the properties of the constraint. If not provided, AntaresWeb will use its own default values.
+            terms: the terms of the constraint. If not provided, no term will be created.
+            less_term_matrix: matrix corresponding to the lower bound of the constraint. If not provided, no matrix will be created.
+            equal_term_matrix: matrix corresponding to the equality bound of the constraint. If not provided, no matrix will be created.
+            greater_term_matrix: matrix corresponding to the upper bound of the constraint. If not provided, no matrix will be created.
+
+        Returns:
+            The created binding constraint
+
+        Raises:
+            MissingTokenError if api_token is missing
+            BindingConstraintCreationError if an HTTP Exception occurs
+        """
+        base_url = f"{self._base_url}/studies/{self.study_id}/bindingconstraints"
+
+        try:
+            body = {"name": name}
+            if properties:
+                camel_properties = properties.model_dump(mode="json", by_alias=True, exclude_none=True)
+                body = {**body, **camel_properties}
+            for matrix, matrix_name in zip(
+                [less_term_matrix, equal_term_matrix, greater_term_matrix],
+                ["lessTermMatrix", "equalTermMatrix", "greaterTermMatrix"],
+            ):
+                if matrix is not None:
+                    body[matrix_name] = matrix.to_numpy().tolist()
+            response = self._wrapper.post(base_url, json=body)
+            created_properties = response.json()
+            bc_id = created_properties["id"]
+            for key in ["terms", "id", "name"]:
+                del created_properties[key]
+            bc_properties = BindingConstraintProperties.model_validate(created_properties)
+            bc_terms: List[ConstraintTerm] = []
+
+            if terms:
+                json_terms = [term.model_dump() for term in terms]
+                url = f"{base_url}/{bc_id}/terms"
+                self._wrapper.post(url, json=json_terms)
+
+                url = f"{base_url}/{bc_id}"
+                response = self._wrapper.get(url)
+                created_terms = response.json()["terms"]
+                bc_terms = [ConstraintTerm.model_validate(term) for term in created_terms]
+
+        except APIError as e:
+            raise BindingConstraintCreationError(name, e.message) from e
+
+        constraint = BindingConstraint(name, self, bc_properties, bc_terms)
+        self.binding_constraints[constraint.id] = constraint
+
+        return constraint
+
+    def delete_binding_constraint_term(self, constraint_id: str, term_id: str) -> None:
+        url = f"{self._base_url}/studies/{self.study_id}/bindingconstraints/{constraint_id}/term/{term_id}"
+        try:
+            self._wrapper.delete(url)
+        except APIError as e:
+            raise ConstraintTermDeletionError(constraint_id, term_id, e.message) from e
+
+    def update_binding_constraint_properties(
+        self, binding_constraint: BindingConstraint, properties: BindingConstraintProperties
+    ) -> BindingConstraintProperties:
+        url = f"{self._base_url}/studies/{self.study_id}/bindingconstraints/{binding_constraint.id}"
+        try:
+            body = properties.model_dump(mode="json", by_alias=True, exclude_none=True)
+            if not body:
+                return binding_constraint.properties
+
+            response = self._wrapper.put(url, json=body)
+            json_response = response.json()
+            for key in ["terms", "id", "name"]:
+                del json_response[key]
+            new_properties = BindingConstraintProperties.model_validate(json_response)
+
+        except APIError as e:
+            raise ConstraintPropertiesUpdateError(binding_constraint.id, e.message) from e
+
+        return new_properties
+
+    def get_constraint_matrix(self, constraint: BindingConstraint, matrix_name: ConstraintMatrixName) -> pd.DataFrame:
+        try:
+            path = PurePosixPath("input") / "bindingconstraints" / f"{constraint.id}_{matrix_name.value}"
+            return get_matrix(f"{self._base_url}/studies/{self.study_id}/raw?path={path}", self._wrapper)
+        except APIError as e:
+            raise ConstraintMatrixDownloadError(constraint.id, matrix_name.value, e.message) from e
+
+    def update_constraint_matrix(
+        self, constraint: BindingConstraint, matrix_name: ConstraintMatrixName, matrix: pd.DataFrame
+    ) -> None:
+        mapping = {
+            ConstraintMatrixName.LESS_TERM: "lessTermMatrix",
+            ConstraintMatrixName.GREATER_TERM: "greaterTermMatrix",
+            ConstraintMatrixName.EQUAL_TERM: "equalTermMatrix",
+        }
+        url = f"{self._base_url}/studies/{self.study_id}/bindingconstraints/{constraint.id}"
+        try:
+            body = {mapping[matrix_name]: matrix.to_numpy().tolist()}
+            self._wrapper.put(url, json=body)
+        except APIError as e:
+            raise ConstraintMatrixUpdateError(constraint.id, matrix_name.value, e.message) from e
+
+    def add_constraint_terms(self, constraint: BindingConstraint, terms: List[ConstraintTerm]) -> List[ConstraintTerm]:
+        url = f"{self._base_url}/studies/{self.study_id}/bindingconstraints/{constraint.id}"
+        try:
+            json_terms = [term.model_dump() for term in terms]
+            self._wrapper.post(f"{url}/terms", json=json_terms)
+            response = self._wrapper.get(url)
+            all_terms = response.json()["terms"]
+            validated_terms = [ConstraintTerm.model_validate(term) for term in all_terms]
+            new_terms = [term for term in validated_terms if term.id not in constraint.get_terms()]
+
+        except APIError as e:
+            raise ConstraintTermAdditionError(constraint.id, [term.id for term in terms], e.message) from e
+
+        return new_terms