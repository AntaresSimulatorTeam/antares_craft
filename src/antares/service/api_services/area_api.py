# Copyright (c) 2024, RTE (https://www.rte-france.com)
#
# See AUTHORS.txt
#
# This Source Code Form is subject to the terms of the Mozilla Public
# License, v. 2.0. If a copy of the MPL was not distributed with this
# file, You can obtain one at http://mozilla.org/MPL/2.0/.
#
# SPDX-License-Identifier: MPL-2.0
#
# This file is part of the Antares project.

from typing import Dict, List, Optional, Union

import pandas as pd

from antares.api_conf.api_conf import APIconf
from antares.api_conf.request_wrapper import RequestWrapper
from antares.exceptions.exceptions import (
    APIError,
    AreaCreationError,
    AreaDeletionError,
    AreaPropertiesUpdateError,
    AreaUiUpdateError,
    HydroCreationError,
    MatrixDownloadError,
    MatrixUploadError,
    RenewableCreationError,
    RenewableDeletionError,
    STStorageCreationError,
    STStorageDeletionError,
    ThermalCreationError,
    ThermalDeletionError,
)
from antares.model.area import Area, AreaProperties, AreaUi
from antares.model.hydro import Hydro, HydroMatrixName, HydroProperties
from antares.model.renewable import RenewableCluster, RenewableClusterProperties
from antares.model.st_storage import STStorage, STStorageProperties
from antares.model.thermal import ThermalCluster, ThermalClusterProperties
from antares.service.base_services import (
    BaseAreaService,
    BaseRenewableService,
    BaseShortTermStorageService,
    BaseThermalService,
)
from antares.tools.contents_tool import AreaUiResponse
from antares.tools.matrix_tool import prepare_args_replace_matrix


class AreaApiService(BaseAreaService):
    def __init__(self, config: APIconf, study_id: str) -> None:
        super().__init__()
        self.api_config = config
        self.study_id = study_id
        self._wrapper = RequestWrapper(self.api_config.set_up_api_conf())
        self._base_url = f"{self.api_config.get_host()}/api/v1"
        self.storage_service: Optional[BaseShortTermStorageService] = None
        self.thermal_service: Optional[BaseThermalService] = None
        self.renewable_service: Optional[BaseRenewableService] = None

    def set_storage_service(self, storage_service: BaseShortTermStorageService) -> None:
        self.storage_service = storage_service

    def set_thermal_service(self, thermal_service: BaseThermalService) -> None:
        self.thermal_service = thermal_service

    def set_renewable_service(self, renewable_service: BaseRenewableService) -> None:
        self.renewable_service = renewable_service

    def create_area(
        self, area_name: str, properties: Optional[AreaProperties] = None, ui: Optional[AreaUi] = None
    ) -> Area:
        """
        Args:
            area_name: area's name to be created.
            properties: area's properties. If not provided, AntaresWeb will use its own default values.
            ui: area's ui characteristics. If not provided, AntaresWeb will use its own default values.

        Returns:
            The created area

        Raises:
            MissingTokenError if api_token is missing
            AreaCreationError if an HTTP Exception occurs
        """
        # todo: AntaresWeb is stupid and x, y and color_rgb fields are mandatory ...
        base_area_url = f"{self._base_url}/studies/{self.study_id}/areas"

        try:
            response = self._wrapper.post(base_area_url, json={"name": area_name, "type": "AREA"})
            area_id = response.json()["id"]

            if properties:
                url = f"{base_area_url}/{area_id}/properties/form"
                body = properties.model_dump(mode="json", exclude_none=True)
                if body:
                    self._wrapper.put(url, json=body)
            if ui:
                json_content = ui.model_dump(exclude_none=True)
                url = f"{base_area_url}/{area_id}/ui"
                if "layer" in json_content:
                    layer = json_content["layer"]
                    url += f"?layer={layer}"
                    del json_content["layer"]
                if json_content:
                    # Gets current UI
                    response = self._wrapper.get(f"{base_area_url}?type=AREA&ui=true")
                    json_ui = response.json()[area_id]
                    ui_response = AreaUiResponse.model_validate(json_ui)
                    current_ui = ui_response.to_craft()
                    del current_ui["layer"]
                    # Updates the UI
                    current_ui.update(json_content)
                    self._wrapper.put(url, json=current_ui)

            url = f"{base_area_url}/{area_id}/properties/form"
            response = self._wrapper.get(url)
            area_properties = AreaProperties.model_validate(response.json())

            # TODO: Ask AntaresWeb to do the same endpoint for only one area
            url = f"{base_area_url}?type=AREA&ui=true"
            response = self._wrapper.get(url)
            json_ui = response.json()[area_id]
            ui_response = AreaUiResponse.model_validate(json_ui)
            ui_properties = AreaUi.model_validate(ui_response.to_craft())

        except APIError as e:
            raise AreaCreationError(area_name, e.message) from e

        return Area(
            area_name,
            self,
            self.storage_service,
            self.thermal_service,
            self.renewable_service,
            properties=area_properties,
            ui=ui_properties,
        )

    def create_thermal_cluster(
        self, area_id: str, thermal_name: str, properties: Optional[ThermalClusterProperties] = None
    ) -> ThermalCluster:
        """
        Args:
            area_id: the area id of the thermal cluster
            thermal_name: the name of the thermal cluster
            properties: the properties of the thermal cluster. If not provided, AntaresWeb will use its own default values.

        Returns:
            The created thermal cluster

        Raises:
            MissingTokenError if api_token is missing
            ThermalCreationError if an HTTP Exception occurs
        """

        try:
            url = f"{self._base_url}/studies/{self.study_id}/areas/{area_id}/clusters/thermal"
            body = {"name": thermal_name.lower()}
            if properties:
                camel_properties = properties.model_dump(mode="json", by_alias=True, exclude_none=True)
                body = {**body, **camel_properties}
            response = self._wrapper.post(url, json=body)
            json_response = response.json()
            name = json_response["name"]
            del json_response["name"]
            del json_response["id"]
            properties = ThermalClusterProperties.model_validate(json_response)

        except APIError as e:
            raise ThermalCreationError(thermal_name, area_id, e.message) from e

        return ThermalCluster(self.thermal_service, area_id, name, properties)

    def create_thermal_cluster_with_matrices(
        self,
        area_id: str,
        cluster_name: str,
        parameters: ThermalClusterProperties,
        prepro: Optional[pd.DataFrame] = None,
        modulation: Optional[pd.DataFrame] = None,
        series: Optional[pd.DataFrame] = None,
        CO2Cost: Optional[pd.DataFrame] = None,
        fuelCost: Optional[pd.DataFrame] = None,
    ) -> ThermalCluster:
        """
        Args:

            area_id: the area id of the thermal cluster
            cluster_name: the name of the thermal cluster
            parameters: the properties of the thermal cluster.
            prepro: prepro matrix as a pandas DataFrame.
            modulation: modulation matrix as a pandas DataFrame.
            series: matrix for series at input/thermal/series/series.txt (optional).
            CO2Cost: matrix for CO2Cost at input/thermal/series/CO2Cost.txt (optional).
            fuelCost: matrix for CO2Cost at input/thermal/series/fuelCost.txt (optional).

        Returns:
            The created thermal cluster with matrices.

        Raises:
            MissingTokenError if api_token is missing
            ThermalCreationError if an HTTP Exception occurs
        """

        try:
            url = f"{self._base_url}/studies/{self.study_id}/commands"
            body = {
                "action": "create_cluster",
                "args": {"area_id": area_id, "cluster_name": cluster_name, "parameters": {}},
            }
            args = body.get("args")

            if not isinstance(args, dict):
                raise TypeError("body['args'] must be a dictionary")

            if parameters:
                camel_properties = parameters.model_dump(mode="json", by_alias=True, exclude_none=True)
                args["parameters"].update(camel_properties)

            if prepro is not None:
                args["prepro"] = prepro.to_numpy().tolist()
            if modulation is not None:
                args["modulation"] = modulation.to_numpy().tolist()

            payload = [body]
            response = self._wrapper.post(url, json=payload)
            response.raise_for_status()

            if series is not None or CO2Cost is not None or fuelCost is not None:
                self._create_thermal_series(area_id, cluster_name, series, CO2Cost, fuelCost)

        except APIError as e:
            raise ThermalCreationError(cluster_name, area_id, e.message) from e

        return ThermalCluster(self.thermal_service, area_id, cluster_name, parameters)

    def _create_thermal_series(
        self,
        area_id: str,
        cluster_name: str,
        series: Optional[pd.DataFrame],
        CO2Cost: Optional[pd.DataFrame],
        fuelCost: Optional[pd.DataFrame],
    ) -> None:
        command_body = []
        if series is not None:
            series_path = f"input/thermal/series/{area_id}/{cluster_name.lower()}/series"
            command_body.append(prepare_args_replace_matrix(series, series_path))

        if CO2Cost is not None:
            co2_cost_path = f"input/thermal/series/{area_id}/{cluster_name.lower()}/CO2Cost"
            command_body.append(prepare_args_replace_matrix(CO2Cost, co2_cost_path))

        if fuelCost is not None:
            fuel_cost_path = f"input/thermal/series/{area_id}/{cluster_name.lower()}/fuelCost"
            command_body.append(prepare_args_replace_matrix(fuelCost, fuel_cost_path))

        if command_body:
            json_payload = command_body

            self._replace_matrix_request(json_payload)

    def _replace_matrix_request(self, json_payload: Union[Dict, List[Dict]]) -> None:
        """
        Send a POST request with the given JSON payload to commands endpoint.

        Args: Dict or List([Dict] with action = "replace_matrix" and matrix values
        """

        url = f"{self._base_url}/studies/{self.study_id}/commands"
        response = self._wrapper.post(url, json=json_payload)
        response.raise_for_status()

    def create_renewable_cluster(
        self,
        area_id: str,
        renewable_name: str,
        properties: Optional[RenewableClusterProperties],
        series: Optional[pd.DataFrame],
    ) -> RenewableCluster:
        """
        Args:
            area_id: the area id of the renewable cluster
            renewable_name: the name of the renewable cluster
            properties: the properties of the renewable cluster. If not provided, AntaresWeb will use its own default values
            series: matrix for series.txt

        Returns:
            The created renewable cluster

        Raises:
            MissingTokenError if api_token is missing
            RenewableCreationError if an HTTP Exception occurs
        """
        try:
            url = f"{self._base_url}/studies/{self.study_id}/areas/{area_id}/clusters/renewable"
            body = {"name": renewable_name.lower()}
            if properties:
                camel_properties = properties.model_dump(mode="json", by_alias=True, exclude_none=True)
                body = {**body, **camel_properties}
            response = self._wrapper.post(url, json=body)
            json_response = response.json()
            name = json_response["name"]
            del json_response["name"]
            del json_response["id"]
            properties = RenewableClusterProperties.model_validate(json_response)

            if series is not None:
                series_path = f"input/renewables/series/{area_id}/{renewable_name.lower()}/series"
                command_body = [prepare_args_replace_matrix(series, series_path)]
                self._replace_matrix_request(command_body)

        except APIError as e:
            raise RenewableCreationError(renewable_name, area_id, e.message) from e

        return RenewableCluster(self.renewable_service, area_id, name, properties)

    def create_st_storage(
        self, area_id: str, st_storage_name: str, properties: Optional[STStorageProperties] = None
    ) -> STStorage:
        """
        Args:
            area_id: the area id of the short term storage
            st_storage_name: the name of the short term storage
            properties: the properties of the short term storage. If not provided, AntaresWeb will use its own default values.

        Returns:
            The created renewable cluster

        Raises:
            MissingTokenError if api_token is missing
            STStorageCreationError if an HTTP Exception occurs
        """
        try:
            url = f"{self._base_url}/studies/{self.study_id}/areas/{area_id}/storages"
            body = {"name": st_storage_name}
            if properties:
                camel_properties = properties.model_dump(mode="json", by_alias=True, exclude_none=True)
                body = {**body, **camel_properties}
            response = self._wrapper.post(url, json=body)
            json_response = response.json()
            name = json_response["name"]
            del json_response["name"]
            del json_response["id"]
            properties = STStorageProperties.model_validate(json_response)

        except APIError as e:
            raise STStorageCreationError(st_storage_name, area_id, e.message) from e

        return STStorage(self.storage_service, area_id, name, properties)

    def _upload_series(self, area: Area, series: pd.DataFrame, path: str, matrix_type: str) -> None:
        try:
            url = f"{self._base_url}/studies/{self.study_id}/raw?path={path}"
            array_data = series.to_numpy().tolist()
            self._wrapper.post(url, json=array_data)
        except APIError as e:
            raise MatrixUploadError(area.id, matrix_type, e.message) from e

    def create_load(self, area: Area, series: pd.DataFrame) -> None:
        series_path = f"input/load/series/load_{area.id}"
        rows_number = series.shape[0]
        expected_rows = 8760
        if rows_number < expected_rows:
            raise MatrixUploadError(area.id, "load", f"Expected {expected_rows} rows and received {rows_number}.")
        self._upload_series(area, series, series_path, "load")

    def create_wind(self, area: Area, series: pd.DataFrame) -> None:
        series_path = f"input/wind/series/wind_{area.id}"
        self._upload_series(area, series, series_path, "wind")

    def create_reserves(self, area: Area, series: pd.DataFrame) -> None:
        series_path = f"input/reserves/{area.id}"
        self._upload_series(area, series, series_path, "reserves")

    def create_solar(self, area: Area, series: pd.DataFrame) -> None:
        series_path = f"input/solar/series/solar_{area.id}"
        self._upload_series(area, series, series_path, "solar")

    def create_misc_gen(self, area: Area, series: pd.DataFrame) -> None:
        series_path = f"input/misc-gen/miscgen-{area.id}"
        self._upload_series(area, series, series_path, "misc-gen")

    def create_hydro(
        self,
        area_id: str,
        properties: Optional[HydroProperties],
        matrices: Optional[Dict[HydroMatrixName, pd.DataFrame]],
    ) -> Hydro:
        # todo: not model validation because endpoint does not return anything
        #  properties = HydroProperties.model_validate(json_response) not possible

        try:
            url = f"{self._base_url}/studies/{self.study_id}/areas/{area_id}/hydro/form"
            body = {}
            if properties:
                camel_properties = properties.model_dump(mode="json", by_alias=True, exclude_none=True)
                body = {**camel_properties}
            self._wrapper.put(url, json=body)

            if matrices is not None:
                self._create_hydro_series(area_id, matrices)

        except APIError as e:
            raise HydroCreationError(area_id, e.message) from e

        return Hydro(self, area_id, properties)

    def read_hydro(
        self,
        area_id: str,
    ) -> Hydro:
<<<<<<< HEAD
        url = f"{self._base_url}/studies/{self.study_id}/areas/{area_id}/hydro/form"
        json_hydro = self._wrapper.get(url).json()

        hydro_props = HydroProperties(**json_hydro)
        hydro = Hydro(self, area_id, hydro_props)
        return hydro
=======
        raise NotImplementedError
>>>>>>> f970caaf

    def _create_hydro_series(self, area_id: str, matrices: Dict[HydroMatrixName, pd.DataFrame]) -> None:
        command_body = []
        for matrix_name, series in matrices.items():
            if "SERIES" in matrix_name.name:
                series_path = f"input/hydro/series/{area_id}/{matrix_name.value}"
                command_body.append(prepare_args_replace_matrix(series, series_path))
            if "PREPRO" in matrix_name.name:
                series_path = f"input/hydro/prepro/{area_id}/{matrix_name.value}"
                command_body.append(prepare_args_replace_matrix(series, series_path))
            if "COMMON" in matrix_name.name:
                series_path = f"input/hydro/common/capacity/{matrix_name.value}_{area_id}"
                command_body.append(prepare_args_replace_matrix(series, series_path))
        if command_body:
            json_payload = command_body

            self._replace_matrix_request(json_payload)

    def update_area_properties(self, area: Area, properties: AreaProperties) -> AreaProperties:
        url = f"{self._base_url}/studies/{self.study_id}/areas/{area.id}/properties/form"
        try:
            body = properties.model_dump(mode="json", exclude_none=True)
            if not body:
                return area.properties

            self._wrapper.put(url, json=body)
            response = self._wrapper.get(url)
            area_properties = AreaProperties.model_validate(response.json())

        except APIError as e:
            raise AreaPropertiesUpdateError(area.id, e.message) from e

        return area_properties

    def update_area_ui(self, area: Area, ui: AreaUi) -> AreaUi:
        base_url = f"{self._base_url}/studies/{self.study_id}/areas"
        try:
            url = f"{base_url}/{area.id}/ui"
            json_content = ui.model_dump(exclude_none=True)
            if "layer" in json_content:
                layer = json_content["layer"]
                url += f"?layer={layer}"
                del json_content["layer"]
            if not json_content:
                return area.ui

            # Gets current UI
            response = self._wrapper.get(f"{base_url}?type=AREA&ui=true")
            json_ui = response.json()[area.id]
            ui_response = AreaUiResponse.model_validate(json_ui)
            current_ui = ui_response.to_craft()
            del current_ui["layer"]
            # Updates the UI
            current_ui.update(json_content)
            self._wrapper.put(url, json=current_ui)

            url = f"{base_url}?type=AREA&ui=true"
            response = self._wrapper.get(url)
            json_ui = response.json()[area.id]
            ui_response = AreaUiResponse.model_validate(json_ui)
            area_ui = AreaUi.model_validate(ui_response.to_craft())

        except APIError as e:
            raise AreaUiUpdateError(area.id, e.message) from e

        return area_ui

    def delete_area(self, area: Area) -> None:
        area_id = area.id
        url = f"{self._base_url}/studies/{self.study_id}/areas/{area_id}"
        try:
            self._wrapper.delete(url)
        except APIError as e:
            raise AreaDeletionError(area_id, e.message) from e

    def delete_thermal_clusters(self, area: Area, clusters: List[ThermalCluster]) -> None:
        url = f"{self._base_url}/studies/{self.study_id}/areas/{area.id}/clusters/thermal"
        body = [cluster.id for cluster in clusters]
        try:
            self._wrapper.delete(url, json=body)
        except APIError as e:
            raise ThermalDeletionError(area.id, body, e.message) from e

    def delete_renewable_clusters(self, area: Area, clusters: List[RenewableCluster]) -> None:
        url = f"{self._base_url}/studies/{self.study_id}/areas/{area.id}/clusters/renewable"
        body = [cluster.id for cluster in clusters]
        try:
            self._wrapper.delete(url, json=body)
        except APIError as e:
            raise RenewableDeletionError(area.id, body, e.message) from e

    def delete_st_storages(self, area: Area, storages: List[STStorage]) -> None:
        url = f"{self._base_url}/studies/{self.study_id}/areas/{area.id}/storages"
        body = [storage.id for storage in storages]
        try:
            self._wrapper.delete(url, json=body)
        except APIError as e:
            raise STStorageDeletionError(area.id, body, e.message) from e

    def get_matrix(self, area_id: str, series_path: str, matrix_type: str) -> pd.DataFrame:
        try:
            raw_url = f"{self._base_url}/studies/{self.study_id}/raw?path={series_path}"
            response = self._wrapper.get(raw_url)
            json_df = response.json()
            dataframe = pd.DataFrame(data=json_df["data"], index=json_df["index"], columns=json_df["columns"])
            return dataframe
        except APIError as e:
            raise MatrixDownloadError(area_id, matrix_type, e.message) from e

    def get_load_matrix(self, area: Area) -> pd.DataFrame:
        return self.get_matrix(area.id, f"input/load/series/load_{area.id}", "load")

    def get_solar_matrix(self, area: Area) -> pd.DataFrame:
        return self.get_matrix(area.id, f"input/solar/series/solar_{area.id}", "solar")

    def get_wind_matrix(self, area: Area) -> pd.DataFrame:
        return self.get_matrix(area.id, f"input/wind/series/wind_{area.id}", "wind")

    def get_reserves_matrix(self, area: Area) -> pd.DataFrame:
        return self.get_matrix(area.id, f"input/reserves/{area.id}", "reserves")

    def get_misc_gen_matrix(self, area: Area) -> pd.DataFrame:
        return self.get_matrix(area.id, f"input/misc-gen/miscgen-{area.id}", "misc-gen")

    def craft_ui(self, url_str: str, area_id: str) -> AreaUi:
        response = self._wrapper.get(url_str)
        json_ui = response.json()[area_id]

        ui_response = AreaUiResponse.model_validate(json_ui)
        current_ui = AreaUi.model_validate(ui_response.to_craft())

        return current_ui

    def read_areas(self) -> List[Area]:
        area_list = []

        base_api_url = f"{self._base_url}/studies/{self.study_id}/areas"
        ui_url = "ui=true"
        url_properties_form = "properties/form"

        json_resp = self._wrapper.get(base_api_url + "?" + ui_url).json()
        for area in json_resp:
            area_url = base_api_url + "/" + f"{area}/"
            json_properties = self._wrapper.get(area_url + url_properties_form).json()

            ui_response = self.craft_ui(f"{base_api_url}?type=AREA&{ui_url}", area)

            assert self.renewable_service is not None
            assert self.thermal_service is not None
            assert self.storage_service is not None

            renewables = self.renewable_service.read_renewables(area)
            thermals = self.thermal_service.read_thermal_clusters(area)
            st_storages = self.storage_service.read_st_storages(area)

            dict_renewables = {renewable.id: renewable for renewable in renewables}
            dict_thermals = {thermal.id: thermal for thermal in thermals}
            dict_st_storage = {storage.id: storage for storage in st_storages}

            area_obj = Area(
                area,
                self,
                self.storage_service,
                self.thermal_service,
                self.renewable_service,
                renewables=dict_renewables,
                thermals=dict_thermals,
                st_storages=dict_st_storage,
                properties=json_properties,
                ui=ui_response,
            )

            area_list.append(area_obj)

        # sort area list to ensure reproducibility
        area_list.sort(key=lambda area: area.id)
        return area_list<|MERGE_RESOLUTION|>--- conflicted
+++ resolved
@@ -411,16 +411,12 @@
         self,
         area_id: str,
     ) -> Hydro:
-<<<<<<< HEAD
         url = f"{self._base_url}/studies/{self.study_id}/areas/{area_id}/hydro/form"
         json_hydro = self._wrapper.get(url).json()
 
         hydro_props = HydroProperties(**json_hydro)
         hydro = Hydro(self, area_id, hydro_props)
         return hydro
-=======
-        raise NotImplementedError
->>>>>>> f970caaf
 
     def _create_hydro_series(self, area_id: str, matrices: Dict[HydroMatrixName, pd.DataFrame]) -> None:
         command_body = []
