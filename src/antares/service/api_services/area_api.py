--- conflicted
+++ resolved
@@ -1,1101 +1,544 @@
-<<<<<<< HEAD
-# Copyright (c) 2024, RTE (https://www.rte-france.com)
-#
-# See AUTHORS.txt
-#
-# This Source Code Form is subject to the terms of the Mozilla Public
-# License, v. 2.0. If a copy of the MPL was not distributed with this
-# file, You can obtain one at http://mozilla.org/MPL/2.0/.
-#
-# SPDX-License-Identifier: MPL-2.0
-#
-# This file is part of the Antares project.
-
-import json
-from pathlib import PurePosixPath
-from typing import Optional, Dict, Union, List
-
-import pandas as pd
-
-from antares.api_conf.api_conf import APIconf
-from antares.api_conf.request_wrapper import RequestWrapper
-from antares.exceptions.exceptions import (
-    APIError,
-    AreaCreationError,
-    AreaPropertiesUpdateError,
-    AreaDeletionError,
-    AreaUiUpdateError,
-    MatrixUploadError,
-    HydroCreationError,
-    ThermalCreationError,
-    RenewableCreationError,
-    STStorageCreationError,
-    ThermalDeletionError,
-    RenewableDeletionError,
-    STStorageDeletionError,
-    LoadMatrixUploadError,
-    LoadMatrixDownloadError,
-)
-from antares.model.area import AreaProperties, AreaUi, Area
-from antares.model.hydro import HydroProperties, HydroMatrixName, Hydro
-from antares.model.misc_gen import MiscGen
-from antares.model.renewable import RenewableClusterProperties, RenewableCluster
-from antares.model.reserves import Reserves
-from antares.model.solar import Solar
-from antares.model.st_storage import STStorageProperties, STStorage
-from antares.model.thermal import ThermalClusterProperties, ThermalCluster
-from antares.model.wind import Wind
-from antares.service.base_services import (
-    BaseAreaService,
-    BaseShortTermStorageService,
-    BaseThermalService,
-    BaseRenewableService,
-)
-from antares.tools.contents_tool import AreaUiResponse
-from antares.tools.matrix_tool import prepare_args_replace_matrix
-
-
-class AreaApiService(BaseAreaService):
-    def __init__(self, config: APIconf, study_id: str) -> None:
-        super().__init__()
-        self.api_config = config
-        self.study_id = study_id
-        self._wrapper = RequestWrapper(self.api_config.set_up_api_conf())
-        self._base_url = f"{self.api_config.get_host()}/api/v1"
-        self.storage_service: Optional[BaseShortTermStorageService] = None
-        self.thermal_service: Optional[BaseThermalService] = None
-        self.renewable_service: Optional[BaseRenewableService] = None
-
-    def set_storage_service(self, storage_service: BaseShortTermStorageService) -> None:
-        self.storage_service = storage_service
-
-    def set_thermal_service(self, thermal_service: BaseThermalService) -> None:
-        self.thermal_service = thermal_service
-
-    def set_renewable_service(self, renewable_service: BaseRenewableService) -> None:
-        self.renewable_service = renewable_service
-
-    def create_area(
-        self,
-        area_name: str,
-        properties: Optional[AreaProperties] = None,
-        ui: Optional[AreaUi] = None,
-    ) -> Area:
-        """
-        Args:
-            area_name: area's name to be created.
-            properties: area's properties. If not provided, AntaresWeb will use its own default values.
-            ui: area's ui characteristics. If not provided, AntaresWeb will use its own default values.
-
-        Returns:
-            The created area
-
-        Raises:
-            MissingTokenError if api_token is missing
-            AreaCreationError if an HTTP Exception occurs
-        """
-        # todo: AntaresWeb is stupid and x, y and color_rgb fields are mandatory ...
-        base_area_url = f"{self._base_url}/studies/{self.study_id}/areas"
-
-        try:
-            response = self._wrapper.post(base_area_url, json={"name": area_name, "type": "AREA"})
-            area_id = response.json()["id"]
-
-            if properties:
-                url = f"{base_area_url}/{area_id}/properties/form"
-                body = json.loads(properties.model_dump_json(exclude_none=True))
-                if body:
-                    self._wrapper.put(url, json=body)
-            if ui:
-                json_content = ui.model_dump(exclude_none=True)
-                url = f"{base_area_url}/{area_id}/ui"
-                if "layer" in json_content:
-                    layer = json_content["layer"]
-                    url += f"?layer={layer}"
-                    del json_content["layer"]
-                if json_content:
-                    # Gets current UI
-                    response = self._wrapper.get(f"{base_area_url}?type=AREA&ui=true")
-                    json_ui = response.json()[area_id]
-                    ui_response = AreaUiResponse.model_validate(json_ui)
-                    current_ui = ui_response.to_craft()
-                    del current_ui["layer"]
-                    # Updates the UI
-                    current_ui.update(json_content)
-                    self._wrapper.put(url, json=current_ui)
-
-            url = f"{base_area_url}/{area_id}/properties/form"
-            response = self._wrapper.get(url)
-            area_properties = AreaProperties.model_validate(response.json())
-
-            # TODO: Ask AntaresWeb to do the same endpoint for only one area
-            url = f"{base_area_url}?type=AREA&ui=true"
-            response = self._wrapper.get(url)
-            json_ui = response.json()[area_id]
-            ui_response = AreaUiResponse.model_validate(json_ui)
-            ui_properties = AreaUi.model_validate(ui_response.to_craft())
-
-        except APIError as e:
-            raise AreaCreationError(area_name, e.message) from e
-
-        return Area(
-            area_name,
-            self,
-            self.storage_service,
-            self.thermal_service,
-            self.renewable_service,
-            properties=area_properties,
-            ui=ui_properties,
-        )
-
-    def create_thermal_cluster(
-        self,
-        area_id: str,
-        thermal_name: str,
-        properties: Optional[ThermalClusterProperties] = None,
-    ) -> ThermalCluster:
-        """
-        Args:
-            area_id: the area id of the thermal cluster
-            thermal_name: the name of the thermal cluster
-            properties: the properties of the thermal cluster. If not provided, AntaresWeb will use its own default values.
-
-        Returns:
-            The created thermal cluster
-
-        Raises:
-            MissingTokenError if api_token is missing
-            ThermalCreationError if an HTTP Exception occurs
-        """
-
-        try:
-            url = f"{self._base_url}/studies/{self.study_id}/areas/{area_id}/clusters/thermal"
-            body = {"name": thermal_name.lower()}
-            if properties:
-                camel_properties = json.loads(properties.model_dump_json(by_alias=True, exclude_none=True))
-                body = {**body, **camel_properties}
-            response = self._wrapper.post(url, json=body)
-            json_response = response.json()
-            name = json_response["name"]
-            del json_response["name"]
-            del json_response["id"]
-            properties = ThermalClusterProperties.model_validate(json_response)
-
-        except APIError as e:
-            raise ThermalCreationError(thermal_name, area_id, e.message) from e
-
-        return ThermalCluster(self.thermal_service, area_id, name, properties)
-
-    def create_thermal_cluster_with_matrices(
-        self,
-        area_id: str,
-        cluster_name: str,
-        parameters: ThermalClusterProperties,
-        prepro: Optional[pd.DataFrame] = None,
-        modulation: Optional[pd.DataFrame] = None,
-        series: Optional[pd.DataFrame] = None,
-        CO2Cost: Optional[pd.DataFrame] = None,
-        fuelCost: Optional[pd.DataFrame] = None,
-    ) -> ThermalCluster:
-        """
-        Args:
-
-            area_id: the area id of the thermal cluster
-            cluster_name: the name of the thermal cluster
-            parameters: the properties of the thermal cluster.
-            prepro: prepro matrix as a pandas DataFrame.
-            modulation: modulation matrix as a pandas DataFrame.
-            series: matrix for series at input/thermal/series/series.txt (optional).
-            CO2Cost: matrix for CO2Cost at input/thermal/series/CO2Cost.txt (optional).
-            fuelCost: matrix for CO2Cost at input/thermal/series/fuelCost.txt (optional).
-
-        Returns:
-            The created thermal cluster with matrices.
-
-        Raises:
-            MissingTokenError if api_token is missing
-            ThermalCreationError if an HTTP Exception occurs
-        """
-
-        try:
-            url = f"{self._base_url}/studies/{self.study_id}/commands"
-            body = {
-                "action": "create_cluster",
-                "args": {
-                    "area_id": area_id,
-                    "cluster_name": cluster_name,
-                    "parameters": {},
-                },
-            }
-            args = body.get("args")
-
-            if not isinstance(args, dict):
-                raise TypeError("body['args'] must be a dictionary")
-
-            if parameters:
-                camel_properties = json.loads(parameters.model_dump_json(by_alias=True, exclude_none=True))
-                args["parameters"].update(camel_properties)
-
-            if prepro is not None:
-                args["prepro"] = prepro.to_numpy().tolist()
-            if modulation is not None:
-                args["modulation"] = modulation.to_numpy().tolist()
-
-            payload = [body]
-            response = self._wrapper.post(url, json=payload)
-            response.raise_for_status()
-
-            if series is not None or CO2Cost is not None or fuelCost is not None:
-                self._create_thermal_series(area_id, cluster_name, series, CO2Cost, fuelCost)
-
-        except APIError as e:
-            raise ThermalCreationError(cluster_name, area_id, e.message) from e
-
-        return ThermalCluster(self.thermal_service, area_id, cluster_name, parameters)
-
-    def _create_thermal_series(
-        self,
-        area_id: str,
-        cluster_name: str,
-        series: Optional[pd.DataFrame],
-        CO2Cost: Optional[pd.DataFrame],
-        fuelCost: Optional[pd.DataFrame],
-    ) -> None:
-        command_body = []
-        if series is not None:
-            series_path = f"input/thermal/series/{area_id}/{cluster_name.lower()}/series"
-            command_body.append(prepare_args_replace_matrix(series, series_path))
-
-        if CO2Cost is not None:
-            co2_cost_path = f"input/thermal/series/{area_id}/{cluster_name.lower()}/CO2Cost"
-            command_body.append(prepare_args_replace_matrix(CO2Cost, co2_cost_path))
-
-        if fuelCost is not None:
-            fuel_cost_path = f"input/thermal/series/{area_id}/{cluster_name.lower()}/fuelCost"
-            command_body.append(prepare_args_replace_matrix(fuelCost, fuel_cost_path))
-
-        if command_body:
-            json_payload = command_body
-
-            self._replace_matrix_request(json_payload)
-
-    def _replace_matrix_request(self, json_payload: Union[Dict, List[Dict]]) -> None:
-        """
-        Send a POST request with the given JSON payload to commands endpoint.
-
-        Args: Dict or List([Dict] with action = "replace_matrix" and matrix values
-        """
-
-        url = f"{self._base_url}/studies/{self.study_id}/commands"
-        response = self._wrapper.post(url, json=json_payload)
-        response.raise_for_status()
-
-    def create_renewable_cluster(
-        self,
-        area_id: str,
-        renewable_name: str,
-        properties: Optional[RenewableClusterProperties],
-        series: Optional[pd.DataFrame],
-    ) -> RenewableCluster:
-        """
-        Args:
-            area_id: the area id of the renewable cluster
-            renewable_name: the name of the renewable cluster
-            properties: the properties of the renewable cluster. If not provided, AntaresWeb will use its own default values
-            series: matrix for series.txt
-
-        Returns:
-            The created renewable cluster
-
-        Raises:
-            MissingTokenError if api_token is missing
-            RenewableCreationError if an HTTP Exception occurs
-        """
-        try:
-            url = f"{self._base_url}/studies/{self.study_id}/areas/{area_id}/clusters/renewable"
-            body = {"name": renewable_name.lower()}
-            if properties:
-                camel_properties = json.loads(properties.model_dump_json(by_alias=True, exclude_none=True))
-                body = {**body, **camel_properties}
-            response = self._wrapper.post(url, json=body)
-            json_response = response.json()
-            name = json_response["name"]
-            del json_response["name"]
-            del json_response["id"]
-            properties = RenewableClusterProperties.model_validate(json_response)
-
-            if series is not None:
-                series_path = f"input/renewables/series/{area_id}/{renewable_name.lower()}/series"
-                command_body = [prepare_args_replace_matrix(series, series_path)]
-                self._replace_matrix_request(command_body)
-
-        except APIError as e:
-            raise RenewableCreationError(renewable_name, area_id, e.message) from e
-
-        return RenewableCluster(self.renewable_service, area_id, name, properties)
-
-    def create_st_storage(
-        self,
-        area_id: str,
-        st_storage_name: str,
-        properties: Optional[STStorageProperties] = None,
-    ) -> STStorage:
-        """
-        Args:
-            area_id: the area id of the short term storage
-            st_storage_name: the name of the short term storage
-            properties: the properties of the short term storage. If not provided, AntaresWeb will use its own default values.
-
-        Returns:
-            The created renewable cluster
-
-        Raises:
-            MissingTokenError if api_token is missing
-            STStorageCreationError if an HTTP Exception occurs
-        """
-        try:
-            url = f"{self._base_url}/studies/{self.study_id}/areas/{area_id}/storages"
-            body = {"name": st_storage_name}
-            if properties:
-                camel_properties = json.loads(properties.model_dump_json(by_alias=True, exclude_none=True))
-                body = {**body, **camel_properties}
-            response = self._wrapper.post(url, json=body)
-            json_response = response.json()
-            name = json_response["name"]
-            del json_response["name"]
-            del json_response["id"]
-            properties = STStorageProperties.model_validate(json_response)
-
-        except APIError as e:
-            raise STStorageCreationError(st_storage_name, area_id, e.message) from e
-
-        return STStorage(self.storage_service, area_id, name, properties)
-
-    def _upload_series(self, area: Area, series: Optional[pd.DataFrame], path: str) -> None:
-        try:
-            url = f"{self._base_url}/studies/{self.study_id}/raw?path={path}"
-            if series is not None:
-                array_data = series.to_numpy().tolist()
-                self._wrapper.post(url, json=array_data)
-        except APIError as e:
-            raise MatrixUploadError(area.id, e.message) from e
-
-    def create_wind(self, area: Area, series: Optional[pd.DataFrame]) -> Wind:
-        series = series if series is not None else pd.DataFrame([])
-        series_path = f"input/wind/series/wind_{area.id}"
-        self._upload_series(area, series, series_path)
-        return Wind(series)
-
-    def create_reserves(self, area: Area, series: Optional[pd.DataFrame]) -> Reserves:
-        series = series if series is not None else pd.DataFrame([])
-        series_path = f"input/reserves/{area.id}"
-        self._upload_series(area, series, series_path)
-        return Reserves(series)
-
-    def create_solar(self, area: Area, series: Optional[pd.DataFrame]) -> Solar:
-        series = series if series is not None else pd.DataFrame([])
-        series_path = f"input/solar/series/solar_{area.id}"
-        self._upload_series(area, series, series_path)
-        return Solar(series)
-
-    def create_misc_gen(self, area: Area, series: Optional[pd.DataFrame]) -> MiscGen:
-        series = series if series is not None else pd.DataFrame([])
-        series_path = f"input/misc-gen/miscgen-{area.id}"
-        self._upload_series(area, series, series_path)
-        return MiscGen(series)
-
-    def create_hydro(
-        self,
-        area_id: str,
-        properties: Optional[HydroProperties],
-        matrices: Optional[Dict[HydroMatrixName, pd.DataFrame]],
-    ) -> Hydro:
-        # todo: not model validation because endpoint does not return anything
-        #  properties = HydroProperties.model_validate(json_response) not possible
-
-        try:
-            url = f"{self._base_url}/studies/{self.study_id}/areas/{area_id}/hydro/form"
-            body = {}
-            if properties:
-                camel_properties = json.loads(properties.model_dump_json(by_alias=True, exclude_none=True))
-                body = {**camel_properties}
-            self._wrapper.put(url, json=body)
-
-            if matrices is not None:
-                self._create_hydro_series(area_id, matrices)
-
-        except APIError as e:
-            raise HydroCreationError(area_id, e.message) from e
-
-        return Hydro(self, area_id, properties)
-
-    def _create_hydro_series(self, area_id: str, matrices: Dict[HydroMatrixName, pd.DataFrame]) -> None:
-        command_body = []
-        for matrix_name, series in matrices.items():
-            if "SERIES" in matrix_name.name:
-                series_path = f"input/hydro/series/{area_id}/{matrix_name.value}"
-                command_body.append(prepare_args_replace_matrix(series, series_path))
-            if "PREPRO" in matrix_name.name:
-                series_path = f"input/hydro/prepro/{area_id}/{matrix_name.value}"
-                command_body.append(prepare_args_replace_matrix(series, series_path))
-            if "COMMON" in matrix_name.name:
-                series_path = f"input/hydro/common/capacity/{matrix_name.value}_{area_id}"
-                command_body.append(prepare_args_replace_matrix(series, series_path))
-        if command_body:
-            json_payload = command_body
-
-            self._replace_matrix_request(json_payload)
-
-    def update_area_properties(self, area: Area, properties: AreaProperties) -> AreaProperties:
-        url = f"{self._base_url}/studies/{self.study_id}/areas/{area.id}/properties/form"
-        try:
-            body = json.loads(properties.model_dump_json(exclude_none=True))
-            if not body:
-                return area.properties
-
-            self._wrapper.put(url, json=body)
-            response = self._wrapper.get(url)
-            area_properties = AreaProperties.model_validate(response.json())
-
-        except APIError as e:
-            raise AreaPropertiesUpdateError(area.id, e.message) from e
-
-        return area_properties
-
-    def update_area_ui(self, area: Area, ui: AreaUi) -> AreaUi:
-        base_url = f"{self._base_url}/studies/{self.study_id}/areas"
-        try:
-            url = f"{base_url}/{area.id}/ui"
-            json_content = ui.model_dump(exclude_none=True)
-            if "layer" in json_content:
-                layer = json_content["layer"]
-                url += f"?layer={layer}"
-                del json_content["layer"]
-            if not json_content:
-                return area.ui
-
-            # Gets current UI
-            response = self._wrapper.get(f"{base_url}?type=AREA&ui=true")
-            json_ui = response.json()[area.id]
-            ui_response = AreaUiResponse.model_validate(json_ui)
-            current_ui = ui_response.to_craft()
-            del current_ui["layer"]
-            # Updates the UI
-            current_ui.update(json_content)
-            self._wrapper.put(url, json=current_ui)
-
-            url = f"{base_url}?type=AREA&ui=true"
-            response = self._wrapper.get(url)
-            json_ui = response.json()[area.id]
-            ui_response = AreaUiResponse.model_validate(json_ui)
-            area_ui = AreaUi.model_validate(ui_response.to_craft())
-
-        except APIError as e:
-            raise AreaUiUpdateError(area.id, e.message) from e
-
-        return area_ui
-
-    def delete_area(self, area: Area) -> None:
-        area_id = area.id
-        url = f"{self._base_url}/studies/{self.study_id}/areas/{area_id}"
-        try:
-            self._wrapper.delete(url)
-        except APIError as e:
-            raise AreaDeletionError(area_id, e.message) from e
-
-    def delete_thermal_clusters(self, area: Area, clusters: List[ThermalCluster]) -> None:
-        url = f"{self._base_url}/studies/{self.study_id}/areas/{area.id}/clusters/thermal"
-        body = [cluster.id for cluster in clusters]
-        try:
-            self._wrapper.delete(url, json=body)
-        except APIError as e:
-            raise ThermalDeletionError(area.id, body, e.message) from e
-
-    def delete_renewable_clusters(self, area: Area, clusters: List[RenewableCluster]) -> None:
-        url = f"{self._base_url}/studies/{self.study_id}/areas/{area.id}/clusters/renewable"
-        body = [cluster.id for cluster in clusters]
-        try:
-            self._wrapper.delete(url, json=body)
-        except APIError as e:
-            raise RenewableDeletionError(area.id, body, e.message) from e
-
-    def delete_st_storages(self, area: Area, storages: List[STStorage]) -> None:
-        url = f"{self._base_url}/studies/{self.study_id}/areas/{area.id}/storages"
-        body = [storage.id for storage in storages]
-        try:
-            self._wrapper.delete(url, json=body)
-        except APIError as e:
-            raise STStorageDeletionError(area.id, body, e.message) from e
-
-    def upload_load_matrix(self, area: Area, load_matrix: pd.DataFrame) -> None:
-        path = PurePosixPath("input") / "load" / "series" / f"load_{area.id}"
-        url = f"{self._base_url}/studies/{self.study_id}/raw?path={path}"
-
-        try:
-            rows_number = load_matrix.shape[0]
-            expected_rows = 8760
-            if rows_number < expected_rows:
-                raise APIError(f"Expected {expected_rows} rows and received {rows_number}.")
-            array_data = load_matrix.to_numpy().tolist()
-            self._wrapper.post(url, json=array_data)
-        except APIError as e:
-            raise LoadMatrixUploadError(area.id, e.message) from e
-
-    def get_matrix(self, path: PurePosixPath) -> pd.DataFrame:
-        raw_url = f"{self._base_url}/studies/{self.study_id}/raw?path={path}"
-        response = self._wrapper.get(raw_url)
-        json_df = response.json()
-        dataframe = pd.DataFrame(data=json_df["data"], index=json_df["index"], columns=json_df["columns"])
-        return dataframe
-
-    def get_load_matrix(self, area: Area) -> pd.DataFrame:
-        try:
-            return self.get_matrix(PurePosixPath("input") / "load" / "series" / f"load_{area.id}")
-        except APIError as e:
-            raise LoadMatrixDownloadError(area.id, e.message) from e
-=======
-# Copyright (c) 2024, RTE (https://www.rte-france.com)
-#
-# See AUTHORS.txt
-#
-# This Source Code Form is subject to the terms of the Mozilla Public
-# License, v. 2.0. If a copy of the MPL was not distributed with this
-# file, You can obtain one at http://mozilla.org/MPL/2.0/.
-#
-# SPDX-License-Identifier: MPL-2.0
-#
-# This file is part of the Antares project.
-
-from pathlib import PurePosixPath
-from typing import Optional, Dict, Union, List
-
-import pandas as pd
-
-from antares.api_conf.api_conf import APIconf
-from antares.api_conf.request_wrapper import RequestWrapper
-from antares.exceptions.exceptions import (
-    APIError,
-    AreaCreationError,
-    AreaPropertiesUpdateError,
-    AreaDeletionError,
-    AreaUiUpdateError,
-    MatrixUploadError,
-    HydroCreationError,
-    ThermalCreationError,
-    RenewableCreationError,
-    STStorageCreationError,
-    ThermalDeletionError,
-    RenewableDeletionError,
-    STStorageDeletionError,
-    LoadMatrixUploadError,
-    LoadMatrixDownloadError,
-)
-from antares.model.area import AreaProperties, AreaUi, Area
-from antares.model.hydro import HydroProperties, HydroMatrixName, Hydro
-from antares.model.load import Load
-from antares.model.misc_gen import MiscGen
-from antares.model.renewable import RenewableClusterProperties, RenewableCluster
-from antares.model.reserves import Reserves
-from antares.model.solar import Solar
-from antares.model.st_storage import STStorageProperties, STStorage
-from antares.model.thermal import ThermalClusterProperties, ThermalCluster
-from antares.model.wind import Wind
-from antares.service.base_services import (
-    BaseAreaService,
-    BaseShortTermStorageService,
-    BaseThermalService,
-    BaseRenewableService,
-)
-from antares.tools.contents_tool import AreaUiResponse
-from antares.tools.matrix_tool import prepare_args_replace_matrix
-
-
-class AreaApiService(BaseAreaService):
-    def __init__(self, config: APIconf, study_id: str) -> None:
-        super().__init__()
-        self.api_config = config
-        self.study_id = study_id
-        self._wrapper = RequestWrapper(self.api_config.set_up_api_conf())
-        self._base_url = f"{self.api_config.get_host()}/api/v1"
-        self.storage_service: Optional[BaseShortTermStorageService] = None
-        self.thermal_service: Optional[BaseThermalService] = None
-        self.renewable_service: Optional[BaseRenewableService] = None
-
-    def set_storage_service(self, storage_service: BaseShortTermStorageService) -> None:
-        self.storage_service = storage_service
-
-    def set_thermal_service(self, thermal_service: BaseThermalService) -> None:
-        self.thermal_service = thermal_service
-
-    def set_renewable_service(self, renewable_service: BaseRenewableService) -> None:
-        self.renewable_service = renewable_service
-
-    def create_area(
-        self, area_name: str, properties: Optional[AreaProperties] = None, ui: Optional[AreaUi] = None
-    ) -> Area:
-        """
-        Args:
-            area_name: area's name to be created.
-            properties: area's properties. If not provided, AntaresWeb will use its own default values.
-            ui: area's ui characteristics. If not provided, AntaresWeb will use its own default values.
-
-        Returns:
-            The created area
-
-        Raises:
-            MissingTokenError if api_token is missing
-            AreaCreationError if an HTTP Exception occurs
-        """
-        # todo: AntaresWeb is stupid and x, y and color_rgb fields are mandatory ...
-        base_area_url = f"{self._base_url}/studies/{self.study_id}/areas"
-
-        try:
-            response = self._wrapper.post(base_area_url, json={"name": area_name, "type": "AREA"})
-            area_id = response.json()["id"]
-
-            if properties:
-                url = f"{base_area_url}/{area_id}/properties/form"
-                body = properties.model_dump(mode="json", exclude_none=True)
-                if body:
-                    self._wrapper.put(url, json=body)
-            if ui:
-                json_content = ui.model_dump(exclude_none=True)
-                url = f"{base_area_url}/{area_id}/ui"
-                if "layer" in json_content:
-                    layer = json_content["layer"]
-                    url += f"?layer={layer}"
-                    del json_content["layer"]
-                if json_content:
-                    # Gets current UI
-                    response = self._wrapper.get(f"{base_area_url}?type=AREA&ui=true")
-                    json_ui = response.json()[area_id]
-                    ui_response = AreaUiResponse.model_validate(json_ui)
-                    current_ui = ui_response.to_craft()
-                    del current_ui["layer"]
-                    # Updates the UI
-                    current_ui.update(json_content)
-                    self._wrapper.put(url, json=current_ui)
-
-            url = f"{base_area_url}/{area_id}/properties/form"
-            response = self._wrapper.get(url)
-            area_properties = AreaProperties.model_validate(response.json())
-
-            # TODO: Ask AntaresWeb to do the same endpoint for only one area
-            url = f"{base_area_url}?type=AREA&ui=true"
-            response = self._wrapper.get(url)
-            json_ui = response.json()[area_id]
-            ui_response = AreaUiResponse.model_validate(json_ui)
-            ui_properties = AreaUi.model_validate(ui_response.to_craft())
-
-        except APIError as e:
-            raise AreaCreationError(area_name, e.message) from e
-
-        return Area(
-            area_name,
-            self,
-            self.storage_service,
-            self.thermal_service,
-            self.renewable_service,
-            properties=area_properties,
-            ui=ui_properties,
-        )
-
-    def create_thermal_cluster(
-        self, area_id: str, thermal_name: str, properties: Optional[ThermalClusterProperties] = None
-    ) -> ThermalCluster:
-        """
-        Args:
-            area_id: the area id of the thermal cluster
-            thermal_name: the name of the thermal cluster
-            properties: the properties of the thermal cluster. If not provided, AntaresWeb will use its own default values.
-
-        Returns:
-            The created thermal cluster
-
-        Raises:
-            MissingTokenError if api_token is missing
-            ThermalCreationError if an HTTP Exception occurs
-        """
-
-        try:
-            url = f"{self._base_url}/studies/{self.study_id}/areas/{area_id}/clusters/thermal"
-            body = {"name": thermal_name.lower()}
-            if properties:
-                camel_properties = properties.model_dump(mode="json", by_alias=True, exclude_none=True)
-                body = {**body, **camel_properties}
-            response = self._wrapper.post(url, json=body)
-            json_response = response.json()
-            name = json_response["name"]
-            del json_response["name"]
-            del json_response["id"]
-            properties = ThermalClusterProperties.model_validate(json_response)
-
-        except APIError as e:
-            raise ThermalCreationError(thermal_name, area_id, e.message) from e
-
-        return ThermalCluster(self.thermal_service, area_id, name, properties)
-
-    def create_thermal_cluster_with_matrices(
-        self,
-        area_id: str,
-        cluster_name: str,
-        parameters: ThermalClusterProperties,
-        prepro: Optional[pd.DataFrame] = None,
-        modulation: Optional[pd.DataFrame] = None,
-        series: Optional[pd.DataFrame] = None,
-        CO2Cost: Optional[pd.DataFrame] = None,
-        fuelCost: Optional[pd.DataFrame] = None,
-    ) -> ThermalCluster:
-        """
-        Args:
-
-            area_id: the area id of the thermal cluster
-            cluster_name: the name of the thermal cluster
-            parameters: the properties of the thermal cluster.
-            prepro: prepro matrix as a pandas DataFrame.
-            modulation: modulation matrix as a pandas DataFrame.
-            series: matrix for series at input/thermal/series/series.txt (optional).
-            CO2Cost: matrix for CO2Cost at input/thermal/series/CO2Cost.txt (optional).
-            fuelCost: matrix for CO2Cost at input/thermal/series/fuelCost.txt (optional).
-
-        Returns:
-            The created thermal cluster with matrices.
-
-        Raises:
-            MissingTokenError if api_token is missing
-            ThermalCreationError if an HTTP Exception occurs
-        """
-
-        try:
-            url = f"{self._base_url}/studies/{self.study_id}/commands"
-            body = {
-                "action": "create_cluster",
-                "args": {"area_id": area_id, "cluster_name": cluster_name, "parameters": {}},
-            }
-            args = body.get("args")
-
-            if not isinstance(args, dict):
-                raise TypeError("body['args'] must be a dictionary")
-
-            if parameters:
-                camel_properties = parameters.model_dump(mode="json", by_alias=True, exclude_none=True)
-                args["parameters"].update(camel_properties)
-
-            if prepro is not None:
-                args["prepro"] = prepro.to_numpy().tolist()
-            if modulation is not None:
-                args["modulation"] = modulation.to_numpy().tolist()
-
-            payload = [body]
-            response = self._wrapper.post(url, json=payload)
-            response.raise_for_status()
-
-            if series is not None or CO2Cost is not None or fuelCost is not None:
-                self._create_thermal_series(area_id, cluster_name, series, CO2Cost, fuelCost)
-
-        except APIError as e:
-            raise ThermalCreationError(cluster_name, area_id, e.message) from e
-
-        return ThermalCluster(self.thermal_service, area_id, cluster_name, parameters)
-
-    def _create_thermal_series(
-        self,
-        area_id: str,
-        cluster_name: str,
-        series: Optional[pd.DataFrame],
-        CO2Cost: Optional[pd.DataFrame],
-        fuelCost: Optional[pd.DataFrame],
-    ) -> None:
-        command_body = []
-        if series is not None:
-            series_path = f"input/thermal/series/{area_id}/{cluster_name.lower()}/series"
-            command_body.append(prepare_args_replace_matrix(series, series_path))
-
-        if CO2Cost is not None:
-            co2_cost_path = f"input/thermal/series/{area_id}/{cluster_name.lower()}/CO2Cost"
-            command_body.append(prepare_args_replace_matrix(CO2Cost, co2_cost_path))
-
-        if fuelCost is not None:
-            fuel_cost_path = f"input/thermal/series/{area_id}/{cluster_name.lower()}/fuelCost"
-            command_body.append(prepare_args_replace_matrix(fuelCost, fuel_cost_path))
-
-        if command_body:
-            json_payload = command_body
-
-            self._replace_matrix_request(json_payload)
-
-    def _replace_matrix_request(self, json_payload: Union[Dict, List[Dict]]) -> None:
-        """
-        Send a POST request with the given JSON payload to commands endpoint.
-
-        Args: Dict or List([Dict] with action = "replace_matrix" and matrix values
-        """
-
-        url = f"{self._base_url}/studies/{self.study_id}/commands"
-        response = self._wrapper.post(url, json=json_payload)
-        response.raise_for_status()
-
-    def create_renewable_cluster(
-        self,
-        area_id: str,
-        renewable_name: str,
-        properties: Optional[RenewableClusterProperties],
-        series: Optional[pd.DataFrame],
-    ) -> RenewableCluster:
-        """
-        Args:
-            area_id: the area id of the renewable cluster
-            renewable_name: the name of the renewable cluster
-            properties: the properties of the renewable cluster. If not provided, AntaresWeb will use its own default values
-            series: matrix for series.txt
-
-        Returns:
-            The created renewable cluster
-
-        Raises:
-            MissingTokenError if api_token is missing
-            RenewableCreationError if an HTTP Exception occurs
-        """
-        try:
-            url = f"{self._base_url}/studies/{self.study_id}/areas/{area_id}/clusters/renewable"
-            body = {"name": renewable_name.lower()}
-            if properties:
-                camel_properties = properties.model_dump(mode="json", by_alias=True, exclude_none=True)
-                body = {**body, **camel_properties}
-            response = self._wrapper.post(url, json=body)
-            json_response = response.json()
-            name = json_response["name"]
-            del json_response["name"]
-            del json_response["id"]
-            properties = RenewableClusterProperties.model_validate(json_response)
-
-            if series is not None:
-                series_path = f"input/renewables/series/{area_id}/{renewable_name.lower()}/series"
-                command_body = [prepare_args_replace_matrix(series, series_path)]
-                self._replace_matrix_request(command_body)
-
-        except APIError as e:
-            raise RenewableCreationError(renewable_name, area_id, e.message) from e
-
-        return RenewableCluster(self.renewable_service, area_id, name, properties)
-
-    def create_load(self, area: Area, series: Optional[pd.DataFrame]) -> Load:
-        raise NotImplementedError
-
-    def create_st_storage(
-        self, area_id: str, st_storage_name: str, properties: Optional[STStorageProperties] = None
-    ) -> STStorage:
-        """
-        Args:
-            area_id: the area id of the short term storage
-            st_storage_name: the name of the short term storage
-            properties: the properties of the short term storage. If not provided, AntaresWeb will use its own default values.
-
-        Returns:
-            The created renewable cluster
-
-        Raises:
-            MissingTokenError if api_token is missing
-            STStorageCreationError if an HTTP Exception occurs
-        """
-        try:
-            url = f"{self._base_url}/studies/{self.study_id}/areas/{area_id}/storages"
-            body = {"name": st_storage_name}
-            if properties:
-                camel_properties = properties.model_dump(mode="json", by_alias=True, exclude_none=True)
-                body = {**body, **camel_properties}
-            response = self._wrapper.post(url, json=body)
-            json_response = response.json()
-            name = json_response["name"]
-            del json_response["name"]
-            del json_response["id"]
-            properties = STStorageProperties.model_validate(json_response)
-
-        except APIError as e:
-            raise STStorageCreationError(st_storage_name, area_id, e.message) from e
-
-        return STStorage(self.storage_service, area_id, name, properties)
-
-    def _upload_series(self, area: Area, series: Optional[pd.DataFrame], path: str) -> None:
-        try:
-            url = f"{self._base_url}/studies/{self.study_id}/raw?path={path}"
-            if series is not None:
-                array_data = series.to_numpy().tolist()
-                self._wrapper.post(url, json=array_data)
-        except APIError as e:
-            raise MatrixUploadError(area.id, e.message) from e
-
-    def create_wind(self, area: Area, series: Optional[pd.DataFrame]) -> Wind:
-        series = series if series is not None else pd.DataFrame([])
-        series_path = f"input/wind/series/wind_{area.id}"
-        self._upload_series(area, series, series_path)
-        return Wind(time_series=series)
-
-    def create_reserves(self, area: Area, series: Optional[pd.DataFrame]) -> Reserves:
-        series = series if series is not None else pd.DataFrame([])
-        series_path = f"input/reserves/{area.id}"
-        self._upload_series(area, series, series_path)
-        return Reserves(series)
-
-    def create_solar(self, area: Area, series: Optional[pd.DataFrame]) -> Solar:
-        series = series if series is not None else pd.DataFrame([])
-        series_path = f"input/solar/series/solar_{area.id}"
-        self._upload_series(area, series, series_path)
-        return Solar(time_series=series)
-
-    def create_misc_gen(self, area: Area, series: Optional[pd.DataFrame]) -> MiscGen:
-        series = series if series is not None else pd.DataFrame([])
-        series_path = f"input/misc-gen/miscgen-{area.id}"
-        self._upload_series(area, series, series_path)
-        return MiscGen(series)
-
-    def create_hydro(
-        self,
-        area_id: str,
-        properties: Optional[HydroProperties],
-        matrices: Optional[Dict[HydroMatrixName, pd.DataFrame]],
-    ) -> Hydro:
-        # todo: not model validation because endpoint does not return anything
-        #  properties = HydroProperties.model_validate(json_response) not possible
-
-        try:
-            url = f"{self._base_url}/studies/{self.study_id}/areas/{area_id}/hydro/form"
-            body = {}
-            if properties:
-                camel_properties = properties.model_dump(mode="json", by_alias=True, exclude_none=True)
-                body = {**camel_properties}
-            self._wrapper.put(url, json=body)
-
-            if matrices is not None:
-                self._create_hydro_series(area_id, matrices)
-
-        except APIError as e:
-            raise HydroCreationError(area_id, e.message) from e
-
-        return Hydro(self, area_id, properties)
-
-    def _create_hydro_series(self, area_id: str, matrices: Dict[HydroMatrixName, pd.DataFrame]) -> None:
-        command_body = []
-        for matrix_name, series in matrices.items():
-            if "SERIES" in matrix_name.name:
-                series_path = f"input/hydro/series/{area_id}/{matrix_name.value}"
-                command_body.append(prepare_args_replace_matrix(series, series_path))
-            if "PREPRO" in matrix_name.name:
-                series_path = f"input/hydro/prepro/{area_id}/{matrix_name.value}"
-                command_body.append(prepare_args_replace_matrix(series, series_path))
-            if "COMMON" in matrix_name.name:
-                series_path = f"input/hydro/common/capacity/{matrix_name.value}_{area_id}"
-                command_body.append(prepare_args_replace_matrix(series, series_path))
-        if command_body:
-            json_payload = command_body
-
-            self._replace_matrix_request(json_payload)
-
-    def update_area_properties(self, area: Area, properties: AreaProperties) -> AreaProperties:
-        url = f"{self._base_url}/studies/{self.study_id}/areas/{area.id}/properties/form"
-        try:
-            body = properties.model_dump(mode="json", exclude_none=True)
-            if not body:
-                return area.properties
-
-            self._wrapper.put(url, json=body)
-            response = self._wrapper.get(url)
-            area_properties = AreaProperties.model_validate(response.json())
-
-        except APIError as e:
-            raise AreaPropertiesUpdateError(area.id, e.message) from e
-
-        return area_properties
-
-    def update_area_ui(self, area: Area, ui: AreaUi) -> AreaUi:
-        base_url = f"{self._base_url}/studies/{self.study_id}/areas"
-        try:
-            url = f"{base_url}/{area.id}/ui"
-            json_content = ui.model_dump(exclude_none=True)
-            if "layer" in json_content:
-                layer = json_content["layer"]
-                url += f"?layer={layer}"
-                del json_content["layer"]
-            if not json_content:
-                return area.ui
-
-            # Gets current UI
-            response = self._wrapper.get(f"{base_url}?type=AREA&ui=true")
-            json_ui = response.json()[area.id]
-            ui_response = AreaUiResponse.model_validate(json_ui)
-            current_ui = ui_response.to_craft()
-            del current_ui["layer"]
-            # Updates the UI
-            current_ui.update(json_content)
-            self._wrapper.put(url, json=current_ui)
-
-            url = f"{base_url}?type=AREA&ui=true"
-            response = self._wrapper.get(url)
-            json_ui = response.json()[area.id]
-            ui_response = AreaUiResponse.model_validate(json_ui)
-            area_ui = AreaUi.model_validate(ui_response.to_craft())
-
-        except APIError as e:
-            raise AreaUiUpdateError(area.id, e.message) from e
-
-        return area_ui
-
-    def delete_area(self, area: Area) -> None:
-        area_id = area.id
-        url = f"{self._base_url}/studies/{self.study_id}/areas/{area_id}"
-        try:
-            self._wrapper.delete(url)
-        except APIError as e:
-            raise AreaDeletionError(area_id, e.message) from e
-
-    def delete_thermal_clusters(self, area: Area, clusters: List[ThermalCluster]) -> None:
-        url = f"{self._base_url}/studies/{self.study_id}/areas/{area.id}/clusters/thermal"
-        body = [cluster.id for cluster in clusters]
-        try:
-            self._wrapper.delete(url, json=body)
-        except APIError as e:
-            raise ThermalDeletionError(area.id, body, e.message) from e
-
-    def delete_renewable_clusters(self, area: Area, clusters: List[RenewableCluster]) -> None:
-        url = f"{self._base_url}/studies/{self.study_id}/areas/{area.id}/clusters/renewable"
-        body = [cluster.id for cluster in clusters]
-        try:
-            self._wrapper.delete(url, json=body)
-        except APIError as e:
-            raise RenewableDeletionError(area.id, body, e.message) from e
-
-    def delete_st_storages(self, area: Area, storages: List[STStorage]) -> None:
-        url = f"{self._base_url}/studies/{self.study_id}/areas/{area.id}/storages"
-        body = [storage.id for storage in storages]
-        try:
-            self._wrapper.delete(url, json=body)
-        except APIError as e:
-            raise STStorageDeletionError(area.id, body, e.message) from e
-
-    def upload_load_matrix(self, area: Area, load_matrix: pd.DataFrame) -> None:
-        path = PurePosixPath("input") / "load" / "series" / f"load_{area.id}"
-        url = f"{self._base_url}/studies/{self.study_id}/raw?path={path}"
-
-        try:
-            rows_number = load_matrix.shape[0]
-            expected_rows = 8760
-            if rows_number < expected_rows:
-                raise APIError(f"Expected {expected_rows} rows and received {rows_number}.")
-            array_data = load_matrix.to_numpy().tolist()
-            self._wrapper.post(url, json=array_data)
-        except APIError as e:
-            raise LoadMatrixUploadError(area.id, e.message) from e
-
-    def get_matrix(self, path: PurePosixPath) -> pd.DataFrame:
-        raw_url = f"{self._base_url}/studies/{self.study_id}/raw?path={path}"
-        response = self._wrapper.get(raw_url)
-        json_df = response.json()
-        dataframe = pd.DataFrame(data=json_df["data"], index=json_df["index"], columns=json_df["columns"])
-        return dataframe
-
-    def get_load_matrix(self, area: Area) -> pd.DataFrame:
-        try:
-            return self.get_matrix(PurePosixPath("input") / "load" / "series" / f"load_{area.id}")
-        except APIError as e:
-            raise LoadMatrixDownloadError(area.id, e.message) from e
->>>>>>> 3643b47a
+# Copyright (c) 2024, RTE (https://www.rte-france.com)
+#
+# See AUTHORS.txt
+#
+# This Source Code Form is subject to the terms of the Mozilla Public
+# License, v. 2.0. If a copy of the MPL was not distributed with this
+# file, You can obtain one at http://mozilla.org/MPL/2.0/.
+#
+# SPDX-License-Identifier: MPL-2.0
+#
+# This file is part of the Antares project.
+
+from pathlib import PurePosixPath
+from typing import Optional, Dict, Union, List
+
+import pandas as pd
+
+from antares.api_conf.api_conf import APIconf
+from antares.api_conf.request_wrapper import RequestWrapper
+from antares.exceptions.exceptions import (
+    APIError,
+    AreaCreationError,
+    AreaPropertiesUpdateError,
+    AreaDeletionError,
+    AreaUiUpdateError,
+    MatrixUploadError,
+    HydroCreationError,
+    ThermalCreationError,
+    RenewableCreationError,
+    STStorageCreationError,
+    ThermalDeletionError,
+    RenewableDeletionError,
+    STStorageDeletionError,
+    LoadMatrixUploadError,
+    LoadMatrixDownloadError,
+)
+from antares.model.area import AreaProperties, AreaUi, Area
+from antares.model.hydro import HydroProperties, HydroMatrixName, Hydro
+from antares.model.load import Load
+from antares.model.misc_gen import MiscGen
+from antares.model.renewable import RenewableClusterProperties, RenewableCluster
+from antares.model.reserves import Reserves
+from antares.model.solar import Solar
+from antares.model.st_storage import STStorageProperties, STStorage
+from antares.model.thermal import ThermalClusterProperties, ThermalCluster
+from antares.model.wind import Wind
+from antares.service.base_services import (
+    BaseAreaService,
+    BaseShortTermStorageService,
+    BaseThermalService,
+    BaseRenewableService,
+)
+from antares.tools.contents_tool import AreaUiResponse
+from antares.tools.matrix_tool import prepare_args_replace_matrix
+
+
+class AreaApiService(BaseAreaService):
+    def __init__(self, config: APIconf, study_id: str) -> None:
+        super().__init__()
+        self.api_config = config
+        self.study_id = study_id
+        self._wrapper = RequestWrapper(self.api_config.set_up_api_conf())
+        self._base_url = f"{self.api_config.get_host()}/api/v1"
+        self.storage_service: Optional[BaseShortTermStorageService] = None
+        self.thermal_service: Optional[BaseThermalService] = None
+        self.renewable_service: Optional[BaseRenewableService] = None
+
+    def set_storage_service(self, storage_service: BaseShortTermStorageService) -> None:
+        self.storage_service = storage_service
+
+    def set_thermal_service(self, thermal_service: BaseThermalService) -> None:
+        self.thermal_service = thermal_service
+
+    def set_renewable_service(self, renewable_service: BaseRenewableService) -> None:
+        self.renewable_service = renewable_service
+
+    def create_area(
+        self, area_name: str, properties: Optional[AreaProperties] = None, ui: Optional[AreaUi] = None
+    ) -> Area:
+        """
+        Args:
+            area_name: area's name to be created.
+            properties: area's properties. If not provided, AntaresWeb will use its own default values.
+            ui: area's ui characteristics. If not provided, AntaresWeb will use its own default values.
+
+        Returns:
+            The created area
+
+        Raises:
+            MissingTokenError if api_token is missing
+            AreaCreationError if an HTTP Exception occurs
+        """
+        # todo: AntaresWeb is stupid and x, y and color_rgb fields are mandatory ...
+        base_area_url = f"{self._base_url}/studies/{self.study_id}/areas"
+
+        try:
+            response = self._wrapper.post(base_area_url, json={"name": area_name, "type": "AREA"})
+            area_id = response.json()["id"]
+
+            if properties:
+                url = f"{base_area_url}/{area_id}/properties/form"
+                body = properties.model_dump(mode="json", exclude_none=True)
+                if body:
+                    self._wrapper.put(url, json=body)
+            if ui:
+                json_content = ui.model_dump(exclude_none=True)
+                url = f"{base_area_url}/{area_id}/ui"
+                if "layer" in json_content:
+                    layer = json_content["layer"]
+                    url += f"?layer={layer}"
+                    del json_content["layer"]
+                if json_content:
+                    # Gets current UI
+                    response = self._wrapper.get(f"{base_area_url}?type=AREA&ui=true")
+                    json_ui = response.json()[area_id]
+                    ui_response = AreaUiResponse.model_validate(json_ui)
+                    current_ui = ui_response.to_craft()
+                    del current_ui["layer"]
+                    # Updates the UI
+                    current_ui.update(json_content)
+                    self._wrapper.put(url, json=current_ui)
+
+            url = f"{base_area_url}/{area_id}/properties/form"
+            response = self._wrapper.get(url)
+            area_properties = AreaProperties.model_validate(response.json())
+
+            # TODO: Ask AntaresWeb to do the same endpoint for only one area
+            url = f"{base_area_url}?type=AREA&ui=true"
+            response = self._wrapper.get(url)
+            json_ui = response.json()[area_id]
+            ui_response = AreaUiResponse.model_validate(json_ui)
+            ui_properties = AreaUi.model_validate(ui_response.to_craft())
+
+        except APIError as e:
+            raise AreaCreationError(area_name, e.message) from e
+
+        return Area(
+            area_name,
+            self,
+            self.storage_service,
+            self.thermal_service,
+            self.renewable_service,
+            properties=area_properties,
+            ui=ui_properties,
+        )
+
+    def create_thermal_cluster(
+        self, area_id: str, thermal_name: str, properties: Optional[ThermalClusterProperties] = None
+    ) -> ThermalCluster:
+        """
+        Args:
+            area_id: the area id of the thermal cluster
+            thermal_name: the name of the thermal cluster
+            properties: the properties of the thermal cluster. If not provided, AntaresWeb will use its own default values.
+
+        Returns:
+            The created thermal cluster
+
+        Raises:
+            MissingTokenError if api_token is missing
+            ThermalCreationError if an HTTP Exception occurs
+        """
+
+        try:
+            url = f"{self._base_url}/studies/{self.study_id}/areas/{area_id}/clusters/thermal"
+            body = {"name": thermal_name.lower()}
+            if properties:
+                camel_properties = properties.model_dump(mode="json", by_alias=True, exclude_none=True)
+                body = {**body, **camel_properties}
+            response = self._wrapper.post(url, json=body)
+            json_response = response.json()
+            name = json_response["name"]
+            del json_response["name"]
+            del json_response["id"]
+            properties = ThermalClusterProperties.model_validate(json_response)
+
+        except APIError as e:
+            raise ThermalCreationError(thermal_name, area_id, e.message) from e
+
+        return ThermalCluster(self.thermal_service, area_id, name, properties)
+
+    def create_thermal_cluster_with_matrices(
+        self,
+        area_id: str,
+        cluster_name: str,
+        parameters: ThermalClusterProperties,
+        prepro: Optional[pd.DataFrame] = None,
+        modulation: Optional[pd.DataFrame] = None,
+        series: Optional[pd.DataFrame] = None,
+        CO2Cost: Optional[pd.DataFrame] = None,
+        fuelCost: Optional[pd.DataFrame] = None,
+    ) -> ThermalCluster:
+        """
+        Args:
+
+            area_id: the area id of the thermal cluster
+            cluster_name: the name of the thermal cluster
+            parameters: the properties of the thermal cluster.
+            prepro: prepro matrix as a pandas DataFrame.
+            modulation: modulation matrix as a pandas DataFrame.
+            series: matrix for series at input/thermal/series/series.txt (optional).
+            CO2Cost: matrix for CO2Cost at input/thermal/series/CO2Cost.txt (optional).
+            fuelCost: matrix for CO2Cost at input/thermal/series/fuelCost.txt (optional).
+
+        Returns:
+            The created thermal cluster with matrices.
+
+        Raises:
+            MissingTokenError if api_token is missing
+            ThermalCreationError if an HTTP Exception occurs
+        """
+
+        try:
+            url = f"{self._base_url}/studies/{self.study_id}/commands"
+            body = {
+                "action": "create_cluster",
+                "args": {"area_id": area_id, "cluster_name": cluster_name, "parameters": {}},
+            }
+            args = body.get("args")
+
+            if not isinstance(args, dict):
+                raise TypeError("body['args'] must be a dictionary")
+
+            if parameters:
+                camel_properties = parameters.model_dump(mode="json", by_alias=True, exclude_none=True)
+                args["parameters"].update(camel_properties)
+
+            if prepro is not None:
+                args["prepro"] = prepro.to_numpy().tolist()
+            if modulation is not None:
+                args["modulation"] = modulation.to_numpy().tolist()
+
+            payload = [body]
+            response = self._wrapper.post(url, json=payload)
+            response.raise_for_status()
+
+            if series is not None or CO2Cost is not None or fuelCost is not None:
+                self._create_thermal_series(area_id, cluster_name, series, CO2Cost, fuelCost)
+
+        except APIError as e:
+            raise ThermalCreationError(cluster_name, area_id, e.message) from e
+
+        return ThermalCluster(self.thermal_service, area_id, cluster_name, parameters)
+
+    def _create_thermal_series(
+        self,
+        area_id: str,
+        cluster_name: str,
+        series: Optional[pd.DataFrame],
+        CO2Cost: Optional[pd.DataFrame],
+        fuelCost: Optional[pd.DataFrame],
+    ) -> None:
+        command_body = []
+        if series is not None:
+            series_path = f"input/thermal/series/{area_id}/{cluster_name.lower()}/series"
+            command_body.append(prepare_args_replace_matrix(series, series_path))
+
+        if CO2Cost is not None:
+            co2_cost_path = f"input/thermal/series/{area_id}/{cluster_name.lower()}/CO2Cost"
+            command_body.append(prepare_args_replace_matrix(CO2Cost, co2_cost_path))
+
+        if fuelCost is not None:
+            fuel_cost_path = f"input/thermal/series/{area_id}/{cluster_name.lower()}/fuelCost"
+            command_body.append(prepare_args_replace_matrix(fuelCost, fuel_cost_path))
+
+        if command_body:
+            json_payload = command_body
+
+            self._replace_matrix_request(json_payload)
+
+    def _replace_matrix_request(self, json_payload: Union[Dict, List[Dict]]) -> None:
+        """
+        Send a POST request with the given JSON payload to commands endpoint.
+
+        Args: Dict or List([Dict] with action = "replace_matrix" and matrix values
+        """
+
+        url = f"{self._base_url}/studies/{self.study_id}/commands"
+        response = self._wrapper.post(url, json=json_payload)
+        response.raise_for_status()
+
+    def create_renewable_cluster(
+        self,
+        area_id: str,
+        renewable_name: str,
+        properties: Optional[RenewableClusterProperties],
+        series: Optional[pd.DataFrame],
+    ) -> RenewableCluster:
+        """
+        Args:
+            area_id: the area id of the renewable cluster
+            renewable_name: the name of the renewable cluster
+            properties: the properties of the renewable cluster. If not provided, AntaresWeb will use its own default values
+            series: matrix for series.txt
+
+        Returns:
+            The created renewable cluster
+
+        Raises:
+            MissingTokenError if api_token is missing
+            RenewableCreationError if an HTTP Exception occurs
+        """
+        try:
+            url = f"{self._base_url}/studies/{self.study_id}/areas/{area_id}/clusters/renewable"
+            body = {"name": renewable_name.lower()}
+            if properties:
+                camel_properties = properties.model_dump(mode="json", by_alias=True, exclude_none=True)
+                body = {**body, **camel_properties}
+            response = self._wrapper.post(url, json=body)
+            json_response = response.json()
+            name = json_response["name"]
+            del json_response["name"]
+            del json_response["id"]
+            properties = RenewableClusterProperties.model_validate(json_response)
+
+            if series is not None:
+                series_path = f"input/renewables/series/{area_id}/{renewable_name.lower()}/series"
+                command_body = [prepare_args_replace_matrix(series, series_path)]
+                self._replace_matrix_request(command_body)
+
+        except APIError as e:
+            raise RenewableCreationError(renewable_name, area_id, e.message) from e
+
+        return RenewableCluster(self.renewable_service, area_id, name, properties)
+
+    def create_load(self, area: Area, series: Optional[pd.DataFrame]) -> Load:
+        raise NotImplementedError
+
+    def create_st_storage(
+        self, area_id: str, st_storage_name: str, properties: Optional[STStorageProperties] = None
+    ) -> STStorage:
+        """
+        Args:
+            area_id: the area id of the short term storage
+            st_storage_name: the name of the short term storage
+            properties: the properties of the short term storage. If not provided, AntaresWeb will use its own default values.
+
+        Returns:
+            The created renewable cluster
+
+        Raises:
+            MissingTokenError if api_token is missing
+            STStorageCreationError if an HTTP Exception occurs
+        """
+        try:
+            url = f"{self._base_url}/studies/{self.study_id}/areas/{area_id}/storages"
+            body = {"name": st_storage_name}
+            if properties:
+                camel_properties = properties.model_dump(mode="json", by_alias=True, exclude_none=True)
+                body = {**body, **camel_properties}
+            response = self._wrapper.post(url, json=body)
+            json_response = response.json()
+            name = json_response["name"]
+            del json_response["name"]
+            del json_response["id"]
+            properties = STStorageProperties.model_validate(json_response)
+
+        except APIError as e:
+            raise STStorageCreationError(st_storage_name, area_id, e.message) from e
+
+        return STStorage(self.storage_service, area_id, name, properties)
+
+    def _upload_series(self, area: Area, series: Optional[pd.DataFrame], path: str) -> None:
+        try:
+            url = f"{self._base_url}/studies/{self.study_id}/raw?path={path}"
+            if series is not None:
+                array_data = series.to_numpy().tolist()
+                self._wrapper.post(url, json=array_data)
+        except APIError as e:
+            raise MatrixUploadError(area.id, e.message) from e
+
+    def create_wind(self, area: Area, series: Optional[pd.DataFrame]) -> Wind:
+        series = series if series is not None else pd.DataFrame([])
+        series_path = f"input/wind/series/wind_{area.id}"
+        self._upload_series(area, series, series_path)
+        return Wind(time_series=series)
+
+    def create_reserves(self, area: Area, series: Optional[pd.DataFrame]) -> Reserves:
+        series = series if series is not None else pd.DataFrame([])
+        series_path = f"input/reserves/{area.id}"
+        self._upload_series(area, series, series_path)
+        return Reserves(series)
+
+    def create_solar(self, area: Area, series: Optional[pd.DataFrame]) -> Solar:
+        series = series if series is not None else pd.DataFrame([])
+        series_path = f"input/solar/series/solar_{area.id}"
+        self._upload_series(area, series, series_path)
+        return Solar(time_series=series)
+
+    def create_misc_gen(self, area: Area, series: Optional[pd.DataFrame]) -> MiscGen:
+        series = series if series is not None else pd.DataFrame([])
+        series_path = f"input/misc-gen/miscgen-{area.id}"
+        self._upload_series(area, series, series_path)
+        return MiscGen(series)
+
+    def create_hydro(
+        self,
+        area_id: str,
+        properties: Optional[HydroProperties],
+        matrices: Optional[Dict[HydroMatrixName, pd.DataFrame]],
+    ) -> Hydro:
+        # todo: not model validation because endpoint does not return anything
+        #  properties = HydroProperties.model_validate(json_response) not possible
+
+        try:
+            url = f"{self._base_url}/studies/{self.study_id}/areas/{area_id}/hydro/form"
+            body = {}
+            if properties:
+                camel_properties = properties.model_dump(mode="json", by_alias=True, exclude_none=True)
+                body = {**camel_properties}
+            self._wrapper.put(url, json=body)
+
+            if matrices is not None:
+                self._create_hydro_series(area_id, matrices)
+
+        except APIError as e:
+            raise HydroCreationError(area_id, e.message) from e
+
+        return Hydro(self, area_id, properties)
+
+    def _create_hydro_series(self, area_id: str, matrices: Dict[HydroMatrixName, pd.DataFrame]) -> None:
+        command_body = []
+        for matrix_name, series in matrices.items():
+            if "SERIES" in matrix_name.name:
+                series_path = f"input/hydro/series/{area_id}/{matrix_name.value}"
+                command_body.append(prepare_args_replace_matrix(series, series_path))
+            if "PREPRO" in matrix_name.name:
+                series_path = f"input/hydro/prepro/{area_id}/{matrix_name.value}"
+                command_body.append(prepare_args_replace_matrix(series, series_path))
+            if "COMMON" in matrix_name.name:
+                series_path = f"input/hydro/common/capacity/{matrix_name.value}_{area_id}"
+                command_body.append(prepare_args_replace_matrix(series, series_path))
+        if command_body:
+            json_payload = command_body
+
+            self._replace_matrix_request(json_payload)
+
+    def update_area_properties(self, area: Area, properties: AreaProperties) -> AreaProperties:
+        url = f"{self._base_url}/studies/{self.study_id}/areas/{area.id}/properties/form"
+        try:
+            body = properties.model_dump(mode="json", exclude_none=True)
+            if not body:
+                return area.properties
+
+            self._wrapper.put(url, json=body)
+            response = self._wrapper.get(url)
+            area_properties = AreaProperties.model_validate(response.json())
+
+        except APIError as e:
+            raise AreaPropertiesUpdateError(area.id, e.message) from e
+
+        return area_properties
+
+    def update_area_ui(self, area: Area, ui: AreaUi) -> AreaUi:
+        base_url = f"{self._base_url}/studies/{self.study_id}/areas"
+        try:
+            url = f"{base_url}/{area.id}/ui"
+            json_content = ui.model_dump(exclude_none=True)
+            if "layer" in json_content:
+                layer = json_content["layer"]
+                url += f"?layer={layer}"
+                del json_content["layer"]
+            if not json_content:
+                return area.ui
+
+            # Gets current UI
+            response = self._wrapper.get(f"{base_url}?type=AREA&ui=true")
+            json_ui = response.json()[area.id]
+            ui_response = AreaUiResponse.model_validate(json_ui)
+            current_ui = ui_response.to_craft()
+            del current_ui["layer"]
+            # Updates the UI
+            current_ui.update(json_content)
+            self._wrapper.put(url, json=current_ui)
+
+            url = f"{base_url}?type=AREA&ui=true"
+            response = self._wrapper.get(url)
+            json_ui = response.json()[area.id]
+            ui_response = AreaUiResponse.model_validate(json_ui)
+            area_ui = AreaUi.model_validate(ui_response.to_craft())
+
+        except APIError as e:
+            raise AreaUiUpdateError(area.id, e.message) from e
+
+        return area_ui
+
+    def delete_area(self, area: Area) -> None:
+        area_id = area.id
+        url = f"{self._base_url}/studies/{self.study_id}/areas/{area_id}"
+        try:
+            self._wrapper.delete(url)
+        except APIError as e:
+            raise AreaDeletionError(area_id, e.message) from e
+
+    def delete_thermal_clusters(self, area: Area, clusters: List[ThermalCluster]) -> None:
+        url = f"{self._base_url}/studies/{self.study_id}/areas/{area.id}/clusters/thermal"
+        body = [cluster.id for cluster in clusters]
+        try:
+            self._wrapper.delete(url, json=body)
+        except APIError as e:
+            raise ThermalDeletionError(area.id, body, e.message) from e
+
+    def delete_renewable_clusters(self, area: Area, clusters: List[RenewableCluster]) -> None:
+        url = f"{self._base_url}/studies/{self.study_id}/areas/{area.id}/clusters/renewable"
+        body = [cluster.id for cluster in clusters]
+        try:
+            self._wrapper.delete(url, json=body)
+        except APIError as e:
+            raise RenewableDeletionError(area.id, body, e.message) from e
+
+    def delete_st_storages(self, area: Area, storages: List[STStorage]) -> None:
+        url = f"{self._base_url}/studies/{self.study_id}/areas/{area.id}/storages"
+        body = [storage.id for storage in storages]
+        try:
+            self._wrapper.delete(url, json=body)
+        except APIError as e:
+            raise STStorageDeletionError(area.id, body, e.message) from e
+
+    def upload_load_matrix(self, area: Area, load_matrix: pd.DataFrame) -> None:
+        path = PurePosixPath("input") / "load" / "series" / f"load_{area.id}"
+        url = f"{self._base_url}/studies/{self.study_id}/raw?path={path}"
+
+        try:
+            rows_number = load_matrix.shape[0]
+            expected_rows = 8760
+            if rows_number < expected_rows:
+                raise APIError(f"Expected {expected_rows} rows and received {rows_number}.")
+            array_data = load_matrix.to_numpy().tolist()
+            self._wrapper.post(url, json=array_data)
+        except APIError as e:
+            raise LoadMatrixUploadError(area.id, e.message) from e
+
+    def get_matrix(self, path: PurePosixPath) -> pd.DataFrame:
+        raw_url = f"{self._base_url}/studies/{self.study_id}/raw?path={path}"
+        response = self._wrapper.get(raw_url)
+        json_df = response.json()
+        dataframe = pd.DataFrame(data=json_df["data"], index=json_df["index"], columns=json_df["columns"])
+        return dataframe
+
+    def get_load_matrix(self, area: Area) -> pd.DataFrame:
+        try:
+            return self.get_matrix(PurePosixPath("input") / "load" / "series" / f"load_{area.id}")
+        except APIError as e:
+            raise LoadMatrixDownloadError(area.id, e.message) from e