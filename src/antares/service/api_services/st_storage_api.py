--- conflicted
+++ resolved
@@ -1,82 +1,3 @@
-<<<<<<< HEAD
-# Copyright (c) 2024, RTE (https://www.rte-france.com)
-#
-# See AUTHORS.txt
-#
-# This Source Code Form is subject to the terms of the Mozilla Public
-# License, v. 2.0. If a copy of the MPL was not distributed with this
-# file, You can obtain one at http://mozilla.org/MPL/2.0/.
-#
-# SPDX-License-Identifier: MPL-2.0
-#
-# This file is part of the Antares project.
-
-import json
-
-import pandas as pd
-
-from antares.api_conf.api_conf import APIconf
-from antares.api_conf.request_wrapper import RequestWrapper
-from antares.exceptions.exceptions import (
-    APIError,
-    STStoragePropertiesUpdateError,
-    STStorageMatrixUploadError,
-    STStorageMatrixDownloadError,
-)
-from antares.model.st_storage import STStorage, STStorageProperties, STStorageMatrixName
-from antares.service.base_services import BaseShortTermStorageService
-
-
-class ShortTermStorageApiService(BaseShortTermStorageService):
-    def __init__(self, config: APIconf, study_id: str):
-        super().__init__()
-        self.config = config
-        self.study_id = study_id
-        self._base_url = f"{self.config.get_host()}/api/v1"
-        self._wrapper = RequestWrapper(self.config.set_up_api_conf())
-
-    def update_st_storage_properties(
-        self, st_storage: STStorage, properties: STStorageProperties
-    ) -> STStorageProperties:
-        url = f"{self._base_url}/studies/{self.study_id}/areas/{st_storage.area_id}/storages/{st_storage.id}"
-        try:
-            body = json.loads(properties.model_dump_json(by_alias=True, exclude_none=True))
-            if not body:
-                return st_storage.properties
-
-            response = self._wrapper.patch(url, json=body)
-            json_response = response.json()
-            del json_response["id"]
-            del json_response["name"]
-            new_properties = STStorageProperties.model_validate(json_response)
-
-        except APIError as e:
-            raise STStoragePropertiesUpdateError(st_storage.id, st_storage.area_id, e.message) from e
-
-        return new_properties
-
-    def upload_storage_matrix(self, storage: STStorage, ts_name: STStorageMatrixName, matrix: pd.DataFrame) -> None:
-        url = f"{self._base_url}/studies/{self.study_id}/areas/{storage.area_id}/storages/{storage.id}/series/{ts_name.value}"
-        try:
-            body = {
-                "data": matrix.to_numpy().tolist(),
-                "index": matrix.index.tolist(),
-                "columns": matrix.columns.tolist(),
-            }
-            self._wrapper.put(url, json=body)
-        except APIError as e:
-            raise STStorageMatrixUploadError(storage.area_id, storage.id, ts_name.value, e.message) from e
-
-    def get_storage_matrix(self, storage: STStorage, ts_name: STStorageMatrixName) -> pd.DataFrame:
-        url = f"{self._base_url}/studies/{self.study_id}/areas/{storage.area_id}/storages/{storage.id}/series/{ts_name.value}"
-        try:
-            response = self._wrapper.get(url)
-            json_df = response.json()
-            dataframe = pd.DataFrame(data=json_df["data"], index=json_df["index"], columns=json_df["columns"])
-        except APIError as e:
-            raise STStorageMatrixDownloadError(storage.area_id, storage.id, ts_name.value, e.message) from e
-        return dataframe
-=======
 # Copyright (c) 2024, RTE (https://www.rte-france.com)
 #
 # See AUTHORS.txt
@@ -151,5 +72,4 @@
             dataframe = pd.DataFrame(data=json_df["data"], index=json_df["index"], columns=json_df["columns"])
         except APIError as e:
             raise STStorageMatrixDownloadError(storage.area_id, storage.id, ts_name.value, e.message) from e
-        return dataframe
->>>>>>> 3643b47a
+        return dataframe