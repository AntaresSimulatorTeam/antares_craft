--- conflicted
+++ resolved
@@ -1,222 +1,107 @@
-<<<<<<< HEAD
-# Copyright (c) 2024, RTE (https://www.rte-france.com)
-#
-# See AUTHORS.txt
-#
-# This Source Code Form is subject to the terms of the Mozilla Public
-# License, v. 2.0. If a copy of the MPL was not distributed with this
-# file, You can obtain one at http://mozilla.org/MPL/2.0/.
-#
-# SPDX-License-Identifier: MPL-2.0
-#
-# This file is part of the Antares project.
-
-import json
-from typing import Optional
-
-from antares.api_conf.api_conf import APIconf
-from antares.api_conf.request_wrapper import RequestWrapper
-from antares.exceptions.exceptions import (
-    APIError,
-    StudySettingsUpdateError,
-    BindingConstraintDeletionError,
-    StudyDeletionError,
-)
-from antares.model.binding_constraint import BindingConstraint
-from antares.model.settings import (
-    StudySettings,
-    GeneralProperties,
-    ThematicTrimming,
-    TimeSeriesProperties,
-    AdequacyPatchProperties,
-    AdvancedProperties,
-    OptimizationProperties,
-)
-from antares.service.base_services import BaseStudyService
-
-
-def _returns_study_settings(
-    base_url: str,
-    study_id: str,
-    wrapper: RequestWrapper,
-    update: bool,
-    settings: Optional[StudySettings],
-) -> Optional[StudySettings]:
-    settings_base_url = f"{base_url}/studies/{study_id}/config"
-    mapping = {
-        "general_properties": ("general", GeneralProperties),
-        "thematic_trimming": ("thematictrimming", ThematicTrimming),
-        "time_series_properties": ("timeseries", TimeSeriesProperties),
-        "adequacy_patch_properties": ("adequacypatch", AdequacyPatchProperties),
-        "advanced_properties": ("advancedparameters", AdvancedProperties),
-        "optimization_properties": ("optimization", OptimizationProperties),
-        "playlist": ("playlist", None),
-    }
-    if settings:
-        json_settings = json.loads(settings.model_dump_json(by_alias=True, exclude_none=True))
-        if not json_settings and update:
-            return None
-
-        for key, value in json_settings.items():
-            url = f"{settings_base_url}/{mapping[key][0]}/form"
-            wrapper.put(url, json=value)
-
-    json_settings = {}
-    for settings_type, settings_tuple in mapping.items():
-        settings_class = settings_tuple[1]
-        url = f"{settings_base_url}/{settings_tuple[0]}/form"
-        response = wrapper.get(url)
-        if settings_type == "playlist":
-            settings_property = response.json()
-        else:
-            settings_property = settings_class.model_validate(response.json())  # type: ignore
-        json_settings[settings_type] = settings_property
-
-    return StudySettings.model_validate(json_settings)
-
-
-class StudyApiService(BaseStudyService):
-    def __init__(self, config: APIconf, study_id: str):
-        super().__init__()
-        self._config = config
-        self._study_id = study_id
-        self._base_url = f"{self.config.get_host()}/api/v1"
-        self._wrapper = RequestWrapper(self.config.set_up_api_conf())
-
-    @property
-    def study_id(self) -> str:
-        return self._study_id
-
-    @property
-    def config(self) -> APIconf:
-        return self._config
-
-    def update_study_settings(self, settings: StudySettings) -> Optional[StudySettings]:
-        try:
-            new_settings = _returns_study_settings(self._base_url, self.study_id, self._wrapper, True, settings)
-        except APIError as e:
-            raise StudySettingsUpdateError(self.study_id, e.message) from e
-        return new_settings
-
-    def delete_binding_constraint(self, constraint: BindingConstraint) -> None:
-        url = f"{self._base_url}/studies/{self.study_id}/bindingconstraints/{constraint.id}"
-        try:
-            self._wrapper.delete(url)
-        except APIError as e:
-            raise BindingConstraintDeletionError(constraint.id, e.message) from e
-
-    def delete(self, children: bool) -> None:
-        url = f"{self._base_url}/studies/{self.study_id}?children={children}"
-        try:
-            self._wrapper.delete(url)
-        except APIError as e:
-            raise StudyDeletionError(self.study_id, e.message) from e
-=======
-# Copyright (c) 2024, RTE (https://www.rte-france.com)
-#
-# See AUTHORS.txt
-#
-# This Source Code Form is subject to the terms of the Mozilla Public
-# License, v. 2.0. If a copy of the MPL was not distributed with this
-# file, You can obtain one at http://mozilla.org/MPL/2.0/.
-#
-# SPDX-License-Identifier: MPL-2.0
-#
-# This file is part of the Antares project.
-
-from typing import Optional
-
-from antares.api_conf.api_conf import APIconf
-from antares.api_conf.request_wrapper import RequestWrapper
-from antares.exceptions.exceptions import (
-    APIError,
-    StudySettingsUpdateError,
-    BindingConstraintDeletionError,
-    StudyDeletionError,
-)
-from antares.model.binding_constraint import BindingConstraint
-from antares.model.settings import (
-    StudySettings,
-    GeneralProperties,
-    ThematicTrimming,
-    TimeSeriesProperties,
-    AdequacyPatchProperties,
-    AdvancedProperties,
-    OptimizationProperties,
-)
-from antares.service.base_services import BaseStudyService
-
-
-def _returns_study_settings(
-    base_url: str, study_id: str, wrapper: RequestWrapper, update: bool, settings: Optional[StudySettings]
-) -> Optional[StudySettings]:
-    settings_base_url = f"{base_url}/studies/{study_id}/config"
-    mapping = {
-        "general_properties": ("general", GeneralProperties),
-        "thematic_trimming": ("thematictrimming", ThematicTrimming),
-        "time_series_properties": ("timeseries", TimeSeriesProperties),
-        "adequacy_patch_properties": ("adequacypatch", AdequacyPatchProperties),
-        "advanced_properties": ("advancedparameters", AdvancedProperties),
-        "optimization_properties": ("optimization", OptimizationProperties),
-        "playlist": ("playlist", None),
-    }
-    if settings:
-        json_settings = settings.model_dump(mode="json", by_alias=True, exclude_none=True)
-        if not json_settings and update:
-            return None
-
-        for key, value in json_settings.items():
-            url = f"{settings_base_url}/{mapping[key][0]}/form"
-            wrapper.put(url, json=value)
-
-    json_settings = {}
-    for settings_type, settings_tuple in mapping.items():
-        settings_class = settings_tuple[1]
-        url = f"{settings_base_url}/{settings_tuple[0]}/form"
-        response = wrapper.get(url)
-        if settings_type == "playlist":
-            settings_property = response.json()
-        else:
-            settings_property = settings_class.model_validate(response.json())  # type: ignore
-        json_settings[settings_type] = settings_property
-
-    return StudySettings.model_validate(json_settings)
-
-
-class StudyApiService(BaseStudyService):
-    def __init__(self, config: APIconf, study_id: str):
-        super().__init__()
-        self._config = config
-        self._study_id = study_id
-        self._base_url = f"{self.config.get_host()}/api/v1"
-        self._wrapper = RequestWrapper(self.config.set_up_api_conf())
-
-    @property
-    def study_id(self) -> str:
-        return self._study_id
-
-    @property
-    def config(self) -> APIconf:
-        return self._config
-
-    def update_study_settings(self, settings: StudySettings) -> Optional[StudySettings]:
-        try:
-            new_settings = _returns_study_settings(self._base_url, self.study_id, self._wrapper, True, settings)
-        except APIError as e:
-            raise StudySettingsUpdateError(self.study_id, e.message) from e
-        return new_settings
-
-    def delete_binding_constraint(self, constraint: BindingConstraint) -> None:
-        url = f"{self._base_url}/studies/{self.study_id}/bindingconstraints/{constraint.id}"
-        try:
-            self._wrapper.delete(url)
-        except APIError as e:
-            raise BindingConstraintDeletionError(constraint.id, e.message) from e
-
-    def delete(self, children: bool) -> None:
-        url = f"{self._base_url}/studies/{self.study_id}?children={children}"
-        try:
-            self._wrapper.delete(url)
-        except APIError as e:
-            raise StudyDeletionError(self.study_id, e.message) from e
->>>>>>> 3643b47a
+# Copyright (c) 2024, RTE (https://www.rte-france.com)
+#
+# See AUTHORS.txt
+#
+# This Source Code Form is subject to the terms of the Mozilla Public
+# License, v. 2.0. If a copy of the MPL was not distributed with this
+# file, You can obtain one at http://mozilla.org/MPL/2.0/.
+#
+# SPDX-License-Identifier: MPL-2.0
+#
+# This file is part of the Antares project.
+
+from typing import Optional
+
+from antares.api_conf.api_conf import APIconf
+from antares.api_conf.request_wrapper import RequestWrapper
+from antares.exceptions.exceptions import (
+    APIError,
+    StudySettingsUpdateError,
+    BindingConstraintDeletionError,
+    StudyDeletionError,
+)
+from antares.model.binding_constraint import BindingConstraint
+from antares.model.settings import (
+    StudySettings,
+    GeneralProperties,
+    ThematicTrimming,
+    TimeSeriesProperties,
+    AdequacyPatchProperties,
+    AdvancedProperties,
+    OptimizationProperties,
+)
+from antares.service.base_services import BaseStudyService
+
+
+def _returns_study_settings(
+    base_url: str, study_id: str, wrapper: RequestWrapper, update: bool, settings: Optional[StudySettings]
+) -> Optional[StudySettings]:
+    settings_base_url = f"{base_url}/studies/{study_id}/config"
+    mapping = {
+        "general_properties": ("general", GeneralProperties),
+        "thematic_trimming": ("thematictrimming", ThematicTrimming),
+        "time_series_properties": ("timeseries", TimeSeriesProperties),
+        "adequacy_patch_properties": ("adequacypatch", AdequacyPatchProperties),
+        "advanced_properties": ("advancedparameters", AdvancedProperties),
+        "optimization_properties": ("optimization", OptimizationProperties),
+        "playlist": ("playlist", None),
+    }
+    if settings:
+        json_settings = settings.model_dump(mode="json", by_alias=True, exclude_none=True)
+        if not json_settings and update:
+            return None
+
+        for key, value in json_settings.items():
+            url = f"{settings_base_url}/{mapping[key][0]}/form"
+            wrapper.put(url, json=value)
+
+    json_settings = {}
+    for settings_type, settings_tuple in mapping.items():
+        settings_class = settings_tuple[1]
+        url = f"{settings_base_url}/{settings_tuple[0]}/form"
+        response = wrapper.get(url)
+        if settings_type == "playlist":
+            settings_property = response.json()
+        else:
+            settings_property = settings_class.model_validate(response.json())  # type: ignore
+        json_settings[settings_type] = settings_property
+
+    return StudySettings.model_validate(json_settings)
+
+
+class StudyApiService(BaseStudyService):
+    def __init__(self, config: APIconf, study_id: str):
+        super().__init__()
+        self._config = config
+        self._study_id = study_id
+        self._base_url = f"{self.config.get_host()}/api/v1"
+        self._wrapper = RequestWrapper(self.config.set_up_api_conf())
+
+    @property
+    def study_id(self) -> str:
+        return self._study_id
+
+    @property
+    def config(self) -> APIconf:
+        return self._config
+
+    def update_study_settings(self, settings: StudySettings) -> Optional[StudySettings]:
+        try:
+            new_settings = _returns_study_settings(self._base_url, self.study_id, self._wrapper, True, settings)
+        except APIError as e:
+            raise StudySettingsUpdateError(self.study_id, e.message) from e
+        return new_settings
+
+    def delete_binding_constraint(self, constraint: BindingConstraint) -> None:
+        url = f"{self._base_url}/studies/{self.study_id}/bindingconstraints/{constraint.id}"
+        try:
+            self._wrapper.delete(url)
+        except APIError as e:
+            raise BindingConstraintDeletionError(constraint.id, e.message) from e
+
+    def delete(self, children: bool) -> None:
+        url = f"{self._base_url}/studies/{self.study_id}?children={children}"
+        try:
+            self._wrapper.delete(url)
+        except APIError as e:
+            raise StudyDeletionError(self.study_id, e.message) from e