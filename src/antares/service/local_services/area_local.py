--- conflicted
+++ resolved
@@ -317,9 +317,8 @@
     def delete_st_storages(self, area: Area, storages: List[STStorage]) -> None:
         raise NotImplementedError
 
-<<<<<<< HEAD
     def _read_timeseries(self, ts_file_type: TimeSeriesFileType, study_path: Path, area_id: Optional[str] = None, constraint_id: Optional[str] = None) -> pd.DataFrame:
-=======
+
     def _read_timeseries(
         self,
         ts_file_type: TimeSeriesFileType,
@@ -327,7 +326,6 @@
         area_id: Optional[str] = None,
         constraint_id: Optional[str] = None,
     ) -> pd.DataFrame:
->>>>>>> f5df3e6c
         file_path = study_path / (
             ts_file_type.value
             if not (area_id or constraint_id)
