# Copyright (c) 2024, RTE (https://www.rte-france.com)
#
# See AUTHORS.txt
#
# This Source Code Form is subject to the terms of the Mozilla Public
# License, v. 2.0. If a copy of the MPL was not distributed with this
# file, You can obtain one at http://mozilla.org/MPL/2.0/.
#
# SPDX-License-Identifier: MPL-2.0
#
# This file is part of the Antares project.

import logging
import os

from configparser import ConfigParser
from pathlib import Path
from typing import Any, Dict, List, Optional

import pandas as pd

from antares.config.local_configuration import LocalConfiguration
from antares.exceptions.exceptions import CustomError
from antares.model.area import Area, AreaProperties, AreaPropertiesLocal, AreaUi, AreaUiLocal
from antares.model.hydro import Hydro, HydroMatrixName, HydroProperties, HydroPropertiesLocal
from antares.model.renewable import RenewableCluster, RenewableClusterProperties, RenewableClusterPropertiesLocal
from antares.model.st_storage import STStorage, STStorageProperties, STStoragePropertiesLocal
from antares.model.thermal import ThermalCluster, ThermalClusterProperties, ThermalClusterPropertiesLocal
from antares.service.base_services import (
    BaseAreaService,
    BaseRenewableService,
    BaseShortTermStorageService,
    BaseThermalService,
)
from antares.tools.ini_tool import IniFile, IniFileTypes
from antares.tools.matrix_tool import df_read
from antares.tools.prepro_folder import PreproFolder
from antares.tools.time_series_tool import TimeSeriesFileType


def _sets_ini_content() -> ConfigParser:
    """
    Returns: sets.ini contents with default values
    """
    sets_ini = ConfigParser()
    sets_ini_dict = {
        "all areas": {
            "caption": "All areas",
            "comments": "Spatial aggregates on all areas",
            "output": "false",
            "apply-filter": "add-all",
        }
    }
    sets_ini.read_dict(sets_ini_dict)
    return sets_ini


class AreaLocalService(BaseAreaService):
    def __init__(self, config: LocalConfiguration, study_name: str, **kwargs: Any) -> None:
        super().__init__(**kwargs)
        self.config = config
        self.study_name = study_name

    def set_storage_service(self, storage_service: BaseShortTermStorageService) -> None:
        self.storage_service = storage_service

    def set_thermal_service(self, thermal_service: BaseThermalService) -> None:
        self.thermal_service = thermal_service

    def set_renewable_service(self, renewable_service: BaseRenewableService) -> None:
        self.renewable_service = renewable_service

    def create_thermal_cluster(
        self,
        area_id: str,
        thermal_name: str,
        properties: Optional[ThermalClusterProperties] = None,
    ) -> ThermalCluster:
        properties = properties or ThermalClusterProperties()
        args = {"thermal_name": thermal_name, **properties.model_dump(mode="json", exclude_none=True)}
        local_thermal_properties = ThermalClusterPropertiesLocal.model_validate(args)

        list_ini = IniFile(self.config.study_path, IniFileTypes.THERMAL_LIST_INI, area_name=area_id)
        list_ini.add_section(local_thermal_properties.list_ini_fields)
        list_ini.write_ini_file(sort_sections=True)

        return ThermalCluster(
            self.thermal_service, area_id, thermal_name, local_thermal_properties.yield_thermal_cluster_properties()
        )

    def create_thermal_cluster_with_matrices(
        self,
        area_id: str,
        cluster_name: str,
        parameters: ThermalClusterProperties,
        prepro: Optional[pd.DataFrame],
        modulation: Optional[pd.DataFrame],
        series: Optional[pd.DataFrame],
        CO2Cost: Optional[pd.DataFrame],
        fuelCost: Optional[pd.DataFrame],
    ) -> ThermalCluster:
        raise NotImplementedError

    def create_renewable_cluster(
        self,
        area_id: str,
        renewable_name: str,
        properties: Optional[RenewableClusterProperties] = None,
        series: Optional[pd.DataFrame] = None,
    ) -> RenewableCluster:
        properties = properties or RenewableClusterProperties()
        args = {"renewable_name": renewable_name, **properties.model_dump(mode="json", exclude_none=True)}
        local_properties = RenewableClusterPropertiesLocal.model_validate(args)

        list_ini = IniFile(self.config.study_path, IniFileTypes.RENEWABLES_LIST_INI, area_name=area_id)
        list_ini.add_section(local_properties.ini_fields)
        list_ini.write_ini_file()

        return RenewableCluster(
            self.renewable_service, area_id, renewable_name, local_properties.yield_renewable_cluster_properties()
        )

    def create_load(self, area: Area, series: pd.DataFrame) -> None:
        self._write_timeseries(series, TimeSeriesFileType.LOAD, area.id)
        PreproFolder.LOAD.save(self.config.study_path, area.id)

    def _write_timeseries(self, series: pd.DataFrame, ts_file_type: TimeSeriesFileType, area_id: str) -> None:
        file_path = self.config.study_path.joinpath(ts_file_type.value.format(area_id=area_id))
        series.to_csv(file_path, sep="\t", header=False, index=False, encoding="utf-8")

    def create_st_storage(
        self, area_id: str, st_storage_name: str, properties: Optional[STStorageProperties] = None
    ) -> STStorage:
        properties = properties or STStorageProperties()
        args = {"st_storage_name": st_storage_name, **properties.model_dump(mode="json", exclude_none=True)}
        local_st_storage_properties = STStoragePropertiesLocal.model_validate(args)

        list_ini = IniFile(self.config.study_path, IniFileTypes.ST_STORAGE_LIST_INI, area_name=area_id)
        list_ini.add_section(local_st_storage_properties.list_ini_fields)
        list_ini.write_ini_file(sort_sections=True)

        return STStorage(
            self.storage_service,
            area_id,
            st_storage_name,
            local_st_storage_properties.yield_st_storage_properties(),
        )

    def create_wind(self, area: Area, series: pd.DataFrame) -> None:
        self._write_timeseries(series, TimeSeriesFileType.WIND, area.id)
        PreproFolder.WIND.save(self.config.study_path, area.id)

    def create_reserves(self, area: Area, series: pd.DataFrame) -> None:
        self._write_timeseries(series, TimeSeriesFileType.RESERVES, area.id)

    def create_solar(self, area: Area, series: pd.DataFrame) -> None:
        self._write_timeseries(series, TimeSeriesFileType.SOLAR, area.id)
        PreproFolder.SOLAR.save(self.config.study_path, area.id)

    def create_misc_gen(self, area: Area, series: pd.DataFrame) -> None:
        self._write_timeseries(series, TimeSeriesFileType.MISC_GEN, area.id)

    def create_hydro(
        self,
        area_id: str,
        properties: Optional[HydroProperties] = None,
        matrices: Optional[Dict[HydroMatrixName, pd.DataFrame]] = None,
    ) -> Hydro:
        properties = properties or HydroProperties()
        args = {"area_id": area_id, **properties.model_dump(mode="json", exclude_none=True)}
        local_hydro_properties = HydroPropertiesLocal.model_validate(args)

        list_ini = IniFile(self.config.study_path, IniFileTypes.HYDRO_INI)
        list_ini.add_section(local_hydro_properties.hydro_ini_fields)
        list_ini.write_ini_file(sort_section_content=True)

        return Hydro(self, area_id, local_hydro_properties.yield_hydro_properties())

    def read_hydro(
        self,
        area_id: str,
    ) -> Hydro:
        raise NotImplementedError

    def create_area(
        self, area_name: str, properties: Optional[AreaProperties] = None, ui: Optional[AreaUi] = None
    ) -> Area:
        """
        Args:
            area_name: area to be added to study
            properties: area's properties. If not provided, default values will be used.
            ui: area's ui characteristics. If not provided, default values will be used.

        Returns: area name if success or Error if area can not be
        created
        """

        def _line_exists_in_file(file_content: str, line_to_add: str) -> bool:
            """
            Args:
                file_content: file content to check
                line_to_add: line to add

            Returns: True if line is already present in file.

            """
            return line_to_add.strip() in file_content.split("\n")

        study_directory = self.config.local_path / self.study_name / "input"
        areas_directory = study_directory / "areas"
        new_area_directory = areas_directory / area_name

        # Create "areas" directory if it doesn't exist
        os.makedirs(new_area_directory, exist_ok=True)

        list_path = areas_directory / "list.txt"

        area_to_add = f"{area_name}\n"
        try:
            if os.path.isfile(list_path):
                with open(list_path, "r") as list_file:
                    list_file_content = list_file.read()
                if _line_exists_in_file(list_file_content, area_to_add):
                    raise ValueError(f"The Area '{area_name}' already exists in the study {self.study_name}.")
                updated_list = sorted(list_file_content.splitlines(keepends=True) + [area_to_add])
            else:
                updated_list = [area_to_add]

            # Write area(s) to file list.txt
            with open(list_path, "w") as list_txt:
                list_txt.write("".join(map(str, updated_list)))

            # TODO: Handle districts in sets.ini later
            sets_ini_content = _sets_ini_content()

            with (self.config.study_path / IniFileTypes.AREAS_SETS_INI.value).open("w") as sets_ini:
                sets_ini_content.write(sets_ini)

            local_properties = (
                AreaPropertiesLocal.model_validate(properties.model_dump(mode="json", exclude_none=True))
                if properties
                else AreaPropertiesLocal()
            )

            adequacy_patch_ini = IniFile(self.config.study_path, IniFileTypes.AREA_ADEQUACY_PATCH_INI, area_name)
            adequacy_patch_ini.add_section(local_properties.adequacy_patch())
            adequacy_patch_ini.write_ini_file()

            optimization_ini = ConfigParser()
            optimization_ini.read_dict(local_properties.yield_local_dict())

            with open(new_area_directory / "optimization.ini", "w") as optimization_ini_file:
                optimization_ini.write(optimization_ini_file)

            areas_ini = IniFile(self.config.study_path, IniFileTypes.THERMAL_AREAS_INI)
            if not areas_ini.ini_dict:
                areas_ini.add_section({"unserverdenergycost": {}})
                areas_ini.add_section({"spilledenergycost": {}})
                areas_ini.write_ini_file()
            areas_ini.parsed_ini["unserverdenergycost"][area_name] = local_properties.nodal_optimization[
                "average-unsupplied-energy-cost"
            ]
            areas_ini.parsed_ini["spilledenergycost"][area_name] = local_properties.nodal_optimization[
                "average-spilled-energy-cost"
            ]
            areas_ini.write_ini_file()

            local_ui = AreaUiLocal(ui) if ui else AreaUiLocal()
            ui_ini = ConfigParser()
            ui_ini.read_dict(local_ui.model_dump(exclude_none=True))
            with open(new_area_directory / "ui.ini", "w") as ui_ini_file:
                ui_ini.write(ui_ini_file)

        except Exception as e:
            raise CustomError(f"Error during area creation: {e}") from e

        logging.info(f"Area {area_name} created successfully!")
        created_area = Area(
            name=area_name,
            area_service=self,
            storage_service=self.storage_service,
            thermal_service=self.thermal_service,
            renewable_service=self.renewable_service,
            properties=local_properties.yield_area_properties(),
            ui=local_ui.yield_area_ui(),
        )
        created_area.create_hydro()
        return created_area

    def delete_area(self, area: Area) -> None:
        raise NotImplementedError

    def update_area_properties(self, area: Area, properties: AreaProperties) -> AreaProperties:
        raise NotImplementedError

    def update_area_ui(self, area: Area, ui: AreaUi) -> AreaUi:
        raise NotImplementedError

    def delete_thermal_clusters(self, area: Area, thermal_clusters: List[ThermalCluster]) -> None:
        raise NotImplementedError

    def delete_renewable_clusters(self, area: Area, renewable_clusters: List[RenewableCluster]) -> None:
        raise NotImplementedError

    def delete_st_storages(self, area: Area, storages: List[STStorage]) -> None:
        raise NotImplementedError

    def get_load_matrix(self, area: Area) -> pd.DataFrame:
        raise NotImplementedError

    def get_solar_matrix(self, area: Area) -> pd.DataFrame:
        raise NotImplementedError

    def get_wind_matrix(self, area: Area) -> pd.DataFrame:
        raise NotImplementedError

    def get_reserves_matrix(self, area: Area) -> pd.DataFrame:
        raise NotImplementedError

    def get_misc_gen_matrix(self, area: Area) -> pd.DataFrame:
        raise NotImplementedError

    def read_areas(self) -> List[Area]:
        local_path = self.config.local_path
        areas_path = local_path / self.study_name / "input" / "areas"
        areas = []
        for element in areas_path.iterdir():
            if element.is_dir():
                areas.append(
                    Area(
                        name=element.name,
                        area_service=self,
                        storage_service=self.storage_service,
                        thermal_service=self.thermal_service,
                        renewable_service=self.renewable_service,
                    )
                )
        return areas

<<<<<<< HEAD
    def _read_timeseries(self, ts_file_type: TimeSeriesFileType, study_path: Path, area_id: Optional[str] = None, constraint_id: Optional[str] = None, time_series: Optional[pd.DataFrame] = None,) -> pd.DataFrame:
        file_path = study_path / (
            ts_file_type.value
            if not (area_id or constraint_id)
            else ts_file_type.value.format(area_id=area_id, constraint_id=constraint_id)
        )

        if os.path.getsize(file_path) != 0:
            _time_series = df_read(file_path)
=======
    def _read_timeseries(self, ts_file_type: TimeSeriesFileType, study_path: Path, area_id: Optional[str] = None, group_id: Optional[str] = None,constraint_id: Optional[str] = None, time_series: Optional[pd.DataFrame] = None,) -> pd.DataFrame:
        def _write_file(_file_path: Path, _time_series: pd.DataFrame) -> None:
            _file_path.parent.mkdir(parents=True, exist_ok=True)
            _time_series.to_csv(_file_path, sep="\t", header=False, index=False, encoding="utf-8")
        
        file_path = study_path / (
            ts_file_type.value
            if not (area_id or constraint_id or group_id)
            else ts_file_type.value.format(area_id=area_id, constraint_id=constraint_id, group_id=group_id)
        )
>>>>>>> 1bdb6a40
        if file_path.is_file() and time_series is None:
            if os.path.getsize(file_path) != 0:
                _time_series = pd.read_csv(
                    file_path,
                    sep="\t",
                    header=None,
                    index_col=None,
                    encoding="utf-8",
                )
            else:
                _time_series = pd.DataFrame()
        else:
<<<<<<< HEAD
            _time_series = pd.DataFrame()

        return _time_series
   
    def read_load(self, id: str) -> pd.DataFrame:
        timeseries = self._read_timeseries(TimeSeriesFileType.LOAD, self.config.study_path, area_id=id)
        return timeseries
=======
            _time_series = time_series if time_series is not None else pd.DataFrame([])
            _write_file(file_path, _time_series)
        return _time_series
   
    def read_load(self, id: str) -> Load:
        timeseries = self._read_timeseries(TimeSeriesFileType.LOAD, self.config.study_path, area_id=id)
        return Load(timeseries)
>>>>>>> 1bdb6a40
<|MERGE_RESOLUTION|>--- conflicted
+++ resolved
@@ -337,7 +337,6 @@
                 )
         return areas
 
-<<<<<<< HEAD
     def _read_timeseries(self, ts_file_type: TimeSeriesFileType, study_path: Path, area_id: Optional[str] = None, constraint_id: Optional[str] = None, time_series: Optional[pd.DataFrame] = None,) -> pd.DataFrame:
         file_path = study_path / (
             ts_file_type.value
@@ -347,44 +346,11 @@
 
         if os.path.getsize(file_path) != 0:
             _time_series = df_read(file_path)
-=======
-    def _read_timeseries(self, ts_file_type: TimeSeriesFileType, study_path: Path, area_id: Optional[str] = None, group_id: Optional[str] = None,constraint_id: Optional[str] = None, time_series: Optional[pd.DataFrame] = None,) -> pd.DataFrame:
-        def _write_file(_file_path: Path, _time_series: pd.DataFrame) -> None:
-            _file_path.parent.mkdir(parents=True, exist_ok=True)
-            _time_series.to_csv(_file_path, sep="\t", header=False, index=False, encoding="utf-8")
-        
-        file_path = study_path / (
-            ts_file_type.value
-            if not (area_id or constraint_id or group_id)
-            else ts_file_type.value.format(area_id=area_id, constraint_id=constraint_id, group_id=group_id)
-        )
->>>>>>> 1bdb6a40
-        if file_path.is_file() and time_series is None:
-            if os.path.getsize(file_path) != 0:
-                _time_series = pd.read_csv(
-                    file_path,
-                    sep="\t",
-                    header=None,
-                    index_col=None,
-                    encoding="utf-8",
-                )
-            else:
-                _time_series = pd.DataFrame()
         else:
-<<<<<<< HEAD
             _time_series = pd.DataFrame()
 
         return _time_series
    
     def read_load(self, id: str) -> pd.DataFrame:
         timeseries = self._read_timeseries(TimeSeriesFileType.LOAD, self.config.study_path, area_id=id)
-        return timeseries
-=======
-            _time_series = time_series if time_series is not None else pd.DataFrame([])
-            _write_file(file_path, _time_series)
-        return _time_series
-   
-    def read_load(self, id: str) -> Load:
-        timeseries = self._read_timeseries(TimeSeriesFileType.LOAD, self.config.study_path, area_id=id)
-        return Load(timeseries)
->>>>>>> 1bdb6a40
+        return timeseries