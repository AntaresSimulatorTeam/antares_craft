--- conflicted
+++ resolved
@@ -1,833 +1,464 @@
-<<<<<<< HEAD
-# Copyright (c) 2024, RTE (https://www.rte-france.com)
-#
-# See AUTHORS.txt
-#
-# This Source Code Form is subject to the terms of the Mozilla Public
-# License, v. 2.0. If a copy of the MPL was not distributed with this
-# file, You can obtain one at http://mozilla.org/MPL/2.0/.
-#
-# SPDX-License-Identifier: MPL-2.0
-#
-# This file is part of the Antares project.
-
-import logging
-import os
-from configparser import ConfigParser
-from typing import Optional, Dict, List, Any
-import pandas as pd
-
-from antares.config.local_configuration import LocalConfiguration
-from antares.exceptions.exceptions import CustomError
-from antares.model.area import (
-    AreaProperties,
-    AreaUi,
-    Area,
-    AreaPropertiesLocal,
-    AreaUiLocal,
-)
-from antares.model.hydro import (
-    HydroProperties,
-    HydroMatrixName,
-    Hydro,
-    HydroPropertiesLocal,
-)
-from antares.model.misc_gen import MiscGen
-from antares.model.renewable import (
-    RenewableClusterProperties,
-    RenewableCluster,
-    RenewableClusterPropertiesLocal,
-)
-from antares.model.reserves import Reserves
-from antares.model.solar import Solar
-from antares.model.st_storage import (
-    STStorageProperties,
-    STStorage,
-    STStoragePropertiesLocal,
-)
-from antares.model.thermal import (
-    ThermalClusterProperties,
-    ThermalCluster,
-    ThermalClusterPropertiesLocal,
-)
-from antares.model.wind import Wind
-from antares.service.base_services import (
-    BaseAreaService,
-    BaseShortTermStorageService,
-    BaseThermalService,
-    BaseRenewableService,
-)
-from antares.tools.ini_tool import IniFileTypes, IniFile
-from antares.tools.time_series_tool import TimeSeriesFile, TimeSeriesFileType
-
-
-def _sets_ini_content() -> ConfigParser:
-    """
-    Returns: sets.ini contents with default values
-    """
-    sets_ini = ConfigParser()
-    sets_ini_dict = {
-        "all areas": {
-            "caption": "All areas",
-            "comments": "Spatial aggregates on all areas",
-            "output": "false",
-            "apply-filter": "add-all",
-        }
-    }
-    sets_ini.read_dict(sets_ini_dict)
-    return sets_ini
-
-
-class AreaLocalService(BaseAreaService):
-    def __init__(
-        self, config: LocalConfiguration, study_name: str, **kwargs: Any
-    ) -> None:
-        super().__init__(**kwargs)
-        self.config = config
-        self.study_name = study_name
-
-    def set_storage_service(self, storage_service: BaseShortTermStorageService) -> None:
-        self.storage_service = storage_service
-
-    def set_thermal_service(self, thermal_service: BaseThermalService) -> None:
-        self.thermal_service = thermal_service
-
-    def set_renewable_service(self, renewable_service: BaseRenewableService) -> None:
-        self.renewable_service = renewable_service
-
-    def create_thermal_cluster(
-        self,
-        area_id: str,
-        thermal_name: str,
-        properties: Optional[ThermalClusterProperties] = None,
-    ) -> ThermalCluster:
-        local_thermal_properties = ThermalClusterPropertiesLocal(
-            thermal_name, properties
-        )
-
-        list_ini = IniFile(
-            self.config.study_path, IniFileTypes.THERMAL_LIST_INI, area_name=area_id
-        )
-        list_ini.add_section(local_thermal_properties.list_ini_fields)
-        list_ini.write_ini_file(sort_sections=True)
-
-        return ThermalCluster(
-            self.thermal_service,
-            area_id,
-            thermal_name,
-            local_thermal_properties.yield_thermal_cluster_properties(),
-        )
-
-    def create_thermal_cluster_with_matrices(
-        self,
-        area_id: str,
-        cluster_name: str,
-        parameters: ThermalClusterProperties,
-        prepro: Optional[pd.DataFrame],
-        modulation: Optional[pd.DataFrame],
-        series: Optional[pd.DataFrame],
-        CO2Cost: Optional[pd.DataFrame],
-        fuelCost: Optional[pd.DataFrame],
-    ) -> ThermalCluster:
-        raise NotImplementedError
-
-    def create_renewable_cluster(
-        self,
-        area_id: str,
-        renewable_name: str,
-        properties: Optional[RenewableClusterProperties] = None,
-        series: Optional[pd.DataFrame] = None,
-    ) -> RenewableCluster:
-        local_properties = RenewableClusterPropertiesLocal(renewable_name, properties)
-
-        list_ini = IniFile(
-            self.config.study_path, IniFileTypes.RENEWABLE_LIST_INI, area_name=area_id
-        )
-        list_ini.add_section(local_properties.ini_fields)
-        list_ini.write_ini_file()
-
-        return RenewableCluster(
-            self.renewable_service,
-            area_id,
-            renewable_name,
-            local_properties.yield_renewable_cluster_properties(),
-        )
-
-    def create_st_storage(
-        self,
-        area_id: str,
-        st_storage_name: str,
-        properties: Optional[STStorageProperties] = None,
-    ) -> STStorage:
-        local_st_storage_properties = STStoragePropertiesLocal(
-            st_storage_name, properties
-        )
-
-        list_ini = IniFile(
-            self.config.study_path, IniFileTypes.ST_STORAGE_LIST_INI, area_name=area_id
-        )
-        list_ini.add_section(local_st_storage_properties.list_ini_fields)
-        list_ini.write_ini_file(sort_sections=True)
-
-        return STStorage(
-            self.storage_service,
-            area_id,
-            st_storage_name,
-            local_st_storage_properties.yield_st_storage_properties(),
-        )
-
-    def create_wind(self, area: Area, series: Optional[pd.DataFrame]) -> Wind:
-        series = series if series is not None else pd.DataFrame([])
-        local_file = TimeSeriesFile(
-            TimeSeriesFileType.WIND, self.config.study_path, area.id, series
-        )
-        return Wind(series, local_file)
-
-    def create_reserves(self, area: Area, series: Optional[pd.DataFrame]) -> Reserves:
-        series = series if series is not None else pd.DataFrame([])
-        local_file = TimeSeriesFile(
-            TimeSeriesFileType.RESERVES, self.config.study_path, area.id, series
-        )
-        return Reserves(series, local_file)
-
-    def create_solar(self, area: Area, series: Optional[pd.DataFrame]) -> Solar:
-        series = series if series is not None else pd.DataFrame([])
-        local_file = TimeSeriesFile(
-            TimeSeriesFileType.SOLAR, self.config.study_path, area.id, series
-        )
-        return Solar(series, local_file)
-
-    def create_misc_gen(self, area: Area, series: Optional[pd.DataFrame]) -> MiscGen:
-        series = series if series is not None else pd.DataFrame([])
-        local_file = TimeSeriesFile(
-            TimeSeriesFileType.MISC_GEN, self.config.study_path, area.id, series
-        )
-        return MiscGen(series, local_file)
-
-    def create_hydro(
-        self,
-        area_id: str,
-        properties: Optional[HydroProperties] = None,
-        matrices: Optional[Dict[HydroMatrixName, pd.DataFrame]] = None,
-    ) -> Hydro:
-        local_hydro_properties = HydroPropertiesLocal(area_id, properties)
-
-        list_ini = IniFile(self.config.study_path, IniFileTypes.HYDRO_INI)
-        list_ini.add_section(local_hydro_properties.hydro_ini_fields)
-        list_ini.write_ini_file(sort_section_content=True)
-
-        return Hydro(self, area_id, local_hydro_properties.yield_hydro_properties())
-
-    def create_area(
-        self,
-        area_name: str,
-        properties: Optional[AreaProperties] = None,
-        ui: Optional[AreaUi] = None,
-    ) -> Area:
-        """
-        Args:
-            area_name: area to be added to study
-            properties: area's properties. If not provided, default values will be used.
-            ui: area's ui characteristics. If not provided, default values will be used.
-
-        Returns: area name if success or Error if area can not be
-        created
-        """
-
-        def _line_exists_in_file(file_content: str, line_to_add: str) -> bool:
-            """
-            Args:
-                file_content: file content to check
-                line_to_add: line to add
-
-            Returns: True if line is already present in file.
-
-            """
-            return line_to_add.strip() in file_content.split("\n")
-
-        study_directory = self.config.local_path / self.study_name / "input"
-        areas_directory = study_directory / "areas"
-        new_area_directory = areas_directory / area_name
-
-        # Create "areas" directory if it doesn't exist
-        os.makedirs(new_area_directory, exist_ok=True)
-
-        list_path = areas_directory / "list.txt"
-
-        area_to_add = f"{area_name}\n"
-        try:
-            if os.path.isfile(list_path):
-                with open(list_path, "r") as list_file:
-                    list_file_content = list_file.read()
-                if _line_exists_in_file(list_file_content, area_to_add):
-                    raise ValueError(
-                        f"The Area '{area_name}' already exists in the study {self.study_name}."
-                    )
-                updated_list = sorted(
-                    list_file_content.splitlines(keepends=True) + [area_to_add]
-                )
-            else:
-                updated_list = [area_to_add]
-
-            # Write area(s) to file list.txt
-            with open(list_path, "w") as list_txt:
-                list_txt.write("".join(map(str, updated_list)))
-
-            # TODO: Handle districts in sets.ini later
-            sets_ini_content = _sets_ini_content()
-
-            with (self.config.study_path / IniFileTypes.AREAS_SETS_INI.value).open(
-                "w"
-            ) as sets_ini:
-                sets_ini_content.write(sets_ini)
-
-            local_properties = (
-                AreaPropertiesLocal(properties) if properties else AreaPropertiesLocal()
-            )
-
-            adequacy_patch_ini = IniFile(
-                self.config.study_path, IniFileTypes.AREA_ADEQUACY_PATCH_INI, area_name
-            )
-            adequacy_patch_ini.add_section(local_properties.adequacy_patch_mode())
-            adequacy_patch_ini.write_ini_file()
-
-            optimization_ini = ConfigParser()
-            optimization_ini.read_dict(
-                local_properties.model_dump(by_alias=True, exclude_none=True)
-            )
-
-            with open(
-                new_area_directory / "optimization.ini", "w"
-            ) as optimization_ini_file:
-                optimization_ini.write(optimization_ini_file)
-
-            areas_ini = IniFile(self.config.study_path, IniFileTypes.THERMAL_AREAS_INI)
-            if not areas_ini.ini_dict:
-                areas_ini.add_section({"unserverdenergycost": {}})
-                areas_ini.add_section({"spilledenergycost": {}})
-                areas_ini.write_ini_file()
-            areas_ini.parsed_ini["unserverdenergycost"][
-                area_name
-            ] = local_properties.nodal_optimization["average-unsupplied-energy-cost"]
-            areas_ini.parsed_ini["spilledenergycost"][
-                area_name
-            ] = local_properties.nodal_optimization["average-spilled-energy-cost"]
-            areas_ini.write_ini_file()
-
-            local_ui = AreaUiLocal(ui) if ui else AreaUiLocal()
-            ui_ini = ConfigParser()
-            ui_ini.read_dict(local_ui.model_dump(exclude_none=True))
-            with open(new_area_directory / "ui.ini", "w") as ui_ini_file:
-                ui_ini.write(ui_ini_file)
-
-        except Exception as e:
-            raise CustomError(f"Error during area creation: {e}") from e
-
-        logging.info(f"Area {area_name} created successfully!")
-        created_area = Area(
-            name=area_name,
-            area_service=self,
-            storage_service=self.storage_service,
-            thermal_service=self.thermal_service,
-            renewable_service=self.renewable_service,
-            properties=local_properties.yield_area_properties(),
-            ui=local_ui.yield_area_ui(),
-        )
-        created_area.create_hydro()
-        return created_area
-
-    def delete_area(self, area: Area) -> None:
-        raise NotImplementedError
-
-    def update_area_properties(
-        self, area: Area, properties: AreaProperties
-    ) -> AreaProperties:
-        raise NotImplementedError
-
-    def update_area_ui(self, area: Area, ui: AreaUi) -> AreaUi:
-        raise NotImplementedError
-
-    def delete_thermal_clusters(
-        self, area: Area, thermal_clusters: List[ThermalCluster]
-    ) -> None:
-        raise NotImplementedError
-
-    def delete_renewable_clusters(
-        self, area: Area, renewable_clusters: List[RenewableCluster]
-    ) -> None:
-        raise NotImplementedError
-
-    def delete_st_storages(self, area: Area, storages: List[STStorage]) -> None:
-        raise NotImplementedError
-
-    def upload_load_matrix(self, area: Area, load_matrix: pd.DataFrame) -> None:
-        raise NotImplementedError
-
-    def get_load_matrix(self, area: Area) -> pd.DataFrame:
-        raise NotImplementedError
-
-    def read_thermal_cluster(
-        self,
-        area_id: str,
-        thermal_name: str,
-        properties: Optional[ThermalClusterProperties] = None,
-    ) -> ThermalCluster:
-        local_thermal_properties = ThermalClusterPropertiesLocal(
-            thermal_name, properties
-        )
-
-        list_ini = IniFile(
-            self.config.study_path, IniFileTypes.THERMAL_LIST_INI, area_name=area_id
-        )
-        list_ini.add_section(local_thermal_properties.list_ini_fields)
-        list_ini.write_ini_file(sort_sections=True)
-
-        return ThermalCluster(
-            self.thermal_service,
-            area_id,
-            thermal_name,
-            local_thermal_properties.yield_thermal_cluster_properties(),
-        )
-
-    def read_renewable_cluster(
-        self,
-        area_id: str,
-        renewable_name: str,
-        properties: Optional[RenewableClusterProperties] = None,
-    ) -> RenewableCluster:
-        local_properties = RenewableClusterPropertiesLocal(renewable_name, properties)
-
-        list_ini = IniFile(self.config.study_path, IniFileTypes.RENEWABLE_LIST_INI, area_name=area_id)
-        list_ini.add_section(local_properties.ini_fields)
-        list_ini.write_ini_file()
-
-        return RenewableCluster(
-            self.renewable_service,
-            area_id,
-            renewable_name,
-            local_properties.yield_renewable_cluster_properties(),
-        )
-
-    def read_st_storage(
-        self,
-        area_id: str,
-        st_storage_name: str,
-        properties: Optional[STStorageProperties] = None,
-    ) -> STStorage:
-        local_st_storage_properties = STStoragePropertiesLocal(st_storage_name, properties)
-
-        list_ini = IniFile(
-            self.config.study_path, IniFileTypes.ST_STORAGE_LIST_INI, area_name=area_id
-        )
-        list_ini.add_section(local_st_storage_properties.list_ini_fields)
-        list_ini.write_ini_file(sort_sections=True)
-
-        return STStorage(
-            self.storage_service,
-            area_id,
-            st_storage_name,
-            local_st_storage_properties.yield_st_storage_properties(),
-        )
-
-    def read_wind(self, area: Area) -> Wind:
-        series = pd.DataFrame([])
-        local_file = TimeSeriesFile(TimeSeriesFileType.WIND, self.config.study_path, area.id, series)
-        return Wind(series, local_file)
-
-    def read_reserves(self, area: Area) -> Reserves:
-        series = pd.DataFrame([])
-        local_file = TimeSeriesFile(TimeSeriesFileType.RESERVES, self.config.study_path, area.id, series)
-        return Reserves(series, local_file)
-
-    def read_solar(self, area: Area) -> Solar:
-        series = pd.DataFrame([])
-        local_file = TimeSeriesFile(TimeSeriesFileType.SOLAR, self.config.study_path, area.id, series)
-        return Solar(series, local_file)
-
-    def read_misc_gen(self, area: Area, series: Optional[pd.DataFrame]) -> MiscGen:
-        series = series if series is not None else pd.DataFrame([])
-        local_file = TimeSeriesFile(TimeSeriesFileType.MISC_GEN, self.config.study_path, area.id, series)
-        return MiscGen(series, local_file)
-
-    def read_hydro(
-        self,
-        area_id: str,
-        properties: Optional[HydroProperties] = None,
-    ) -> Hydro:
-        local_hydro_properties = HydroPropertiesLocal(area_id, properties)
-
-        list_ini = IniFile(self.config.study_path, IniFileTypes.HYDRO_INI)
-        list_ini.add_section(local_hydro_properties.hydro_ini_fields)
-        list_ini.write_ini_file(sort_section_content=True)
-
-        return Hydro(self, area_id, local_hydro_properties.yield_hydro_properties())
-
-    def read_area(self, area_name: str) -> Area:
-        """
-        Args:
-            area_name: area to be added to study
-
-        Returns: area object if success or Error if area can not be
-        read
-        """
-
-        def _line_exists_in_file(file_content: str, line_to_add: str) -> bool:
-            """
-            Args:
-                file_content: file content to check
-                line_to_add: line to add
-
-            Returns: True if line is already present in file.
-
-            """
-            return line_to_add.strip() in file_content.split("\n")
-
-        existing_path = self.config.local_path
-        study_path = existing_path / self.study_name
-
-        optimization_ini = IniFile(
-            study_path, IniFileTypes.AREA_OPTIMIZATION_INI, area_name
-        ).parsed_ini
-
-        dict_optimization = {
-            section: {key: f"{value}" for key, value in optimization_ini.items(section)}
-            for section in optimization_ini.sections()
-        }
-
-        ui_ini = IniFile(study_path, IniFileTypes.AREA_UI_INI, area_name).parsed_ini
-        dict_ui = {
-            section: {key: f"{value}" for key, value in ui_ini.items(section)}
-            for section in ui_ini.sections()
-        }
-
-        patch_ini = IniFile(
-            study_path, IniFileTypes.AREA_ADEQUACY_PATCH_INI, area_name
-        ).parsed_ini
-        dict_adequacy_patch = {
-            section: {key: f"{value}" for key, value in patch_ini.items(section)}
-            for section in patch_ini.sections()
-        }
-
-        return [dict_optimization, dict_ui, dict_adequacy_patch]
-=======
-# Copyright (c) 2024, RTE (https://www.rte-france.com)
-#
-# See AUTHORS.txt
-#
-# This Source Code Form is subject to the terms of the Mozilla Public
-# License, v. 2.0. If a copy of the MPL was not distributed with this
-# file, You can obtain one at http://mozilla.org/MPL/2.0/.
-#
-# SPDX-License-Identifier: MPL-2.0
-#
-# This file is part of the Antares project.
-
-import logging
-import os
-from configparser import ConfigParser
-from typing import Optional, Dict, List, Any
-
-import pandas as pd
-
-from antares.config.local_configuration import LocalConfiguration
-from antares.exceptions.exceptions import CustomError
-from antares.model.area import AreaProperties, AreaUi, Area, AreaPropertiesLocal, AreaUiLocal
-from antares.model.hydro import HydroProperties, HydroMatrixName, Hydro, HydroPropertiesLocal
-from antares.model.load import Load
-from antares.model.misc_gen import MiscGen
-from antares.model.renewable import RenewableClusterProperties, RenewableCluster, RenewableClusterPropertiesLocal
-from antares.model.reserves import Reserves
-from antares.model.solar import Solar
-from antares.model.st_storage import STStorageProperties, STStorage, STStoragePropertiesLocal
-from antares.model.thermal import ThermalClusterProperties, ThermalCluster, ThermalClusterPropertiesLocal
-from antares.model.wind import Wind
-from antares.service.base_services import (
-    BaseAreaService,
-    BaseShortTermStorageService,
-    BaseThermalService,
-    BaseRenewableService,
-)
-from antares.tools.ini_tool import IniFileTypes, IniFile
-from antares.tools.time_series_tool import TimeSeriesFile, TimeSeriesFileType
-
-
-def _sets_ini_content() -> ConfigParser:
-    """
-    Returns: sets.ini contents with default values
-    """
-    sets_ini = ConfigParser()
-    sets_ini_dict = {
-        "all areas": {
-            "caption": "All areas",
-            "comments": "Spatial aggregates on all areas",
-            "output": "false",
-            "apply-filter": "add-all",
-        }
-    }
-    sets_ini.read_dict(sets_ini_dict)
-    return sets_ini
-
-
-class AreaLocalService(BaseAreaService):
-    def __init__(self, config: LocalConfiguration, study_name: str, **kwargs: Any) -> None:
-        super().__init__(**kwargs)
-        self.config = config
-        self.study_name = study_name
-
-    def set_storage_service(self, storage_service: BaseShortTermStorageService) -> None:
-        self.storage_service = storage_service
-
-    def set_thermal_service(self, thermal_service: BaseThermalService) -> None:
-        self.thermal_service = thermal_service
-
-    def set_renewable_service(self, renewable_service: BaseRenewableService) -> None:
-        self.renewable_service = renewable_service
-
-    def create_thermal_cluster(
-        self,
-        area_id: str,
-        thermal_name: str,
-        properties: Optional[ThermalClusterProperties] = None,
-    ) -> ThermalCluster:
-        properties = properties or ThermalClusterProperties()
-        args = {"thermal_name": thermal_name, **properties.model_dump(mode="json", exclude_none=True)}
-        local_thermal_properties = ThermalClusterPropertiesLocal.model_validate(args)
-
-        list_ini = IniFile(self.config.study_path, IniFileTypes.THERMAL_LIST_INI, area_name=area_id)
-        list_ini.add_section(local_thermal_properties.list_ini_fields)
-        list_ini.write_ini_file(sort_sections=True)
-
-        return ThermalCluster(
-            self.thermal_service, area_id, thermal_name, local_thermal_properties.yield_thermal_cluster_properties()
-        )
-
-    def create_thermal_cluster_with_matrices(
-        self,
-        area_id: str,
-        cluster_name: str,
-        parameters: ThermalClusterProperties,
-        prepro: Optional[pd.DataFrame],
-        modulation: Optional[pd.DataFrame],
-        series: Optional[pd.DataFrame],
-        CO2Cost: Optional[pd.DataFrame],
-        fuelCost: Optional[pd.DataFrame],
-    ) -> ThermalCluster:
-        raise NotImplementedError
-
-    def create_renewable_cluster(
-        self,
-        area_id: str,
-        renewable_name: str,
-        properties: Optional[RenewableClusterProperties] = None,
-        series: Optional[pd.DataFrame] = None,
-    ) -> RenewableCluster:
-        properties = properties or RenewableClusterProperties()
-        args = {"renewable_name": renewable_name, **properties.model_dump(mode="json", exclude_none=True)}
-        local_properties = RenewableClusterPropertiesLocal.model_validate(args)
-
-        list_ini = IniFile(self.config.study_path, IniFileTypes.RENEWABLES_LIST_INI, area_name=area_id)
-        list_ini.add_section(local_properties.ini_fields)
-        list_ini.write_ini_file()
-
-        return RenewableCluster(
-            self.renewable_service, area_id, renewable_name, local_properties.yield_renewable_cluster_properties()
-        )
-
-    def create_load(self, area: Area, series: Optional[pd.DataFrame]) -> Load:
-        series = series if series is not None else pd.DataFrame([])
-        local_file = TimeSeriesFile(
-            TimeSeriesFileType.LOAD, self.config.study_path, area_id=area.id, time_series=series
-        )
-        return Load(time_series=series, local_file=local_file, study_path=self.config.study_path, area_id=area.id)
-
-    def create_st_storage(
-        self, area_id: str, st_storage_name: str, properties: Optional[STStorageProperties] = None
-    ) -> STStorage:
-        properties = properties or STStorageProperties()
-        args = {"st_storage_name": st_storage_name, **properties.model_dump(mode="json", exclude_none=True)}
-        local_st_storage_properties = STStoragePropertiesLocal.model_validate(args)
-
-        list_ini = IniFile(self.config.study_path, IniFileTypes.ST_STORAGE_LIST_INI, area_name=area_id)
-        list_ini.add_section(local_st_storage_properties.list_ini_fields)
-        list_ini.write_ini_file(sort_sections=True)
-
-        return STStorage(
-            self.storage_service,
-            area_id,
-            st_storage_name,
-            local_st_storage_properties.yield_st_storage_properties(),
-        )
-
-    def create_wind(self, area: Area, series: Optional[pd.DataFrame]) -> Wind:
-        series = series if series is not None else pd.DataFrame([])
-        local_file = TimeSeriesFile(
-            TimeSeriesFileType.WIND, self.config.study_path, area_id=area.id, time_series=series
-        )
-        return Wind(time_series=series, local_file=local_file, study_path=self.config.study_path, area_id=area.id)
-
-    def create_reserves(self, area: Area, series: Optional[pd.DataFrame]) -> Reserves:
-        series = series if series is not None else pd.DataFrame([])
-        local_file = TimeSeriesFile(
-            TimeSeriesFileType.RESERVES, self.config.study_path, area_id=area.id, time_series=series
-        )
-        return Reserves(series, local_file)
-
-    def create_solar(self, area: Area, series: Optional[pd.DataFrame]) -> Solar:
-        series = series if series is not None else pd.DataFrame([])
-        local_file = TimeSeriesFile(
-            TimeSeriesFileType.SOLAR, self.config.study_path, area_id=area.id, time_series=series
-        )
-        return Solar(time_series=series, local_file=local_file, study_path=self.config.study_path, area_id=area.id)
-
-    def create_misc_gen(self, area: Area, series: Optional[pd.DataFrame]) -> MiscGen:
-        series = series if series is not None else pd.DataFrame([])
-        local_file = TimeSeriesFile(
-            TimeSeriesFileType.MISC_GEN, self.config.study_path, area_id=area.id, time_series=series
-        )
-        return MiscGen(series, local_file)
-
-    def create_hydro(
-        self,
-        area_id: str,
-        properties: Optional[HydroProperties] = None,
-        matrices: Optional[Dict[HydroMatrixName, pd.DataFrame]] = None,
-    ) -> Hydro:
-        properties = properties or HydroProperties()
-        args = {"area_id": area_id, **properties.model_dump(mode="json", exclude_none=True)}
-        local_hydro_properties = HydroPropertiesLocal.model_validate(args)
-
-        list_ini = IniFile(self.config.study_path, IniFileTypes.HYDRO_INI)
-        list_ini.add_section(local_hydro_properties.hydro_ini_fields)
-        list_ini.write_ini_file(sort_section_content=True)
-
-        return Hydro(self, area_id, local_hydro_properties.yield_hydro_properties())
-
-    def create_area(
-        self, area_name: str, properties: Optional[AreaProperties] = None, ui: Optional[AreaUi] = None
-    ) -> Area:
-        """
-        Args:
-            area_name: area to be added to study
-            properties: area's properties. If not provided, default values will be used.
-            ui: area's ui characteristics. If not provided, default values will be used.
-
-        Returns: area name if success or Error if area can not be
-        created
-        """
-
-        def _line_exists_in_file(file_content: str, line_to_add: str) -> bool:
-            """
-            Args:
-                file_content: file content to check
-                line_to_add: line to add
-
-            Returns: True if line is already present in file.
-
-            """
-            return line_to_add.strip() in file_content.split("\n")
-
-        study_directory = self.config.local_path / self.study_name / "input"
-        areas_directory = study_directory / "areas"
-        new_area_directory = areas_directory / area_name
-
-        # Create "areas" directory if it doesn't exist
-        os.makedirs(new_area_directory, exist_ok=True)
-
-        list_path = areas_directory / "list.txt"
-
-        area_to_add = f"{area_name}\n"
-        try:
-            if os.path.isfile(list_path):
-                with open(list_path, "r") as list_file:
-                    list_file_content = list_file.read()
-                if _line_exists_in_file(list_file_content, area_to_add):
-                    raise ValueError(f"The Area '{area_name}' already exists in the study {self.study_name}.")
-                updated_list = sorted(list_file_content.splitlines(keepends=True) + [area_to_add])
-            else:
-                updated_list = [area_to_add]
-
-            # Write area(s) to file list.txt
-            with open(list_path, "w") as list_txt:
-                list_txt.write("".join(map(str, updated_list)))
-
-            # TODO: Handle districts in sets.ini later
-            sets_ini_content = _sets_ini_content()
-
-            with (self.config.study_path / IniFileTypes.AREAS_SETS_INI.value).open("w") as sets_ini:
-                sets_ini_content.write(sets_ini)
-
-            local_properties = (
-                AreaPropertiesLocal.model_validate(properties.model_dump(mode="json", exclude_none=True))
-                if properties
-                else AreaPropertiesLocal()
-            )
-
-            adequacy_patch_ini = IniFile(self.config.study_path, IniFileTypes.AREA_ADEQUACY_PATCH_INI, area_name)
-            adequacy_patch_ini.add_section(local_properties.adequacy_patch())
-            adequacy_patch_ini.write_ini_file()
-
-            optimization_ini = ConfigParser()
-            optimization_ini.read_dict(local_properties.yield_local_dict())
-
-            with open(new_area_directory / "optimization.ini", "w") as optimization_ini_file:
-                optimization_ini.write(optimization_ini_file)
-
-            areas_ini = IniFile(self.config.study_path, IniFileTypes.THERMAL_AREAS_INI)
-            if not areas_ini.ini_dict:
-                areas_ini.add_section({"unserverdenergycost": {}})
-                areas_ini.add_section({"spilledenergycost": {}})
-                areas_ini.write_ini_file()
-            areas_ini.parsed_ini["unserverdenergycost"][area_name] = local_properties.nodal_optimization[
-                "average-unsupplied-energy-cost"
-            ]
-            areas_ini.parsed_ini["spilledenergycost"][area_name] = local_properties.nodal_optimization[
-                "average-spilled-energy-cost"
-            ]
-            areas_ini.write_ini_file()
-
-            local_ui = AreaUiLocal(ui) if ui else AreaUiLocal()
-            ui_ini = ConfigParser()
-            ui_ini.read_dict(local_ui.model_dump(exclude_none=True))
-            with open(new_area_directory / "ui.ini", "w") as ui_ini_file:
-                ui_ini.write(ui_ini_file)
-
-        except Exception as e:
-            raise CustomError(f"Error during area creation: {e}") from e
-
-        logging.info(f"Area {area_name} created successfully!")
-        created_area = Area(
-            name=area_name,
-            area_service=self,
-            storage_service=self.storage_service,
-            thermal_service=self.thermal_service,
-            renewable_service=self.renewable_service,
-            properties=local_properties.yield_area_properties(),
-            ui=local_ui.yield_area_ui(),
-        )
-        created_area.create_hydro()
-        return created_area
-
-    def delete_area(self, area: Area) -> None:
-        raise NotImplementedError
-
-    def update_area_properties(self, area: Area, properties: AreaProperties) -> AreaProperties:
-        raise NotImplementedError
-
-    def update_area_ui(self, area: Area, ui: AreaUi) -> AreaUi:
-        raise NotImplementedError
-
-    def delete_thermal_clusters(self, area: Area, thermal_clusters: List[ThermalCluster]) -> None:
-        raise NotImplementedError
-
-    def delete_renewable_clusters(self, area: Area, renewable_clusters: List[RenewableCluster]) -> None:
-        raise NotImplementedError
-
-    def delete_st_storages(self, area: Area, storages: List[STStorage]) -> None:
-        raise NotImplementedError
-
-    def upload_load_matrix(self, area: Area, load_matrix: pd.DataFrame) -> None:
-        raise NotImplementedError
-
-    def get_load_matrix(self, area: Area) -> pd.DataFrame:
-        raise NotImplementedError
->>>>>>> 3643b47a
+# Copyright (c) 2024, RTE (https://www.rte-france.com)
+#
+# See AUTHORS.txt
+#
+# This Source Code Form is subject to the terms of the Mozilla Public
+# License, v. 2.0. If a copy of the MPL was not distributed with this
+# file, You can obtain one at http://mozilla.org/MPL/2.0/.
+#
+# SPDX-License-Identifier: MPL-2.0
+#
+# This file is part of the Antares project.
+
+import logging
+import os
+from configparser import ConfigParser
+from typing import Optional, Dict, List, Any
+
+import pandas as pd
+
+from antares.config.local_configuration import LocalConfiguration
+from antares.exceptions.exceptions import CustomError
+from antares.model.area import AreaProperties, AreaUi, Area, AreaPropertiesLocal, AreaUiLocal
+from antares.model.hydro import HydroProperties, HydroMatrixName, Hydro, HydroPropertiesLocal
+from antares.model.load import Load
+from antares.model.misc_gen import MiscGen
+from antares.model.renewable import RenewableClusterProperties, RenewableCluster, RenewableClusterPropertiesLocal
+from antares.model.reserves import Reserves
+from antares.model.solar import Solar
+from antares.model.st_storage import STStorageProperties, STStorage, STStoragePropertiesLocal
+from antares.model.thermal import ThermalClusterProperties, ThermalCluster, ThermalClusterPropertiesLocal
+from antares.model.wind import Wind
+from antares.service.base_services import (
+    BaseAreaService,
+    BaseShortTermStorageService,
+    BaseThermalService,
+    BaseRenewableService,
+)
+from antares.tools.ini_tool import IniFileTypes, IniFile
+from antares.tools.time_series_tool import TimeSeriesFile, TimeSeriesFileType
+
+
+def _sets_ini_content() -> ConfigParser:
+    """
+    Returns: sets.ini contents with default values
+    """
+    sets_ini = ConfigParser()
+    sets_ini_dict = {
+        "all areas": {
+            "caption": "All areas",
+            "comments": "Spatial aggregates on all areas",
+            "output": "false",
+            "apply-filter": "add-all",
+        }
+    }
+    sets_ini.read_dict(sets_ini_dict)
+    return sets_ini
+
+
+class AreaLocalService(BaseAreaService):
+    def __init__(self, config: LocalConfiguration, study_name: str, **kwargs: Any) -> None:
+        super().__init__(**kwargs)
+        self.config = config
+        self.study_name = study_name
+
+    def set_storage_service(self, storage_service: BaseShortTermStorageService) -> None:
+        self.storage_service = storage_service
+
+    def set_thermal_service(self, thermal_service: BaseThermalService) -> None:
+        self.thermal_service = thermal_service
+
+    def set_renewable_service(self, renewable_service: BaseRenewableService) -> None:
+        self.renewable_service = renewable_service
+
+    def create_thermal_cluster(
+        self,
+        area_id: str,
+        thermal_name: str,
+        properties: Optional[ThermalClusterProperties] = None,
+    ) -> ThermalCluster:
+        properties = properties or ThermalClusterProperties()
+        args = {"thermal_name": thermal_name, **properties.model_dump(mode="json", exclude_none=True)}
+        local_thermal_properties = ThermalClusterPropertiesLocal.model_validate(args)
+
+        list_ini = IniFile(self.config.study_path, IniFileTypes.THERMAL_LIST_INI, area_name=area_id)
+        list_ini.add_section(local_thermal_properties.list_ini_fields)
+        list_ini.write_ini_file(sort_sections=True)
+
+        return ThermalCluster(
+            self.thermal_service, area_id, thermal_name, local_thermal_properties.yield_thermal_cluster_properties()
+        )
+
+    def create_thermal_cluster_with_matrices(
+        self,
+        area_id: str,
+        cluster_name: str,
+        parameters: ThermalClusterProperties,
+        prepro: Optional[pd.DataFrame],
+        modulation: Optional[pd.DataFrame],
+        series: Optional[pd.DataFrame],
+        CO2Cost: Optional[pd.DataFrame],
+        fuelCost: Optional[pd.DataFrame],
+    ) -> ThermalCluster:
+        raise NotImplementedError
+
+    def create_renewable_cluster(
+        self,
+        area_id: str,
+        renewable_name: str,
+        properties: Optional[RenewableClusterProperties] = None,
+        series: Optional[pd.DataFrame] = None,
+    ) -> RenewableCluster:
+        properties = properties or RenewableClusterProperties()
+        args = {"renewable_name": renewable_name, **properties.model_dump(mode="json", exclude_none=True)}
+        local_properties = RenewableClusterPropertiesLocal.model_validate(args)
+
+        list_ini = IniFile(self.config.study_path, IniFileTypes.RENEWABLES_LIST_INI, area_name=area_id)
+        list_ini.add_section(local_properties.ini_fields)
+        list_ini.write_ini_file()
+
+        return RenewableCluster(
+            self.renewable_service, area_id, renewable_name, local_properties.yield_renewable_cluster_properties()
+        )
+
+    def create_load(self, area: Area, series: Optional[pd.DataFrame]) -> Load:
+        series = series if series is not None else pd.DataFrame([])
+        local_file = TimeSeriesFile(
+            TimeSeriesFileType.LOAD, self.config.study_path, area_id=area.id, time_series=series
+        )
+        return Load(time_series=series, local_file=local_file, study_path=self.config.study_path, area_id=area.id)
+
+    def create_st_storage(
+        self, area_id: str, st_storage_name: str, properties: Optional[STStorageProperties] = None
+    ) -> STStorage:
+        properties = properties or STStorageProperties()
+        args = {"st_storage_name": st_storage_name, **properties.model_dump(mode="json", exclude_none=True)}
+        local_st_storage_properties = STStoragePropertiesLocal.model_validate(args)
+
+        list_ini = IniFile(self.config.study_path, IniFileTypes.ST_STORAGE_LIST_INI, area_name=area_id)
+        list_ini.add_section(local_st_storage_properties.list_ini_fields)
+        list_ini.write_ini_file(sort_sections=True)
+
+        return STStorage(
+            self.storage_service,
+            area_id,
+            st_storage_name,
+            local_st_storage_properties.yield_st_storage_properties(),
+        )
+
+    def create_wind(self, area: Area, series: Optional[pd.DataFrame]) -> Wind:
+        series = series if series is not None else pd.DataFrame([])
+        local_file = TimeSeriesFile(
+            TimeSeriesFileType.WIND, self.config.study_path, area_id=area.id, time_series=series
+        )
+        return Wind(time_series=series, local_file=local_file, study_path=self.config.study_path, area_id=area.id)
+
+    def create_reserves(self, area: Area, series: Optional[pd.DataFrame]) -> Reserves:
+        series = series if series is not None else pd.DataFrame([])
+        local_file = TimeSeriesFile(
+            TimeSeriesFileType.RESERVES, self.config.study_path, area_id=area.id, time_series=series
+        )
+        return Reserves(series, local_file)
+
+    def create_solar(self, area: Area, series: Optional[pd.DataFrame]) -> Solar:
+        series = series if series is not None else pd.DataFrame([])
+        local_file = TimeSeriesFile(
+            TimeSeriesFileType.SOLAR, self.config.study_path, area_id=area.id, time_series=series
+        )
+        return Solar(time_series=series, local_file=local_file, study_path=self.config.study_path, area_id=area.id)
+
+    def create_misc_gen(self, area: Area, series: Optional[pd.DataFrame]) -> MiscGen:
+        series = series if series is not None else pd.DataFrame([])
+        local_file = TimeSeriesFile(
+            TimeSeriesFileType.MISC_GEN, self.config.study_path, area_id=area.id, time_series=series
+        )
+        return MiscGen(series, local_file)
+
+    def create_hydro(
+        self,
+        area_id: str,
+        properties: Optional[HydroProperties] = None,
+        matrices: Optional[Dict[HydroMatrixName, pd.DataFrame]] = None,
+    ) -> Hydro:
+        properties = properties or HydroProperties()
+        args = {"area_id": area_id, **properties.model_dump(mode="json", exclude_none=True)}
+        local_hydro_properties = HydroPropertiesLocal.model_validate(args)
+
+        list_ini = IniFile(self.config.study_path, IniFileTypes.HYDRO_INI)
+        list_ini.add_section(local_hydro_properties.hydro_ini_fields)
+        list_ini.write_ini_file(sort_section_content=True)
+
+        return Hydro(self, area_id, local_hydro_properties.yield_hydro_properties())
+
+    def create_area(
+        self, area_name: str, properties: Optional[AreaProperties] = None, ui: Optional[AreaUi] = None
+    ) -> Area:
+        """
+        Args:
+            area_name: area to be added to study
+            properties: area's properties. If not provided, default values will be used.
+            ui: area's ui characteristics. If not provided, default values will be used.
+
+        Returns: area name if success or Error if area can not be
+        created
+        """
+
+        def _line_exists_in_file(file_content: str, line_to_add: str) -> bool:
+            """
+            Args:
+                file_content: file content to check
+                line_to_add: line to add
+
+            Returns: True if line is already present in file.
+
+            """
+            return line_to_add.strip() in file_content.split("\n")
+
+        study_directory = self.config.local_path / self.study_name / "input"
+        areas_directory = study_directory / "areas"
+        new_area_directory = areas_directory / area_name
+
+        # Create "areas" directory if it doesn't exist
+        os.makedirs(new_area_directory, exist_ok=True)
+
+        list_path = areas_directory / "list.txt"
+
+        area_to_add = f"{area_name}\n"
+        try:
+            if os.path.isfile(list_path):
+                with open(list_path, "r") as list_file:
+                    list_file_content = list_file.read()
+                if _line_exists_in_file(list_file_content, area_to_add):
+                    raise ValueError(f"The Area '{area_name}' already exists in the study {self.study_name}.")
+                updated_list = sorted(list_file_content.splitlines(keepends=True) + [area_to_add])
+            else:
+                updated_list = [area_to_add]
+
+            # Write area(s) to file list.txt
+            with open(list_path, "w") as list_txt:
+                list_txt.write("".join(map(str, updated_list)))
+
+            # TODO: Handle districts in sets.ini later
+            sets_ini_content = _sets_ini_content()
+
+            with (self.config.study_path / IniFileTypes.AREAS_SETS_INI.value).open("w") as sets_ini:
+                sets_ini_content.write(sets_ini)
+
+            local_properties = (
+                AreaPropertiesLocal.model_validate(properties.model_dump(mode="json", exclude_none=True))
+                if properties
+                else AreaPropertiesLocal()
+            )
+
+            adequacy_patch_ini = IniFile(self.config.study_path, IniFileTypes.AREA_ADEQUACY_PATCH_INI, area_name)
+            adequacy_patch_ini.add_section(local_properties.adequacy_patch())
+            adequacy_patch_ini.write_ini_file()
+
+            optimization_ini = ConfigParser()
+            optimization_ini.read_dict(local_properties.yield_local_dict())
+
+            with open(new_area_directory / "optimization.ini", "w") as optimization_ini_file:
+                optimization_ini.write(optimization_ini_file)
+
+            areas_ini = IniFile(self.config.study_path, IniFileTypes.THERMAL_AREAS_INI)
+            if not areas_ini.ini_dict:
+                areas_ini.add_section({"unserverdenergycost": {}})
+                areas_ini.add_section({"spilledenergycost": {}})
+                areas_ini.write_ini_file()
+            areas_ini.parsed_ini["unserverdenergycost"][
+                area_name
+            ] = local_properties.nodal_optimization["average-unsupplied-energy-cost"]
+            areas_ini.parsed_ini["spilledenergycost"][
+                area_name
+            ] = local_properties.nodal_optimization["average-spilled-energy-cost"]
+            areas_ini.write_ini_file()
+
+            local_ui = AreaUiLocal(ui) if ui else AreaUiLocal()
+            ui_ini = ConfigParser()
+            ui_ini.read_dict(local_ui.model_dump(exclude_none=True))
+            with open(new_area_directory / "ui.ini", "w") as ui_ini_file:
+                ui_ini.write(ui_ini_file)
+
+        except Exception as e:
+            raise CustomError(f"Error during area creation: {e}") from e
+
+        logging.info(f"Area {area_name} created successfully!")
+        created_area = Area(
+            name=area_name,
+            area_service=self,
+            storage_service=self.storage_service,
+            thermal_service=self.thermal_service,
+            renewable_service=self.renewable_service,
+            properties=local_properties.yield_area_properties(),
+            ui=local_ui.yield_area_ui(),
+        )
+        created_area.create_hydro()
+        return created_area
+
+    def delete_area(self, area: Area) -> None:
+        raise NotImplementedError
+
+    def update_area_properties(self, area: Area, properties: AreaProperties) -> AreaProperties:
+        raise NotImplementedError
+
+    def update_area_ui(self, area: Area, ui: AreaUi) -> AreaUi:
+        raise NotImplementedError
+
+    def delete_thermal_clusters(self, area: Area, thermal_clusters: List[ThermalCluster]) -> None:
+        raise NotImplementedError
+
+    def delete_renewable_clusters(self, area: Area, renewable_clusters: List[RenewableCluster]) -> None:
+        raise NotImplementedError
+
+    def delete_st_storages(self, area: Area, storages: List[STStorage]) -> None:
+        raise NotImplementedError
+
+    def upload_load_matrix(self, area: Area, load_matrix: pd.DataFrame) -> None:
+        raise NotImplementedError
+
+    def get_load_matrix(self, area: Area) -> pd.DataFrame:
+        raise NotImplementedError
+
+    def read_thermal_cluster(
+        self,
+        area_id: str,
+        thermal_name: str,
+        properties: Optional[ThermalClusterProperties] = None,
+    ) -> ThermalCluster:
+        local_thermal_properties = ThermalClusterPropertiesLocal(
+            thermal_name, properties
+        )
+
+        list_ini = IniFile(
+            self.config.study_path, IniFileTypes.THERMAL_LIST_INI, area_name=area_id
+        )
+        list_ini.add_section(local_thermal_properties.list_ini_fields)
+        list_ini.write_ini_file(sort_sections=True)
+
+        return ThermalCluster(
+            self.thermal_service,
+            area_id,
+            thermal_name,
+            local_thermal_properties.yield_thermal_cluster_properties(),
+        )
+
+    def read_renewable_cluster(
+        self,
+        area_id: str,
+        renewable_name: str,
+        properties: Optional[RenewableClusterProperties] = None,
+    ) -> RenewableCluster:
+        local_properties = RenewableClusterPropertiesLocal(renewable_name, properties)
+
+        list_ini = IniFile(self.config.study_path, IniFileTypes.RENEWABLE_LIST_INI, area_name=area_id)
+        list_ini.add_section(local_properties.ini_fields)
+        list_ini.write_ini_file()
+
+        return RenewableCluster(
+            self.renewable_service,
+            area_id,
+            renewable_name,
+            local_properties.yield_renewable_cluster_properties(),
+        )
+
+    def read_st_storage(
+        self,
+        area_id: str,
+        st_storage_name: str,
+        properties: Optional[STStorageProperties] = None,
+    ) -> STStorage:
+        local_st_storage_properties = STStoragePropertiesLocal(st_storage_name, properties)
+
+        list_ini = IniFile(
+            self.config.study_path, IniFileTypes.ST_STORAGE_LIST_INI, area_name=area_id
+        )
+        list_ini.add_section(local_st_storage_properties.list_ini_fields)
+        list_ini.write_ini_file(sort_sections=True)
+
+        return STStorage(
+            self.storage_service,
+            area_id,
+            st_storage_name,
+            local_st_storage_properties.yield_st_storage_properties(),
+        )
+
+    def read_wind(self, area: Area) -> Wind:
+        series = pd.DataFrame([])
+        local_file = TimeSeriesFile(TimeSeriesFileType.WIND, self.config.study_path, area.id, series)
+        return Wind(series, local_file)
+
+    def read_reserves(self, area: Area) -> Reserves:
+        series = pd.DataFrame([])
+        local_file = TimeSeriesFile(TimeSeriesFileType.RESERVES, self.config.study_path, area.id, series)
+        return Reserves(series, local_file)
+
+    def read_solar(self, area: Area) -> Solar:
+        series = pd.DataFrame([])
+        local_file = TimeSeriesFile(TimeSeriesFileType.SOLAR, self.config.study_path, area.id, series)
+        return Solar(series, local_file)
+
+    def read_misc_gen(self, area: Area, series: Optional[pd.DataFrame]) -> MiscGen:
+        series = series if series is not None else pd.DataFrame([])
+        local_file = TimeSeriesFile(TimeSeriesFileType.MISC_GEN, self.config.study_path, area.id, series)
+        return MiscGen(series, local_file)
+
+    def read_hydro(
+        self,
+        area_id: str,
+        properties: Optional[HydroProperties] = None,
+    ) -> Hydro:
+        local_hydro_properties = HydroPropertiesLocal(area_id, properties)
+
+        list_ini = IniFile(self.config.study_path, IniFileTypes.HYDRO_INI)
+        list_ini.add_section(local_hydro_properties.hydro_ini_fields)
+        list_ini.write_ini_file(sort_section_content=True)
+
+        return Hydro(self, area_id, local_hydro_properties.yield_hydro_properties())
+
+    def read_area(self, area_name: str) -> Area:
+        """
+        Args:
+            area_name: area to be added to study
+
+        Returns: area object if success or Error if area can not be
+        read
+        """
+
+        def _line_exists_in_file(file_content: str, line_to_add: str) -> bool:
+            """
+            Args:
+                file_content: file content to check
+                line_to_add: line to add
+
+            Returns: True if line is already present in file.
+
+            """
+            return line_to_add.strip() in file_content.split("\n")
+
+        existing_path = self.config.local_path
+        study_path = existing_path / self.study_name
+
+        optimization_ini = IniFile(
+            study_path, IniFileTypes.AREA_OPTIMIZATION_INI, area_name
+        ).parsed_ini
+
+        dict_optimization = {
+            section: {key: f"{value}" for key, value in optimization_ini.items(section)}
+            for section in optimization_ini.sections()
+        }
+
+        ui_ini = IniFile(study_path, IniFileTypes.AREA_UI_INI, area_name).parsed_ini
+        dict_ui = {
+            section: {key: f"{value}" for key, value in ui_ini.items(section)}
+            for section in ui_ini.sections()
+        }
+
+        patch_ini = IniFile(
+            study_path, IniFileTypes.AREA_ADEQUACY_PATCH_INI, area_name
+        ).parsed_ini
+        dict_adequacy_patch = {
+            section: {key: f"{value}" for key, value in patch_ini.items(section)}
+            for section in patch_ini.sections()
+        }
+
+        return [dict_optimization, dict_ui, dict_adequacy_patch]