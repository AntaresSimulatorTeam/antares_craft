<<<<<<< HEAD
from typing import Optional, Any
import os
import json
from pathlib import Path

from antares.config.local_configuration import LocalConfiguration
from antares.model.binding_constraint import BindingConstraint
from antares.model.settings import StudySettings
from antares.service.base_services import BaseStudyService


class StudyLocalService(BaseStudyService):
    def __init__(
        self, config: LocalConfiguration, study_name: Path, **kwargs: Any
    ) -> None:
        super().__init__(**kwargs)
        self._config = config
        self._study_name = study_name

    @property
    def study_id(self) -> str:
        return self._study_name

    @property
    def config(self) -> LocalConfiguration:
        return self._config

    def update_study_settings(self, settings: StudySettings) -> Optional[StudySettings]:
        raise NotImplementedError

    def delete_binding_constraint(self, constraint: BindingConstraint) -> None:
        raise NotImplementedError

    def delete(self, children: bool) -> None:
        raise NotImplementedError

    def read_areas(self) -> json:
        local_path = self._config.local_path

        patch_path = local_path / self._study_name / Path("patch.json")
        if not os.path.exists(patch_path):
            return json.loads(
                f"Le fichier {patch_path} n'existe pas dans le dossier {local_path / self._study_name}"
            )
        try:
            with open(patch_path, "r") as file:
                content = file.read()
                try:
                    data = json.loads(content)
                except json.JSONDecodeError:
                    return json.loads(
                        f"Le fichier {patch_path} ne contient pas du JSON valide"
                    )
                if "areas" in data:
                    areas = data["areas"]
                    if isinstance(areas, dict):
                        return list(areas.keys())
                else:
                    return json.loads(
                        f"The key 'areas' n'existe pas dans le fichier JSON"
                    )
        except IOError:
            return f"Impossible de lire le fichier {patch_path}"
=======
# Copyright (c) 2024, RTE (https://www.rte-france.com)
#
# See AUTHORS.txt
#
# This Source Code Form is subject to the terms of the Mozilla Public
# License, v. 2.0. If a copy of the MPL was not distributed with this
# file, You can obtain one at http://mozilla.org/MPL/2.0/.
#
# SPDX-License-Identifier: MPL-2.0
#
# This file is part of the Antares project.

from typing import Optional, Any

from antares.config.local_configuration import LocalConfiguration
from antares.model.binding_constraint import BindingConstraint
from antares.model.settings import StudySettings
from antares.service.base_services import BaseStudyService


class StudyLocalService(BaseStudyService):
    def __init__(self, config: LocalConfiguration, study_name: str, **kwargs: Any) -> None:
        super().__init__(**kwargs)
        self._config = config
        self._study_name = study_name

    @property
    def study_id(self) -> str:
        return self._study_name

    @property
    def config(self) -> LocalConfiguration:
        return self._config

    def update_study_settings(self, settings: StudySettings) -> Optional[StudySettings]:
        raise NotImplementedError

    def delete_binding_constraint(self, constraint: BindingConstraint) -> None:
        raise NotImplementedError

    def delete(self, children: bool) -> None:
        raise NotImplementedError
>>>>>>> 3643b47a
<|MERGE_RESOLUTION|>--- conflicted
+++ resolved
@@ -1,108 +1,75 @@
-<<<<<<< HEAD
-from typing import Optional, Any
-import os
-import json
-from pathlib import Path
-
-from antares.config.local_configuration import LocalConfiguration
-from antares.model.binding_constraint import BindingConstraint
-from antares.model.settings import StudySettings
-from antares.service.base_services import BaseStudyService
-
-
-class StudyLocalService(BaseStudyService):
-    def __init__(
-        self, config: LocalConfiguration, study_name: Path, **kwargs: Any
-    ) -> None:
-        super().__init__(**kwargs)
-        self._config = config
-        self._study_name = study_name
-
-    @property
-    def study_id(self) -> str:
-        return self._study_name
-
-    @property
-    def config(self) -> LocalConfiguration:
-        return self._config
-
-    def update_study_settings(self, settings: StudySettings) -> Optional[StudySettings]:
-        raise NotImplementedError
-
-    def delete_binding_constraint(self, constraint: BindingConstraint) -> None:
-        raise NotImplementedError
-
-    def delete(self, children: bool) -> None:
-        raise NotImplementedError
-
-    def read_areas(self) -> json:
-        local_path = self._config.local_path
-
-        patch_path = local_path / self._study_name / Path("patch.json")
-        if not os.path.exists(patch_path):
-            return json.loads(
-                f"Le fichier {patch_path} n'existe pas dans le dossier {local_path / self._study_name}"
-            )
-        try:
-            with open(patch_path, "r") as file:
-                content = file.read()
-                try:
-                    data = json.loads(content)
-                except json.JSONDecodeError:
-                    return json.loads(
-                        f"Le fichier {patch_path} ne contient pas du JSON valide"
-                    )
-                if "areas" in data:
-                    areas = data["areas"]
-                    if isinstance(areas, dict):
-                        return list(areas.keys())
-                else:
-                    return json.loads(
-                        f"The key 'areas' n'existe pas dans le fichier JSON"
-                    )
-        except IOError:
-            return f"Impossible de lire le fichier {patch_path}"
-=======
-# Copyright (c) 2024, RTE (https://www.rte-france.com)
-#
-# See AUTHORS.txt
-#
-# This Source Code Form is subject to the terms of the Mozilla Public
-# License, v. 2.0. If a copy of the MPL was not distributed with this
-# file, You can obtain one at http://mozilla.org/MPL/2.0/.
-#
-# SPDX-License-Identifier: MPL-2.0
-#
-# This file is part of the Antares project.
-
-from typing import Optional, Any
-
-from antares.config.local_configuration import LocalConfiguration
-from antares.model.binding_constraint import BindingConstraint
-from antares.model.settings import StudySettings
-from antares.service.base_services import BaseStudyService
-
-
-class StudyLocalService(BaseStudyService):
-    def __init__(self, config: LocalConfiguration, study_name: str, **kwargs: Any) -> None:
-        super().__init__(**kwargs)
-        self._config = config
-        self._study_name = study_name
-
-    @property
-    def study_id(self) -> str:
-        return self._study_name
-
-    @property
-    def config(self) -> LocalConfiguration:
-        return self._config
-
-    def update_study_settings(self, settings: StudySettings) -> Optional[StudySettings]:
-        raise NotImplementedError
-
-    def delete_binding_constraint(self, constraint: BindingConstraint) -> None:
-        raise NotImplementedError
-
-    def delete(self, children: bool) -> None:
-        raise NotImplementedError
->>>>>>> 3643b47a
+# Copyright (c) 2024, RTE (https://www.rte-france.com)
+#
+# See AUTHORS.txt
+#
+# This Source Code Form is subject to the terms of the Mozilla Public
+# License, v. 2.0. If a copy of the MPL was not distributed with this
+# file, You can obtain one at http://mozilla.org/MPL/2.0/.
+#
+# SPDX-License-Identifier: MPL-2.0
+#
+# This file is part of the Antares project.
+
+from typing import Optional, Any
+import os
+import json
+from pathlib import Path
+
+from antares.config.local_configuration import LocalConfiguration
+from antares.model.binding_constraint import BindingConstraint
+from antares.model.settings import StudySettings
+from antares.service.base_services import BaseStudyService
+
+
+class StudyLocalService(BaseStudyService):
+    def __init__(
+        self, config: LocalConfiguration, study_name: Path, **kwargs: Any
+    ) -> None:
+        super().__init__(**kwargs)
+        self._config = config
+        self._study_name = study_name
+
+    @property
+    def study_id(self) -> str:
+        return self._study_name
+
+    @property
+    def config(self) -> LocalConfiguration:
+        return self._config
+
+    def update_study_settings(self, settings: StudySettings) -> Optional[StudySettings]:
+        raise NotImplementedError
+
+    def delete_binding_constraint(self, constraint: BindingConstraint) -> None:
+        raise NotImplementedError
+
+    def delete(self, children: bool) -> None:
+        raise NotImplementedError
+
+    def read_areas(self) -> json:
+        local_path = self._config.local_path
+
+        patch_path = local_path / self._study_name / Path("patch.json")
+        if not os.path.exists(patch_path):
+            return json.loads(
+                f"Le fichier {patch_path} n'existe pas dans le dossier {local_path / self._study_name}"
+            )
+        try:
+            with open(patch_path, "r") as file:
+                content = file.read()
+                try:
+                    data = json.loads(content)
+                except json.JSONDecodeError:
+                    return json.loads(
+                        f"Le fichier {patch_path} ne contient pas du JSON valide"
+                    )
+                if "areas" in data:
+                    areas = data["areas"]
+                    if isinstance(areas, dict):
+                        return list(areas.keys())
+                else:
+                    return json.loads(
+                        f"The key 'areas' n'existe pas dans le fichier JSON"
+                    )
+        except IOError:
+            return f"Impossible de lire le fichier {patch_path}"