--- conflicted
+++ resolved
@@ -372,14 +372,10 @@
         self,
         area_id: str,
     ) -> List[ThermalCluster]:
-<<<<<<< HEAD
         return self._thermal_service.read_thermal_clusters(area_id)
 
     def read_hydro(
         self,
         area_id: str,
     ) -> Hydro:
-        return self._area_service.read_hydro(area_id)
-=======
-        return self._thermal_service.read_thermal_clusters(area_id)
->>>>>>> f970caaf
+        return self._area_service.read_hydro(area_id)