# Copyright (c) 2024, RTE (https://www.rte-france.com)
#
# See AUTHORS.txt
#
# This Source Code Form is subject to the terms of the Mozilla Public
# License, v. 2.0. If a copy of the MPL was not distributed with this
# file, You can obtain one at http://mozilla.org/MPL/2.0/.
#
# SPDX-License-Identifier: MPL-2.0
#
# This file is part of the Antares project.

import logging
import os
import time

from pathlib import Path
from types import MappingProxyType
from typing import Dict, List, Optional, Union

import pandas as pd

from antares.api_conf.api_conf import APIconf
from antares.api_conf.request_wrapper import RequestWrapper
from antares.config.local_configuration import LocalConfiguration
from antares.exceptions.exceptions import APIError, StudyCreationError
from antares.model.area import Area, AreaProperties, AreaUi
from antares.model.binding_constraint import BindingConstraint, BindingConstraintProperties, ConstraintTerm
from antares.model.link import Link, LinkProperties, LinkUi
from antares.model.settings.study_settings import DefaultStudySettings, StudySettings, StudySettingsLocal
from antares.model.settings.time_series import correlation_defaults
from antares.service.api_services.study_api import _returns_study_settings
from antares.service.base_services import BaseStudyService
from antares.service.service_factory import ServiceFactory
from antares.tools.ini_tool import IniFile, IniFileTypes

"""
The study module defines the data model for antares study.
It represents a power system involving areas and power flows
between these areas.
Optional attribute _api_id defined for studies being stored in web
_study_path if stored in a disk
"""


def create_study_api(
    study_name: str, version: str, api_config: APIconf, settings: Optional[StudySettings] = None
) -> "Study":
    """
    Args:
        study_name: antares study name to be created
        version: antares version
        api_config: host and token config for API
        settings: study settings. If not provided, AntaresWeb will use its default values.

    Raises:
        MissingTokenError if api_token is missing
        StudyCreationError if an HTTP Exception occurs
    """

    session = api_config.set_up_api_conf()
    wrapper = RequestWrapper(session)
    base_url = f"{api_config.get_host()}/api/v1"

    try:
        url = f"{base_url}/studies?name={study_name}&version={version}"
        response = wrapper.post(url)
        study_id = response.json()
        study_settings = _returns_study_settings(base_url, study_id, wrapper, False, settings)

    except APIError as e:
        raise StudyCreationError(study_name, e.message) from e
    return Study(study_name, version, ServiceFactory(api_config, study_id), study_settings)


def create_study_local(
    study_name: str,
    version: str,
    parent_directory: str,
    settings: StudySettingsLocal = StudySettingsLocal(),
) -> "Study":
    """
    Create a directory structure for the study with empty files.

    Args:
        study_name: antares study name to be created
        version: antares version for study
        parent_directory: Local directory to store the study in.
        settings: study settings. If not provided, AntaresCraft will use its default values.

    Raises:
        FileExistsError if the study already exists in the given location
    """
    local_config = LocalConfiguration(Path(parent_directory), study_name)

    study_directory = local_config.local_path / study_name

    _verify_study_already_exists(study_directory)

    # Create the directory structure
    _create_directory_structure(study_directory)

    # Create study.antares file with timestamps and study_name
    antares_file_path = os.path.join(study_directory, "study.antares")
    current_time = int(time.time())
    antares_content = f"""[antares]
version = {version}
caption = {study_name}
created = {current_time}
lastsave = {current_time}
author = Unknown
"""
    with open(antares_file_path, "w") as antares_file:
        antares_file.write(antares_content)

    # Create Desktop.ini file
    desktop_ini_path = study_directory / "Desktop.ini"
    desktop_ini_content = f"""[.ShellClassInfo]
IconFile = settings/resources/study.ico
IconIndex = 0
InfoTip = Antares Study {version}: {study_name}
"""
    with open(desktop_ini_path, "w") as desktop_ini_file:
        desktop_ini_file.write(desktop_ini_content)

    local_settings = StudySettingsLocal.model_validate(settings)
    local_settings_file = IniFile(study_directory, IniFileTypes.GENERAL)
    local_settings_file.ini_dict = local_settings.model_dump(exclude_none=True, by_alias=True)
    local_settings_file.write_ini_file()

    # Create various .ini files for the study
    _create_correlation_ini_files(local_settings, study_directory)

    logging.info(f"Study successfully created: {study_name}")
    return Study(
        name=study_name,
        version=version,
        service_factory=ServiceFactory(config=local_config, study_name=study_name),
        settings=local_settings,
    )


def read_study_local(study_directory: Path) -> "Study":
    """
    Read a study structure by returning a study object.
    Args:
        study_directory: antares study path to be read

    Raises:
        FileNotFoundError: If the provided directory does not exist.

    """

    def _directory_not_exists(local_path: Path) -> None:
        if not local_path.is_dir():
            raise FileNotFoundError(f"The path {local_path} doesn't exist or isn't a folder.")

    _directory_not_exists(study_directory)

    study_antares = IniFile(study_directory, IniFileTypes.ANTARES)

    study_params = study_antares.ini_dict["antares"]

    local_config = LocalConfiguration(study_directory.parent, study_directory.name)

    return Study(
        name=study_params["caption"],
        version=study_params["version"],
        service_factory=ServiceFactory(config=local_config, study_name=study_params["caption"]),
    )


def read_study_api(api_config: APIconf, study_id: str) -> "Study":
    session = api_config.set_up_api_conf()
    wrapper = RequestWrapper(session)
    base_url = f"{api_config.get_host()}/api/v1"
    json_study = wrapper.get(f"{base_url}/studies/{study_id}").json()

    study_name = json_study.pop("name")
    study_version = str(json_study.pop("version"))

    study_settings = _returns_study_settings(base_url, study_id, wrapper, False, None)
    study = Study(study_name, study_version, ServiceFactory(api_config, study_id, study_name), study_settings)

    study.read_areas()

    return study


<<<<<<< HEAD
=======
def create_variant_api(api_config: APIconf, study_id: str, variant_name: str) -> "Study":
    """
    Creates a variant from a study_id
    Args:
        api_config: API configuration
        study_id: The id of the study to create a variant of
        variant_name: the name of the new variant
    Returns: The variant in the form of a Study object
    """
    factory = ServiceFactory(api_config, study_id)
    api_service = factory.create_study_service()

    return api_service.create_variant(variant_name)


>>>>>>> a8ef8e5a
class Study:
    def __init__(
        self,
        name: str,
        version: str,
        service_factory: ServiceFactory,
        settings: Union[StudySettings, StudySettingsLocal, None] = None,
    ):
        self.name = name
        self.version = version
        self._study_service = service_factory.create_study_service()
        self._area_service = service_factory.create_area_service()
        self._link_service = service_factory.create_link_service()
        self._binding_constraints_service = service_factory.create_binding_constraints_service()
        self._settings = DefaultStudySettings.model_validate(settings if settings is not None else StudySettings())
        self._areas: Dict[str, Area] = dict()
        self._links: Dict[str, Link] = dict()
        self._binding_constraints: Dict[str, BindingConstraint] = dict()

    @property
    def service(self) -> BaseStudyService:
        return self._study_service

    def read_areas(self) -> list[Area]:
        """
        Synchronize the internal study object with the actual object written in an antares study
        Returns: the synchronized area list
        """
        area_list = self._area_service.read_areas()
        self._areas = {area.id: area for area in area_list}
        return area_list

    def get_areas(self) -> MappingProxyType[str, Area]:
        return MappingProxyType(dict(sorted(self._areas.items())))

    def get_links(self) -> MappingProxyType[str, Link]:
        return MappingProxyType(self._links)

    def get_settings(self) -> DefaultStudySettings:
        return self._settings

    def get_binding_constraints(self) -> MappingProxyType[str, BindingConstraint]:
        return MappingProxyType(self._binding_constraints)

    def create_area(
        self, area_name: str, *, properties: Optional[AreaProperties] = None, ui: Optional[AreaUi] = None
    ) -> Area:
        area = self._area_service.create_area(area_name, properties, ui)
        self._areas[area.id] = area
        return area

    def delete_area(self, area: Area) -> None:
        self._area_service.delete_area(area)
        self._areas.pop(area.id)

    def create_link(
        self,
        *,
        area_from: str,
        area_to: str,
        properties: Optional[LinkProperties] = None,
        ui: Optional[LinkUi] = None,
        existing_areas: Optional[MappingProxyType[str, Area]] = None,
    ) -> Link:
        link = self._link_service.create_link(area_from, area_to, properties, ui, existing_areas)
        self._links[link.name] = link
        return link

    def delete_link(self, link: Link) -> None:
        self._link_service.delete_link(link)
        self._links.pop(link.name)

    def create_binding_constraint(
        self,
        *,
        name: str,
        properties: Optional[BindingConstraintProperties] = None,
        terms: Optional[List[ConstraintTerm]] = None,
        less_term_matrix: Optional[pd.DataFrame] = None,
        equal_term_matrix: Optional[pd.DataFrame] = None,
        greater_term_matrix: Optional[pd.DataFrame] = None,
    ) -> BindingConstraint:
        """
        Create a new binding constraint and store it.

        Args:
            name (str): The name of the binding constraint.
            properties (Optional[BindingConstraintProperties]): Optional properties for the constraint.
            terms (Optional[List[ConstraintTerm]]): Optional list of terms for the constraint.
            less_term_matrix (Optional[pd.DataFrame]): Optional less-than term matrix.
            equal_term_matrix (Optional[pd.DataFrame]): Optional equality term matrix.
            greater_term_matrix (Optional[pd.DataFrame]): Optional greater-than term matrix.

        Returns:
            BindingConstraint: The created binding constraint.
        """
        binding_constraint = self._binding_constraints_service.create_binding_constraint(
            name, properties, terms, less_term_matrix, equal_term_matrix, greater_term_matrix
        )
        self._binding_constraints[binding_constraint.id] = binding_constraint
        return binding_constraint

    def update_settings(self, settings: StudySettings) -> None:
        new_settings = self._study_service.update_study_settings(settings)
        if new_settings:
            self._settings = new_settings

    def delete_binding_constraint(self, constraint: BindingConstraint) -> None:
        self._study_service.delete_binding_constraint(constraint)
        self._binding_constraints.pop(constraint.id)

    def delete(self, children: bool = False) -> None:
        self._study_service.delete(children)

    def create_variant(self, variant_name: str) -> "Study":
        """
        Creates a new variant for the study

        Args:
            variant_name: the name of the new variant
        Returns: The variant in the form of a Study object
        """
        return self._study_service.create_variant(variant_name)


def _verify_study_already_exists(study_directory: Path) -> None:
    if study_directory.exists():
        raise FileExistsError(f"Study {study_directory.name} already exists.")


def _create_directory_structure(study_path: Path) -> None:
    subdirectories = [
        "input/hydro/allocation",
        "input/hydro/common/capacity",
        "input/hydro/series",
        "input/links",
        "input/load/series",
        "input/misc-gen",
        "input/reserves",
        "input/solar/series",
        "input/thermal/clusters",
        "input/thermal/prepro",
        "input/thermal/series",
        "input/wind/series",
        "layers",
        "output",
        "settings/resources",
        "settings/simulations",
        "user",
    ]
    for subdirectory in subdirectories:
        (study_path / subdirectory).mkdir(parents=True, exist_ok=True)


def _create_correlation_ini_files(local_settings: StudySettingsLocal, study_directory: Path) -> None:
    fields_to_check = ["hydro", "load", "solar", "wind"]
    correlation_inis_to_create = [
        (
            field + "_correlation",
            getattr(IniFileTypes, field.upper() + "_CORRELATION_INI"),
            field,
        )
        for field in fields_to_check
    ]

    for correlation, file_type, field in correlation_inis_to_create:
        ini_file = IniFile(
            study_directory,
            file_type,
            ini_contents=correlation_defaults(
                season_correlation=getattr(local_settings.time_series_parameters, field).season_correlation,
            ),
        )
        ini_file.write_ini_file()<|MERGE_RESOLUTION|>--- conflicted
+++ resolved
@@ -187,8 +187,6 @@
     return study
 
 
-<<<<<<< HEAD
-=======
 def create_variant_api(api_config: APIconf, study_id: str, variant_name: str) -> "Study":
     """
     Creates a variant from a study_id
@@ -204,7 +202,6 @@
     return api_service.create_variant(variant_name)
 
 
->>>>>>> a8ef8e5a
 class Study:
     def __init__(
         self,
