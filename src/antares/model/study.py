<<<<<<< HEAD
# Copyright (c) 2024, RTE (https://www.rte-france.com)
#
# See AUTHORS.txt
#
# This Source Code Form is subject to the terms of the Mozilla Public
# License, v. 2.0. If a copy of the MPL was not distributed with this
# file, You can obtain one at http://mozilla.org/MPL/2.0/.
#
# SPDX-License-Identifier: MPL-2.0
#
# This file is part of the Antares project.

import logging
import os
import time
from pathlib import Path
from types import MappingProxyType
from typing import Optional, Dict, List

import pandas as pd

from antares.api_conf.api_conf import APIconf
from antares.api_conf.request_wrapper import RequestWrapper
from antares.config.local_configuration import LocalConfiguration
from antares.exceptions.exceptions import APIError, StudyCreationError
from antares.model.area import Area, AreaProperties, AreaUi
from antares.model.binding_constraint import (
    BindingConstraint,
    BindingConstraintProperties,
    ConstraintTerm,
)
from antares.model.link import Link, LinkUi, LinkProperties
from antares.model.settings import StudySettings
from antares.service.api_services.study_api import _returns_study_settings
from antares.service.base_services import BaseStudyService
from antares.service.service_factory import ServiceFactory, ServiceReader

"""
The study module defines the data model for antares study.
It represents a power system involving areas and power flows
between these areas.
Optional attribute _api_id defined for studies being stored in web
_study_path if stored in a disk
"""


def create_study_api(
    study_name: str,
    version: str,
    api_config: APIconf,
    settings: Optional[StudySettings] = None,
) -> "Study":
    """
    Args:

    study_name: antares study name to be created
    version: antares version
    api_config: host and token config for API
    settings: study settings. If not provided, AntaresWeb will use its default values.

    Raises:
    MissingTokenError if api_token is missing
    StudyCreationError if an HTTP Exception occurs
    """

    session = api_config.set_up_api_conf()
    wrapper = RequestWrapper(session)
    base_url = f"{api_config.get_host()}/api/v1"

    try:
        url = f"{base_url}/studies?name={study_name}&version={version}"
        response = wrapper.post(url)
        study_id = response.json()

        study_settings = _returns_study_settings(
            base_url, study_id, wrapper, False, settings
        )

    except APIError as e:
        raise StudyCreationError(study_name, e.message) from e
    return Study(
        study_name, version, ServiceFactory(api_config, study_id), study_settings
    )


def _verify_study_already_exists(study_directory: Path) -> None:
    if os.path.exists(study_directory):
        raise FileExistsError(f"Study {study_directory} already exists.")


def _directories_can_be_read(local_path: Path) -> None:
    if local_path.is_dir():
        try:
            for item in local_path.iterdir():
                if item.is_dir():
                    next(item.iterdir())
        except PermissionError:
            raise PermissionError(f"Some content cannot be accessed in {local_path}")


def create_study_local(
    study_name: str,
    version: str,
    local_config: LocalConfiguration,
    settings: Optional[StudySettings] = None,
) -> "Study":
    """
    Create a directory structure for the study with empty files.
    Args:
        study_name: antares study name to be created
        version: antares version for study
        local_config: Local configuration options for example directory in which to story the study
        settings: study settings. If not provided, AntaresWeb will use its default values.

    Raises:
        FileExistsError if the study already exists in the given location
        ValueError if the provided directory does not exist

    """

    def _directory_not_exists(local_path: Path) -> None:
        if local_path is None or not os.path.exists(local_path):
            raise ValueError(f"Provided directory {local_path} does not exist.")

    _directory_not_exists(local_config.local_path)

    study_directory = local_config.local_path / study_name

    _verify_study_already_exists(study_directory)

    # Create the main study directory
    os.makedirs(study_directory, exist_ok=True)

    # Create study.antares file with timestamps and study_name
    antares_file_path = os.path.join(study_directory, "study.antares")
    current_time = int(time.time())
    antares_content = f"""[antares]
version = {version}
caption = {study_name}
created = {current_time}
lastsave = {current_time}
author = Unknown
"""
    with open(antares_file_path, "w") as antares_file:
        antares_file.write(antares_content)

    # Create Desktop.ini file
    desktop_ini_path = study_directory / "Desktop.ini"
    desktop_ini_content = f"""[.ShellClassInfo]
IconFile = settings/resources/study.ico
IconIndex = 0
InfoTip = Antares Study {version}: {study_name}
"""
    with open(desktop_ini_path, "w") as desktop_ini_file:
        desktop_ini_file.write(desktop_ini_content)

    # Create subdirectories
    subdirectories = ["input", "layers", "output", "setting", "user"]
    for subdirectory in subdirectories:
        subdirectory_path = os.path.join(study_directory, subdirectory)
        os.makedirs(subdirectory_path, exist_ok=True)

    logging.info(f"Study successfully created: {study_name}")
    return Study(
        name=study_name,
        version=version,
        service_factory=ServiceFactory(config=local_config, study_name=study_name),
        settings=settings,
        mode="create",
    )


def read_study_local(study_name: str, version: str, local_config: LocalConfiguration) -> "Study":
    """
    Create a directory structure for the study with empty files.
    Args:
        study_name: antares study name to read
        version: antares version for study
        settings: study settings. If not provided, AntaresWeb will use its default values.

    Raises:
        PermissionError if the study cannot be read
        ValueError if the provided directory does not exist

    """

    def _directory_not_exists(local_path: Path) -> None:
        if local_path is None or not os.path.exists(local_path):
            raise ValueError(f"Provided directory {local_path} does not exist.")

    local_path = Path(local_config.local_path)
    _directory_not_exists(local_path)
    study_directory = local_path / study_name
    _directories_can_be_read(study_directory)

    return Study(
        name=study_name,
        version=version,
        service_factory=ServiceReader(config=local_config, study_name=Path(study_name)),
        mode="read",
    )


class Study:
    def __init__(
        self,
        name: str,
        version: str,
        service_factory,
        settings: Optional[StudySettings] = None,
        mode: str = "create",
    ):
        self.name = name
        self.version = version
        if mode != "read":
            self._study_service = service_factory.create_study_service()
            self._area_service = service_factory.create_area_service()
            self._link_service = service_factory.create_link_service()
            self._binding_constraints_service = service_factory.create_binding_constraints_service()
            self._settings = settings or StudySettings()
            self._areas: Dict[str, Area] = dict()
            self._links: Dict[str, Link] = dict()
            self._binding_constraints: Dict[str, BindingConstraint] = dict()
        else:
            self._study_service = service_factory.read_study_service()
            # self._binding_constraints: Dict[str, BindingConstraint] = dict()
            # self._link_service = service_factory.create_link_service()
            self._areas: Dict[str, Area] = dict()
            self._links: Dict[str, Link] = dict()

    @property
    def service(self) -> BaseStudyService:
        return self._study_service

    def get_areas(self) -> MappingProxyType[str, Area]:
        return MappingProxyType(dict(sorted(self._areas.items())))

    def get_links(self) -> MappingProxyType[str, Link]:
        return MappingProxyType(self._links)

    def get_settings(self) -> StudySettings:
        return self._settings

    def get_binding_constraints(self) -> MappingProxyType[str, BindingConstraint]:
        return MappingProxyType(self._binding_constraints)

    def create_area(
        self,
        area_name: str,
        *,
        properties: Optional[AreaProperties] = None,
        ui: Optional[AreaUi] = None,
    ) -> Area:
        area = self._area_service.create_area(area_name, properties, ui)
        self._areas[area.id] = area
        return area

    def delete_area(self, area: Area) -> None:
        self._area_service.delete_area(area)
        self._areas.pop(area.id)

    def create_link(
        self,
        *,
        area_from: Area,
        area_to: Area,
        properties: Optional[LinkProperties] = None,
        ui: Optional[LinkUi] = None,
        existing_areas: Optional[MappingProxyType[str, Area]] = None,
    ) -> Link:
        link = self._link_service.create_link(area_from, area_to, properties, ui, existing_areas)
        self._links[link.name] = link
        return link

    def delete_link(self, link: Link) -> None:
        self._link_service.delete_link(link)
        self._links.pop(link.name)

    def create_binding_constraint(
        self,
        *,
        name: str,
        properties: Optional[BindingConstraintProperties] = None,
        terms: Optional[List[ConstraintTerm]] = None,
        less_term_matrix: Optional[pd.DataFrame] = None,
        equal_term_matrix: Optional[pd.DataFrame] = None,
        greater_term_matrix: Optional[pd.DataFrame] = None,
    ) -> BindingConstraint:
        constraint = self._binding_constraints_service.create_binding_constraint(
            name,
            properties,
            terms,
            less_term_matrix,
            equal_term_matrix,
            greater_term_matrix,
        )
        self._binding_constraints[constraint.id] = constraint
        return constraint

    def update_settings(self, settings: StudySettings) -> None:
        new_settings = self._study_service.update_study_settings(settings)
        if new_settings:
            self._settings = new_settings

    def delete_binding_constraint(self, constraint: BindingConstraint) -> None:
        self._study_service.delete_binding_constraint(constraint)
        self._binding_constraints.pop(constraint.id)

    def delete(self, children: bool = False) -> None:
        self._study_service.delete(children)
=======
# Copyright (c) 2024, RTE (https://www.rte-france.com)
#
# See AUTHORS.txt
#
# This Source Code Form is subject to the terms of the Mozilla Public
# License, v. 2.0. If a copy of the MPL was not distributed with this
# file, You can obtain one at http://mozilla.org/MPL/2.0/.
#
# SPDX-License-Identifier: MPL-2.0
#
# This file is part of the Antares project.

import logging
import os
import time
from pathlib import Path
from types import MappingProxyType
from typing import Optional, Dict, List, Any

import pandas as pd

from antares.api_conf.api_conf import APIconf
from antares.api_conf.request_wrapper import RequestWrapper
from antares.config.local_configuration import LocalConfiguration
from antares.exceptions.exceptions import APIError, StudyCreationError
from antares.model.area import Area, AreaProperties, AreaUi
from antares.model.binding_constraint import BindingConstraint, BindingConstraintProperties, ConstraintTerm
from antares.model.link import Link, LinkUi, LinkProperties
from antares.model.settings import StudySettings
from antares.service.api_services.study_api import _returns_study_settings
from antares.service.base_services import BaseStudyService
from antares.service.service_factory import ServiceFactory
from antares.tools.ini_tool import IniFile, IniFileTypes

"""
The study module defines the data model for antares study.
It represents a power system involving areas and power flows
between these areas.
Optional attribute _api_id defined for studies being stored in web
_study_path if stored in a disk
"""


def create_study_api(
    study_name: str, version: str, api_config: APIconf, settings: Optional[StudySettings] = None
) -> "Study":
    """
    Args:

    study_name: antares study name to be created
    version: antares version
    api_config: host and token config for API
    settings: study settings. If not provided, AntaresWeb will use its default values.

    Raises:
    MissingTokenError if api_token is missing
    StudyCreationError if an HTTP Exception occurs
    """

    session = api_config.set_up_api_conf()
    wrapper = RequestWrapper(session)
    base_url = f"{api_config.get_host()}/api/v1"

    try:
        url = f"{base_url}/studies?name={study_name}&version={version}"
        response = wrapper.post(url)
        study_id = response.json()

        study_settings = _returns_study_settings(base_url, study_id, wrapper, False, settings)

    except APIError as e:
        raise StudyCreationError(study_name, e.message) from e
    return Study(study_name, version, ServiceFactory(api_config, study_id), study_settings)


def _verify_study_already_exists(study_directory: Path) -> None:
    if os.path.exists(study_directory):
        raise FileExistsError(f"Study {study_directory} already exists.")


def create_study_local(
    study_name: str, version: str, local_config: LocalConfiguration, settings: Optional[StudySettings] = None
) -> "Study":
    """
    Create a directory structure for the study with empty files.
    Args:
        study_name: antares study name to be created
        version: antares version for study
        local_config: Local configuration options for example directory in which to story the study
        settings: study settings. If not provided, AntaresWeb will use its default values.

    Raises:
        FileExistsError if the study already exists in the given location
    """

    def _create_directory_structure(study_path: Path) -> None:
        subdirectories = [
            "input/hydro/allocation",
            "input/hydro/common/capacity",
            "input/hydro/series",
            "input/links",
            "input/load/series",
            "input/misc-gen",
            "input/reserves",
            "input/solar/series",
            "input/thermal/clusters",
            "input/thermal/prepro",
            "input/thermal/series",
            "input/wind/series",
            "layers",
            "output",
            "settings/resources",
            "settings/simulations",
            "user",
        ]
        for subdirectory in subdirectories:
            (study_path / subdirectory).mkdir(parents=True, exist_ok=True)

    def _correlation_defaults() -> dict[str, dict[str, str]]:
        return {
            "general": {"mode": "annual"},
            "annual": {},
            "0": {},
            "1": {},
            "2": {},
            "3": {},
            "4": {},
            "5": {},
            "6": {},
            "7": {},
            "8": {},
            "9": {},
            "10": {},
            "11": {},
        }

    study_directory = local_config.local_path / study_name

    _verify_study_already_exists(study_directory)

    # Create the directory structure
    _create_directory_structure(study_directory)

    # Create study.antares file with timestamps and study_name
    antares_file_path = os.path.join(study_directory, "study.antares")
    current_time = int(time.time())
    antares_content = f"""[antares]
version = {version}
caption = {study_name}
created = {current_time}
lastsave = {current_time}
author = Unknown
"""
    with open(antares_file_path, "w") as antares_file:
        antares_file.write(antares_content)

    # Create Desktop.ini file
    desktop_ini_path = study_directory / "Desktop.ini"
    desktop_ini_content = f"""[.ShellClassInfo]
IconFile = settings/resources/study.ico
IconIndex = 0
InfoTip = Antares Study {version}: {study_name}
"""
    with open(desktop_ini_path, "w") as desktop_ini_file:
        desktop_ini_file.write(desktop_ini_content)

    # Create various .ini files for the study
    correlation_inis_to_create = [
        ("solar_correlation", IniFileTypes.SOLAR_CORRELATION_INI),
        ("wind_correlation", IniFileTypes.WIND_CORRELATION_INI),
        ("load_correlation", IniFileTypes.LOAD_CORRELATION_INI),
    ]
    ini_files = {
        correlation: IniFile(study_directory, file_type, ini_contents=_correlation_defaults())
        for (correlation, file_type) in correlation_inis_to_create
    }
    for ini_file in ini_files.keys():
        ini_files[ini_file].write_ini_file()

    logging.info(f"Study successfully created: {study_name}")
    return Study(
        name=study_name,
        version=version,
        service_factory=ServiceFactory(config=local_config, study_name=study_name),
        settings=settings,
        ini_files=ini_files,
    )


class Study:
    def __init__(
        self,
        name: str,
        version: str,
        service_factory: ServiceFactory,
        settings: Optional[StudySettings] = None,
        # ini_files: Optional[dict[str, IniFile]] = None,
        **kwargs: Any,
    ):
        self.name = name
        self.version = version
        self._study_service = service_factory.create_study_service()
        self._area_service = service_factory.create_area_service()
        self._link_service = service_factory.create_link_service()
        self._binding_constraints_service = service_factory.create_binding_constraints_service()
        self._settings = settings or StudySettings()
        self._areas: Dict[str, Area] = dict()
        self._links: Dict[str, Link] = dict()
        for argument in kwargs:
            if argument == "ini_files":
                self._ini_files: dict[str, IniFile] = kwargs[argument] or dict()

    @property
    def service(self) -> BaseStudyService:
        return self._study_service

    def get_areas(self) -> MappingProxyType[str, Area]:
        return MappingProxyType(dict(sorted(self._areas.items())))

    def get_links(self) -> MappingProxyType[str, Link]:
        return MappingProxyType(self._links)

    def get_settings(self) -> StudySettings:
        return self._settings

    def get_binding_constraints(self) -> MappingProxyType[str, BindingConstraint]:
        return MappingProxyType(self._binding_constraints_service.binding_constraints)

    def create_area(
        self, area_name: str, *, properties: Optional[AreaProperties] = None, ui: Optional[AreaUi] = None
    ) -> Area:
        area = self._area_service.create_area(area_name, properties, ui)
        self._areas[area.id] = area
        return area

    def delete_area(self, area: Area) -> None:
        self._area_service.delete_area(area)
        self._areas.pop(area.id)

    def create_link(
        self,
        *,
        area_from: Area,
        area_to: Area,
        properties: Optional[LinkProperties] = None,
        ui: Optional[LinkUi] = None,
        existing_areas: Optional[MappingProxyType[str, Area]] = None,
    ) -> Link:
        link = self._link_service.create_link(area_from, area_to, properties, ui, existing_areas)
        self._links[link.name] = link
        return link

    def delete_link(self, link: Link) -> None:
        self._link_service.delete_link(link)
        self._links.pop(link.name)

    def create_binding_constraint(
        self,
        *,
        name: str,
        properties: Optional[BindingConstraintProperties] = None,
        terms: Optional[List[ConstraintTerm]] = None,
        less_term_matrix: Optional[pd.DataFrame] = None,
        equal_term_matrix: Optional[pd.DataFrame] = None,
        greater_term_matrix: Optional[pd.DataFrame] = None,
    ) -> BindingConstraint:
        return self._binding_constraints_service.create_binding_constraint(
            name, properties, terms, less_term_matrix, equal_term_matrix, greater_term_matrix
        )

    def update_settings(self, settings: StudySettings) -> None:
        new_settings = self._study_service.update_study_settings(settings)
        if new_settings:
            self._settings = new_settings

    def delete_binding_constraint(self, constraint: BindingConstraint) -> None:
        self._study_service.delete_binding_constraint(constraint)
        self._binding_constraints_service.binding_constraints.pop(constraint.id)

    def delete(self, children: bool = False) -> None:
        self._study_service.delete(children)
>>>>>>> 3643b47a
<|MERGE_RESOLUTION|>--- conflicted
+++ resolved
@@ -1,594 +1,295 @@
-<<<<<<< HEAD
-# Copyright (c) 2024, RTE (https://www.rte-france.com)
-#
-# See AUTHORS.txt
-#
-# This Source Code Form is subject to the terms of the Mozilla Public
-# License, v. 2.0. If a copy of the MPL was not distributed with this
-# file, You can obtain one at http://mozilla.org/MPL/2.0/.
-#
-# SPDX-License-Identifier: MPL-2.0
-#
-# This file is part of the Antares project.
-
-import logging
-import os
-import time
-from pathlib import Path
-from types import MappingProxyType
-from typing import Optional, Dict, List
-
-import pandas as pd
-
-from antares.api_conf.api_conf import APIconf
-from antares.api_conf.request_wrapper import RequestWrapper
-from antares.config.local_configuration import LocalConfiguration
-from antares.exceptions.exceptions import APIError, StudyCreationError
-from antares.model.area import Area, AreaProperties, AreaUi
-from antares.model.binding_constraint import (
-    BindingConstraint,
-    BindingConstraintProperties,
-    ConstraintTerm,
-)
-from antares.model.link import Link, LinkUi, LinkProperties
-from antares.model.settings import StudySettings
-from antares.service.api_services.study_api import _returns_study_settings
-from antares.service.base_services import BaseStudyService
-from antares.service.service_factory import ServiceFactory, ServiceReader
-
-"""
-The study module defines the data model for antares study.
-It represents a power system involving areas and power flows
-between these areas.
-Optional attribute _api_id defined for studies being stored in web
-_study_path if stored in a disk
-"""
-
-
-def create_study_api(
-    study_name: str,
-    version: str,
-    api_config: APIconf,
-    settings: Optional[StudySettings] = None,
-) -> "Study":
-    """
-    Args:
-
-    study_name: antares study name to be created
-    version: antares version
-    api_config: host and token config for API
-    settings: study settings. If not provided, AntaresWeb will use its default values.
-
-    Raises:
-    MissingTokenError if api_token is missing
-    StudyCreationError if an HTTP Exception occurs
-    """
-
-    session = api_config.set_up_api_conf()
-    wrapper = RequestWrapper(session)
-    base_url = f"{api_config.get_host()}/api/v1"
-
-    try:
-        url = f"{base_url}/studies?name={study_name}&version={version}"
-        response = wrapper.post(url)
-        study_id = response.json()
-
-        study_settings = _returns_study_settings(
-            base_url, study_id, wrapper, False, settings
-        )
-
-    except APIError as e:
-        raise StudyCreationError(study_name, e.message) from e
-    return Study(
-        study_name, version, ServiceFactory(api_config, study_id), study_settings
-    )
-
-
-def _verify_study_already_exists(study_directory: Path) -> None:
-    if os.path.exists(study_directory):
-        raise FileExistsError(f"Study {study_directory} already exists.")
-
-
-def _directories_can_be_read(local_path: Path) -> None:
-    if local_path.is_dir():
-        try:
-            for item in local_path.iterdir():
-                if item.is_dir():
-                    next(item.iterdir())
-        except PermissionError:
-            raise PermissionError(f"Some content cannot be accessed in {local_path}")
-
-
-def create_study_local(
-    study_name: str,
-    version: str,
-    local_config: LocalConfiguration,
-    settings: Optional[StudySettings] = None,
-) -> "Study":
-    """
-    Create a directory structure for the study with empty files.
-    Args:
-        study_name: antares study name to be created
-        version: antares version for study
-        local_config: Local configuration options for example directory in which to story the study
-        settings: study settings. If not provided, AntaresWeb will use its default values.
-
-    Raises:
-        FileExistsError if the study already exists in the given location
-        ValueError if the provided directory does not exist
-
-    """
-
-    def _directory_not_exists(local_path: Path) -> None:
-        if local_path is None or not os.path.exists(local_path):
-            raise ValueError(f"Provided directory {local_path} does not exist.")
-
-    _directory_not_exists(local_config.local_path)
-
-    study_directory = local_config.local_path / study_name
-
-    _verify_study_already_exists(study_directory)
-
-    # Create the main study directory
-    os.makedirs(study_directory, exist_ok=True)
-
-    # Create study.antares file with timestamps and study_name
-    antares_file_path = os.path.join(study_directory, "study.antares")
-    current_time = int(time.time())
-    antares_content = f"""[antares]
-version = {version}
-caption = {study_name}
-created = {current_time}
-lastsave = {current_time}
-author = Unknown
-"""
-    with open(antares_file_path, "w") as antares_file:
-        antares_file.write(antares_content)
-
-    # Create Desktop.ini file
-    desktop_ini_path = study_directory / "Desktop.ini"
-    desktop_ini_content = f"""[.ShellClassInfo]
-IconFile = settings/resources/study.ico
-IconIndex = 0
-InfoTip = Antares Study {version}: {study_name}
-"""
-    with open(desktop_ini_path, "w") as desktop_ini_file:
-        desktop_ini_file.write(desktop_ini_content)
-
-    # Create subdirectories
-    subdirectories = ["input", "layers", "output", "setting", "user"]
-    for subdirectory in subdirectories:
-        subdirectory_path = os.path.join(study_directory, subdirectory)
-        os.makedirs(subdirectory_path, exist_ok=True)
-
-    logging.info(f"Study successfully created: {study_name}")
-    return Study(
-        name=study_name,
-        version=version,
-        service_factory=ServiceFactory(config=local_config, study_name=study_name),
-        settings=settings,
-        mode="create",
-    )
-
-
-def read_study_local(study_name: str, version: str, local_config: LocalConfiguration) -> "Study":
-    """
-    Create a directory structure for the study with empty files.
-    Args:
-        study_name: antares study name to read
-        version: antares version for study
-        settings: study settings. If not provided, AntaresWeb will use its default values.
-
-    Raises:
-        PermissionError if the study cannot be read
-        ValueError if the provided directory does not exist
-
-    """
-
-    def _directory_not_exists(local_path: Path) -> None:
-        if local_path is None or not os.path.exists(local_path):
-            raise ValueError(f"Provided directory {local_path} does not exist.")
-
-    local_path = Path(local_config.local_path)
-    _directory_not_exists(local_path)
-    study_directory = local_path / study_name
-    _directories_can_be_read(study_directory)
-
-    return Study(
-        name=study_name,
-        version=version,
-        service_factory=ServiceReader(config=local_config, study_name=Path(study_name)),
-        mode="read",
-    )
-
-
-class Study:
-    def __init__(
-        self,
-        name: str,
-        version: str,
-        service_factory,
-        settings: Optional[StudySettings] = None,
-        mode: str = "create",
-    ):
-        self.name = name
-        self.version = version
-        if mode != "read":
-            self._study_service = service_factory.create_study_service()
-            self._area_service = service_factory.create_area_service()
-            self._link_service = service_factory.create_link_service()
-            self._binding_constraints_service = service_factory.create_binding_constraints_service()
-            self._settings = settings or StudySettings()
-            self._areas: Dict[str, Area] = dict()
-            self._links: Dict[str, Link] = dict()
-            self._binding_constraints: Dict[str, BindingConstraint] = dict()
-        else:
-            self._study_service = service_factory.read_study_service()
-            # self._binding_constraints: Dict[str, BindingConstraint] = dict()
-            # self._link_service = service_factory.create_link_service()
-            self._areas: Dict[str, Area] = dict()
-            self._links: Dict[str, Link] = dict()
-
-    @property
-    def service(self) -> BaseStudyService:
-        return self._study_service
-
-    def get_areas(self) -> MappingProxyType[str, Area]:
-        return MappingProxyType(dict(sorted(self._areas.items())))
-
-    def get_links(self) -> MappingProxyType[str, Link]:
-        return MappingProxyType(self._links)
-
-    def get_settings(self) -> StudySettings:
-        return self._settings
-
-    def get_binding_constraints(self) -> MappingProxyType[str, BindingConstraint]:
-        return MappingProxyType(self._binding_constraints)
-
-    def create_area(
-        self,
-        area_name: str,
-        *,
-        properties: Optional[AreaProperties] = None,
-        ui: Optional[AreaUi] = None,
-    ) -> Area:
-        area = self._area_service.create_area(area_name, properties, ui)
-        self._areas[area.id] = area
-        return area
-
-    def delete_area(self, area: Area) -> None:
-        self._area_service.delete_area(area)
-        self._areas.pop(area.id)
-
-    def create_link(
-        self,
-        *,
-        area_from: Area,
-        area_to: Area,
-        properties: Optional[LinkProperties] = None,
-        ui: Optional[LinkUi] = None,
-        existing_areas: Optional[MappingProxyType[str, Area]] = None,
-    ) -> Link:
-        link = self._link_service.create_link(area_from, area_to, properties, ui, existing_areas)
-        self._links[link.name] = link
-        return link
-
-    def delete_link(self, link: Link) -> None:
-        self._link_service.delete_link(link)
-        self._links.pop(link.name)
-
-    def create_binding_constraint(
-        self,
-        *,
-        name: str,
-        properties: Optional[BindingConstraintProperties] = None,
-        terms: Optional[List[ConstraintTerm]] = None,
-        less_term_matrix: Optional[pd.DataFrame] = None,
-        equal_term_matrix: Optional[pd.DataFrame] = None,
-        greater_term_matrix: Optional[pd.DataFrame] = None,
-    ) -> BindingConstraint:
-        constraint = self._binding_constraints_service.create_binding_constraint(
-            name,
-            properties,
-            terms,
-            less_term_matrix,
-            equal_term_matrix,
-            greater_term_matrix,
-        )
-        self._binding_constraints[constraint.id] = constraint
-        return constraint
-
-    def update_settings(self, settings: StudySettings) -> None:
-        new_settings = self._study_service.update_study_settings(settings)
-        if new_settings:
-            self._settings = new_settings
-
-    def delete_binding_constraint(self, constraint: BindingConstraint) -> None:
-        self._study_service.delete_binding_constraint(constraint)
-        self._binding_constraints.pop(constraint.id)
-
-    def delete(self, children: bool = False) -> None:
-        self._study_service.delete(children)
-=======
-# Copyright (c) 2024, RTE (https://www.rte-france.com)
-#
-# See AUTHORS.txt
-#
-# This Source Code Form is subject to the terms of the Mozilla Public
-# License, v. 2.0. If a copy of the MPL was not distributed with this
-# file, You can obtain one at http://mozilla.org/MPL/2.0/.
-#
-# SPDX-License-Identifier: MPL-2.0
-#
-# This file is part of the Antares project.
-
-import logging
-import os
-import time
-from pathlib import Path
-from types import MappingProxyType
-from typing import Optional, Dict, List, Any
-
-import pandas as pd
-
-from antares.api_conf.api_conf import APIconf
-from antares.api_conf.request_wrapper import RequestWrapper
-from antares.config.local_configuration import LocalConfiguration
-from antares.exceptions.exceptions import APIError, StudyCreationError
-from antares.model.area import Area, AreaProperties, AreaUi
-from antares.model.binding_constraint import BindingConstraint, BindingConstraintProperties, ConstraintTerm
-from antares.model.link import Link, LinkUi, LinkProperties
-from antares.model.settings import StudySettings
-from antares.service.api_services.study_api import _returns_study_settings
-from antares.service.base_services import BaseStudyService
-from antares.service.service_factory import ServiceFactory
-from antares.tools.ini_tool import IniFile, IniFileTypes
-
-"""
-The study module defines the data model for antares study.
-It represents a power system involving areas and power flows
-between these areas.
-Optional attribute _api_id defined for studies being stored in web
-_study_path if stored in a disk
-"""
-
-
-def create_study_api(
-    study_name: str, version: str, api_config: APIconf, settings: Optional[StudySettings] = None
-) -> "Study":
-    """
-    Args:
-
-    study_name: antares study name to be created
-    version: antares version
-    api_config: host and token config for API
-    settings: study settings. If not provided, AntaresWeb will use its default values.
-
-    Raises:
-    MissingTokenError if api_token is missing
-    StudyCreationError if an HTTP Exception occurs
-    """
-
-    session = api_config.set_up_api_conf()
-    wrapper = RequestWrapper(session)
-    base_url = f"{api_config.get_host()}/api/v1"
-
-    try:
-        url = f"{base_url}/studies?name={study_name}&version={version}"
-        response = wrapper.post(url)
-        study_id = response.json()
-
-        study_settings = _returns_study_settings(base_url, study_id, wrapper, False, settings)
-
-    except APIError as e:
-        raise StudyCreationError(study_name, e.message) from e
-    return Study(study_name, version, ServiceFactory(api_config, study_id), study_settings)
-
-
-def _verify_study_already_exists(study_directory: Path) -> None:
-    if os.path.exists(study_directory):
-        raise FileExistsError(f"Study {study_directory} already exists.")
-
-
-def create_study_local(
-    study_name: str, version: str, local_config: LocalConfiguration, settings: Optional[StudySettings] = None
-) -> "Study":
-    """
-    Create a directory structure for the study with empty files.
-    Args:
-        study_name: antares study name to be created
-        version: antares version for study
-        local_config: Local configuration options for example directory in which to story the study
-        settings: study settings. If not provided, AntaresWeb will use its default values.
-
-    Raises:
-        FileExistsError if the study already exists in the given location
-    """
-
-    def _create_directory_structure(study_path: Path) -> None:
-        subdirectories = [
-            "input/hydro/allocation",
-            "input/hydro/common/capacity",
-            "input/hydro/series",
-            "input/links",
-            "input/load/series",
-            "input/misc-gen",
-            "input/reserves",
-            "input/solar/series",
-            "input/thermal/clusters",
-            "input/thermal/prepro",
-            "input/thermal/series",
-            "input/wind/series",
-            "layers",
-            "output",
-            "settings/resources",
-            "settings/simulations",
-            "user",
-        ]
-        for subdirectory in subdirectories:
-            (study_path / subdirectory).mkdir(parents=True, exist_ok=True)
-
-    def _correlation_defaults() -> dict[str, dict[str, str]]:
-        return {
-            "general": {"mode": "annual"},
-            "annual": {},
-            "0": {},
-            "1": {},
-            "2": {},
-            "3": {},
-            "4": {},
-            "5": {},
-            "6": {},
-            "7": {},
-            "8": {},
-            "9": {},
-            "10": {},
-            "11": {},
-        }
-
-    study_directory = local_config.local_path / study_name
-
-    _verify_study_already_exists(study_directory)
-
-    # Create the directory structure
-    _create_directory_structure(study_directory)
-
-    # Create study.antares file with timestamps and study_name
-    antares_file_path = os.path.join(study_directory, "study.antares")
-    current_time = int(time.time())
-    antares_content = f"""[antares]
-version = {version}
-caption = {study_name}
-created = {current_time}
-lastsave = {current_time}
-author = Unknown
-"""
-    with open(antares_file_path, "w") as antares_file:
-        antares_file.write(antares_content)
-
-    # Create Desktop.ini file
-    desktop_ini_path = study_directory / "Desktop.ini"
-    desktop_ini_content = f"""[.ShellClassInfo]
-IconFile = settings/resources/study.ico
-IconIndex = 0
-InfoTip = Antares Study {version}: {study_name}
-"""
-    with open(desktop_ini_path, "w") as desktop_ini_file:
-        desktop_ini_file.write(desktop_ini_content)
-
-    # Create various .ini files for the study
-    correlation_inis_to_create = [
-        ("solar_correlation", IniFileTypes.SOLAR_CORRELATION_INI),
-        ("wind_correlation", IniFileTypes.WIND_CORRELATION_INI),
-        ("load_correlation", IniFileTypes.LOAD_CORRELATION_INI),
-    ]
-    ini_files = {
-        correlation: IniFile(study_directory, file_type, ini_contents=_correlation_defaults())
-        for (correlation, file_type) in correlation_inis_to_create
-    }
-    for ini_file in ini_files.keys():
-        ini_files[ini_file].write_ini_file()
-
-    logging.info(f"Study successfully created: {study_name}")
-    return Study(
-        name=study_name,
-        version=version,
-        service_factory=ServiceFactory(config=local_config, study_name=study_name),
-        settings=settings,
-        ini_files=ini_files,
-    )
-
-
-class Study:
-    def __init__(
-        self,
-        name: str,
-        version: str,
-        service_factory: ServiceFactory,
-        settings: Optional[StudySettings] = None,
-        # ini_files: Optional[dict[str, IniFile]] = None,
-        **kwargs: Any,
-    ):
-        self.name = name
-        self.version = version
-        self._study_service = service_factory.create_study_service()
-        self._area_service = service_factory.create_area_service()
-        self._link_service = service_factory.create_link_service()
-        self._binding_constraints_service = service_factory.create_binding_constraints_service()
-        self._settings = settings or StudySettings()
-        self._areas: Dict[str, Area] = dict()
-        self._links: Dict[str, Link] = dict()
-        for argument in kwargs:
-            if argument == "ini_files":
-                self._ini_files: dict[str, IniFile] = kwargs[argument] or dict()
-
-    @property
-    def service(self) -> BaseStudyService:
-        return self._study_service
-
-    def get_areas(self) -> MappingProxyType[str, Area]:
-        return MappingProxyType(dict(sorted(self._areas.items())))
-
-    def get_links(self) -> MappingProxyType[str, Link]:
-        return MappingProxyType(self._links)
-
-    def get_settings(self) -> StudySettings:
-        return self._settings
-
-    def get_binding_constraints(self) -> MappingProxyType[str, BindingConstraint]:
-        return MappingProxyType(self._binding_constraints_service.binding_constraints)
-
-    def create_area(
-        self, area_name: str, *, properties: Optional[AreaProperties] = None, ui: Optional[AreaUi] = None
-    ) -> Area:
-        area = self._area_service.create_area(area_name, properties, ui)
-        self._areas[area.id] = area
-        return area
-
-    def delete_area(self, area: Area) -> None:
-        self._area_service.delete_area(area)
-        self._areas.pop(area.id)
-
-    def create_link(
-        self,
-        *,
-        area_from: Area,
-        area_to: Area,
-        properties: Optional[LinkProperties] = None,
-        ui: Optional[LinkUi] = None,
-        existing_areas: Optional[MappingProxyType[str, Area]] = None,
-    ) -> Link:
-        link = self._link_service.create_link(area_from, area_to, properties, ui, existing_areas)
-        self._links[link.name] = link
-        return link
-
-    def delete_link(self, link: Link) -> None:
-        self._link_service.delete_link(link)
-        self._links.pop(link.name)
-
-    def create_binding_constraint(
-        self,
-        *,
-        name: str,
-        properties: Optional[BindingConstraintProperties] = None,
-        terms: Optional[List[ConstraintTerm]] = None,
-        less_term_matrix: Optional[pd.DataFrame] = None,
-        equal_term_matrix: Optional[pd.DataFrame] = None,
-        greater_term_matrix: Optional[pd.DataFrame] = None,
-    ) -> BindingConstraint:
-        return self._binding_constraints_service.create_binding_constraint(
-            name, properties, terms, less_term_matrix, equal_term_matrix, greater_term_matrix
-        )
-
-    def update_settings(self, settings: StudySettings) -> None:
-        new_settings = self._study_service.update_study_settings(settings)
-        if new_settings:
-            self._settings = new_settings
-
-    def delete_binding_constraint(self, constraint: BindingConstraint) -> None:
-        self._study_service.delete_binding_constraint(constraint)
-        self._binding_constraints_service.binding_constraints.pop(constraint.id)
-
-    def delete(self, children: bool = False) -> None:
-        self._study_service.delete(children)
->>>>>>> 3643b47a
+# Copyright (c) 2024, RTE (https://www.rte-france.com)
+#
+# See AUTHORS.txt
+#
+# This Source Code Form is subject to the terms of the Mozilla Public
+# License, v. 2.0. If a copy of the MPL was not distributed with this
+# file, You can obtain one at http://mozilla.org/MPL/2.0/.
+#
+# SPDX-License-Identifier: MPL-2.0
+#
+# This file is part of the Antares project.
+
+import logging
+import os
+import time
+from pathlib import Path
+from types import MappingProxyType
+from typing import Optional, Dict, List, Any
+
+import pandas as pd
+
+from antares.api_conf.api_conf import APIconf
+from antares.api_conf.request_wrapper import RequestWrapper
+from antares.config.local_configuration import LocalConfiguration
+from antares.exceptions.exceptions import APIError, StudyCreationError
+from antares.model.area import Area, AreaProperties, AreaUi
+from antares.model.binding_constraint import (
+    BindingConstraint,
+    BindingConstraintProperties,
+    ConstraintTerm,
+)
+from antares.model.link import Link, LinkUi, LinkProperties
+from antares.model.settings import StudySettings
+from antares.service.api_services.study_api import _returns_study_settings
+from antares.service.base_services import BaseStudyService
+from antares.service.service_factory import ServiceFactory, ServiceReader
+from antares.tools.ini_tool import IniFile, IniFileTypes
+
+"""
+The study module defines the data model for antares study.
+It represents a power system involving areas and power flows
+between these areas.
+Optional attribute _api_id defined for studies being stored in web
+_study_path if stored in a disk
+"""
+
+
+def create_study_api(
+    study_name: str, version: str, api_config: APIconf, settings: Optional[StudySettings] = None
+) -> "Study":
+    """
+    Args:
+
+    study_name: antares study name to be created
+    version: antares version
+    api_config: host and token config for API
+    settings: study settings. If not provided, AntaresWeb will use its default values.
+
+    Raises:
+    MissingTokenError if api_token is missing
+    StudyCreationError if an HTTP Exception occurs
+    """
+
+    session = api_config.set_up_api_conf()
+    wrapper = RequestWrapper(session)
+    base_url = f"{api_config.get_host()}/api/v1"
+
+    try:
+        url = f"{base_url}/studies?name={study_name}&version={version}"
+        response = wrapper.post(url)
+        study_id = response.json()
+
+        study_settings = _returns_study_settings(base_url, study_id, wrapper, False, settings)
+
+    except APIError as e:
+        raise StudyCreationError(study_name, e.message) from e
+    return Study(study_name, version, ServiceFactory(api_config, study_id), study_settings)
+
+
+def _verify_study_already_exists(study_directory: Path) -> None:
+    if os.path.exists(study_directory):
+        raise FileExistsError(f"Study {study_directory} already exists.")
+
+
+def _directories_can_be_read(local_path: Path) -> None:
+    if local_path.is_dir():
+        try:
+            for item in local_path.iterdir():
+                if item.is_dir():
+                    next(item.iterdir())
+        except PermissionError:
+            raise PermissionError(f"Some content cannot be accessed in {local_path}")
+
+
+def create_study_local(
+    study_name: str, version: str, local_config: LocalConfiguration, settings: Optional[StudySettings] = None
+) -> "Study":
+    """
+    Create a directory structure for the study with empty files.
+    Args:
+        study_name: antares study name to be created
+        version: antares version for study
+        local_config: Local configuration options for example directory in which to story the study
+        settings: study settings. If not provided, AntaresWeb will use its default values.
+
+    Raises:
+        FileExistsError if the study already exists in the given location
+        ValueError if the provided directory does not exist
+
+    """
+
+    def _directory_not_exists(local_path: Path) -> None:
+        if local_path is None or not os.path.exists(local_path):
+            raise ValueError(f"Provided directory {local_path} does not exist.")
+
+    _directory_not_exists(local_config.local_path)
+
+    study_directory = local_config.local_path / study_name
+
+    _verify_study_already_exists(study_directory)
+
+    # Create the main study directory
+    os.makedirs(study_directory, exist_ok=True)
+
+    # Create study.antares file with timestamps and study_name
+    antares_file_path = os.path.join(study_directory, "study.antares")
+    current_time = int(time.time())
+    antares_content = f"""[antares]
+version = {version}
+caption = {study_name}
+created = {current_time}
+lastsave = {current_time}
+author = Unknown
+"""
+    with open(antares_file_path, "w") as antares_file:
+        antares_file.write(antares_content)
+
+    # Create Desktop.ini file
+    desktop_ini_path = study_directory / "Desktop.ini"
+    desktop_ini_content = f"""[.ShellClassInfo]
+IconFile = settings/resources/study.ico
+IconIndex = 0
+InfoTip = Antares Study {version}: {study_name}
+"""
+    with open(desktop_ini_path, "w") as desktop_ini_file:
+        desktop_ini_file.write(desktop_ini_content)
+
+    # Create subdirectories
+    subdirectories = ["input", "layers", "output", "setting", "user"]
+    for subdirectory in subdirectories:
+        subdirectory_path = os.path.join(study_directory, subdirectory)
+        os.makedirs(subdirectory_path, exist_ok=True)
+
+    logging.info(f"Study successfully created: {study_name}")
+    return Study(
+        name=study_name,
+        version=version,
+        service_factory=ServiceFactory(config=local_config, study_name=study_name),
+        settings=settings,
+        mode="create",
+    )
+
+
+def read_study_local(study_name: str, version: str, local_config: LocalConfiguration) -> "Study":
+    """
+    Create a directory structure for the study with empty files.
+    Args:
+        study_name: antares study name to read
+        version: antares version for study
+        settings: study settings. If not provided, AntaresWeb will use its default values.
+
+    Raises:
+        PermissionError if the study cannot be read
+        ValueError if the provided directory does not exist
+
+    """
+
+    def _directory_not_exists(local_path: Path) -> None:
+        if local_path is None or not os.path.exists(local_path):
+            raise ValueError(f"Provided directory {local_path} does not exist.")
+
+    local_path = Path(local_config.local_path)
+    _directory_not_exists(local_path)
+    study_directory = local_path / study_name
+    _directories_can_be_read(study_directory)
+
+    return Study(
+        name=study_name,
+        version=version,
+        service_factory=ServiceReader(config=local_config, study_name=Path(study_name)),
+        mode="read",
+    )
+
+
+class Study:
+    def __init__(
+        self,
+        name: str,
+        version: str,
+        service_factory,
+        settings: Optional[StudySettings] = None,
+        mode: str = "create",
+        # ini_files: Optional[dict[str, IniFile]] = None,
+        **kwargs: Any,
+    ):
+        self.name = name
+        self.version = version
+        for argument in kwargs:
+            if argument == "ini_files":
+                self._ini_files: dict[str, IniFile] = kwargs[argument] or dict()
+        if mode != "read":
+            self._study_service = service_factory.create_study_service()
+            self._area_service = service_factory.create_area_service()
+            self._link_service = service_factory.create_link_service()
+            self._binding_constraints_service = service_factory.create_binding_constraints_service()
+            self._settings = settings or StudySettings()
+            self._areas: Dict[str, Area] = dict()
+            self._links: Dict[str, Link] = dict()
+            self._binding_constraints: Dict[str, BindingConstraint] = dict()
+        else:
+            self._study_service = service_factory.read_study_service()
+            # self._binding_constraints: Dict[str, BindingConstraint] = dict()
+            # self._link_service = service_factory.create_link_service()
+            self._areas: Dict[str, Area] = dict()
+            self._links: Dict[str, Link] = dict()
+
+    @property
+    def service(self) -> BaseStudyService:
+        return self._study_service
+
+    def get_areas(self) -> MappingProxyType[str, Area]:
+        return MappingProxyType(dict(sorted(self._areas.items())))
+
+    def get_links(self) -> MappingProxyType[str, Link]:
+        return MappingProxyType(self._links)
+
+    def get_settings(self) -> StudySettings:
+        return self._settings
+
+    def get_binding_constraints(self) -> MappingProxyType[str, BindingConstraint]:
+        return MappingProxyType(self._binding_constraints_service.binding_constraints)
+
+    def create_area(
+        self, area_name: str, *, properties: Optional[AreaProperties] = None, ui: Optional[AreaUi] = None
+    ) -> Area:
+        area = self._area_service.create_area(area_name, properties, ui)
+        self._areas[area.id] = area
+        return area
+
+    def delete_area(self, area: Area) -> None:
+        self._area_service.delete_area(area)
+        self._areas.pop(area.id)
+
+    def create_link(
+        self,
+        *,
+        area_from: Area,
+        area_to: Area,
+        properties: Optional[LinkProperties] = None,
+        ui: Optional[LinkUi] = None,
+        existing_areas: Optional[MappingProxyType[str, Area]] = None,
+    ) -> Link:
+        link = self._link_service.create_link(area_from, area_to, properties, ui, existing_areas)
+        self._links[link.name] = link
+        return link
+
+    def delete_link(self, link: Link) -> None:
+        self._link_service.delete_link(link)
+        self._links.pop(link.name)
+
+    def create_binding_constraint(
+        self,
+        *,
+        name: str,
+        properties: Optional[BindingConstraintProperties] = None,
+        terms: Optional[List[ConstraintTerm]] = None,
+        less_term_matrix: Optional[pd.DataFrame] = None,
+        equal_term_matrix: Optional[pd.DataFrame] = None,
+        greater_term_matrix: Optional[pd.DataFrame] = None,
+    ) -> BindingConstraint:
+        return self._binding_constraints_service.create_binding_constraint(
+            name, properties, terms, less_term_matrix, equal_term_matrix, greater_term_matrix
+        )
+
+    def update_settings(self, settings: StudySettings) -> None:
+        new_settings = self._study_service.update_study_settings(settings)
+        if new_settings:
+            self._settings = new_settings
+
+    def delete_binding_constraint(self, constraint: BindingConstraint) -> None:
+        self._study_service.delete_binding_constraint(constraint)
+        self._binding_constraints_service.binding_constraints.pop(constraint.id)
+
+    def delete(self, children: bool = False) -> None:
+        self._study_service.delete(children)