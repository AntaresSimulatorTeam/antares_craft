--- conflicted
+++ resolved
@@ -1,160 +1,3 @@
-<<<<<<< HEAD
-# Copyright (c) 2024, RTE (https://www.rte-france.com)
-#
-# See AUTHORS.txt
-#
-# This Source Code Form is subject to the terms of the Mozilla Public
-# License, v. 2.0. If a copy of the MPL was not distributed with this
-# file, You can obtain one at http://mozilla.org/MPL/2.0/.
-#
-# SPDX-License-Identifier: MPL-2.0
-#
-# This file is part of the Antares project.
-
-from enum import Enum
-from typing import Optional, Union, List, Any, Dict
-
-import pandas as pd
-from pydantic import BaseModel, Field, model_validator
-from pydantic.alias_generators import to_camel
-
-from antares.tools.contents_tool import EnumIgnoreCase, transform_name_to_id
-
-DEFAULT_GROUP = "default"
-
-
-class BindingConstraintFrequency(EnumIgnoreCase):
-    HOURLY = "hourly"
-    DAILY = "daily"
-    WEEKLY = "weekly"
-
-
-class BindingConstraintOperator(EnumIgnoreCase):
-    LESS = "less"
-    GREATER = "greater"
-    BOTH = "both"
-    EQUAL = "equal"
-
-
-class ConstraintMatrixName(Enum):
-    LESS_TERM = "lt"
-    EQUAL_TERM = "eq"
-    GREATER_TERM = "gt"
-
-
-class TermOperators(BaseModel):
-    weight: Optional[float] = None
-    offset: Optional[int] = None
-
-
-class LinkData(BaseModel):
-    """
-    DTO for a constraint term on a link between two areas.
-    """
-
-    area1: str
-    area2: str
-
-
-class ClusterData(BaseModel):
-    """
-    DTO for a constraint term on a cluster in an area.
-    """
-
-    area: str
-    cluster: str
-
-
-class ConstraintTerm(TermOperators):
-    data: Union[LinkData, ClusterData]
-    id: str = Field(init=False)
-
-    @model_validator(mode="before")
-    def fill_id(cls, v: Dict[str, Any]) -> Dict[str, Any]:
-        v["id"] = cls.generate_id(v["data"])
-        return v
-
-    @classmethod
-    def generate_id(cls, data: Union[Dict[str, str], LinkData, ClusterData]) -> str:
-        if isinstance(data, dict):
-            if "area1" in data:
-                return "%".join(sorted((data["area1"].lower(), data["area2"].lower())))
-            return ".".join((data["area"].lower(), data["cluster"].lower()))
-        elif isinstance(data, LinkData):
-            return "%".join(sorted((data.area1.lower(), data.area2.lower())))
-        return ".".join((data.area.lower(), data.cluster.lower()))
-
-
-class BindingConstraintProperties(BaseModel, extra="forbid", populate_by_name=True, alias_generator=to_camel):
-    enabled: Optional[bool] = None
-    time_step: Optional[BindingConstraintFrequency] = None
-    operator: Optional[BindingConstraintOperator] = None
-    comments: Optional[str] = None
-    filter_year_by_year: Optional[str] = None
-    filter_synthesis: Optional[str] = None
-    group: Optional[str] = None
-
-
-class BindingConstraint:
-    def __init__(  # type: ignore # TODO: Find a way to avoid circular imports
-        self,
-        name: str,
-        binding_constraint_service,
-        properties: Optional[BindingConstraintProperties] = None,
-        terms: Optional[List[ConstraintTerm]] = None,
-    ):
-        self._name = name
-        self._binding_constraint_service = binding_constraint_service
-        self._id = transform_name_to_id(name)
-        self._properties = properties or BindingConstraintProperties()
-        self._terms = {term.id: term for term in terms} if terms else {}
-
-    @property
-    def name(self) -> str:
-        return self._name
-
-    @property
-    def id(self) -> str:
-        return self._id
-
-    @property
-    def properties(self) -> BindingConstraintProperties:
-        return self._properties
-
-    def get_terms(self) -> Dict[str, ConstraintTerm]:
-        return self._terms
-
-    def add_terms(self, terms: List[ConstraintTerm]) -> None:
-        added_terms = self._binding_constraint_service.add_constraint_terms(self, terms)
-        for term in added_terms:
-            self._terms[term.id] = term
-
-    def delete_term(self, term: ConstraintTerm) -> None:
-        self._binding_constraint_service.delete_binding_constraint_term(self.id, term.id)
-        self._terms.pop(term.id)
-
-    def update_properties(self, properties: BindingConstraintProperties) -> None:
-        new_properties = self._binding_constraint_service.update_binding_constraint_properties(self, properties)
-        self._properties = new_properties
-
-    def get_less_term_matrix(self) -> pd.DataFrame:
-        return self._binding_constraint_service.get_constraint_matrix(self, ConstraintMatrixName.LESS_TERM)
-
-    def get_equal_term_matrix(self) -> pd.DataFrame:
-        return self._binding_constraint_service.get_constraint_matrix(self, ConstraintMatrixName.EQUAL_TERM)
-
-    def get_greater_term_matrix(self) -> pd.DataFrame:
-        return self._binding_constraint_service.get_constraint_matrix(self, ConstraintMatrixName.GREATER_TERM)
-
-    def update_less_term_matrix(self, matrix: pd.DataFrame) -> None:
-        self._binding_constraint_service.update_constraint_matrix(self, ConstraintMatrixName.LESS_TERM, matrix)
-
-    def update_equal_term_matrix(self, matrix: pd.DataFrame) -> None:
-        self._binding_constraint_service.update_constraint_matrix(self, ConstraintMatrixName.EQUAL_TERM, matrix)
-
-    def update_greater_term_matrix(self, matrix: pd.DataFrame) -> None:
-        self._binding_constraint_service.update_constraint_matrix(self, ConstraintMatrixName.GREATER_TERM, matrix)
-=======
 # Copyright (c) 2024, RTE (https://www.rte-france.com)
 #
 # See AUTHORS.txt
@@ -398,5 +241,4 @@
         self._binding_constraint_service.update_constraint_matrix(self, ConstraintMatrixName.EQUAL_TERM, matrix)
 
     def update_greater_term_matrix(self, matrix: pd.DataFrame) -> None:
-        self._binding_constraint_service.update_constraint_matrix(self, ConstraintMatrixName.GREATER_TERM, matrix)
->>>>>>> 3643b47a
+        self._binding_constraint_service.update_constraint_matrix(self, ConstraintMatrixName.GREATER_TERM, matrix)