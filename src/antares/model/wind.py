<<<<<<< HEAD
# Copyright (c) 2024, RTE (https://www.rte-france.com)
#
# See AUTHORS.txt
#
# This Source Code Form is subject to the terms of the Mozilla Public
# License, v. 2.0. If a copy of the MPL was not distributed with this
# file, You can obtain one at http://mozilla.org/MPL/2.0/.
#
# SPDX-License-Identifier: MPL-2.0
#
# This file is part of the Antares project.


from antares.tools.time_series_tool import TimeSeries


class Wind(TimeSeries):
    pass
=======
# Copyright (c) 2024, RTE (https://www.rte-france.com)
#
# See AUTHORS.txt
#
# This Source Code Form is subject to the terms of the Mozilla Public
# License, v. 2.0. If a copy of the MPL was not distributed with this
# file, You can obtain one at http://mozilla.org/MPL/2.0/.
#
# SPDX-License-Identifier: MPL-2.0
#
# This file is part of the Antares project.
from pathlib import Path
from typing import Optional

import pandas as pd

from antares.tools.prepro_folder import PreproFolder
from antares.tools.time_series_tool import TimeSeries, TimeSeriesFile


class Wind:
    def __init__(
        self,
        time_series: pd.DataFrame = pd.DataFrame([]),
        local_file: Optional[TimeSeriesFile] = None,
        study_path: Optional[Path] = None,
        area_id: Optional[str] = None,
    ) -> None:
        self._time_series = TimeSeries(time_series, local_file)
        self._prepro = (
            PreproFolder(folder="wind", study_path=study_path, area_id=area_id) if study_path and area_id else None
        )

    @property
    def time_series(self) -> TimeSeries:
        return self._time_series

    @property
    def prepro(self) -> Optional[PreproFolder]:
        return self._prepro
>>>>>>> 3643b47a
<|MERGE_RESOLUTION|>--- conflicted
+++ resolved
@@ -1,23 +1,3 @@
-<<<<<<< HEAD
-# Copyright (c) 2024, RTE (https://www.rte-france.com)
-#
-# See AUTHORS.txt
-#
-# This Source Code Form is subject to the terms of the Mozilla Public
-# License, v. 2.0. If a copy of the MPL was not distributed with this
-# file, You can obtain one at http://mozilla.org/MPL/2.0/.
-#
-# SPDX-License-Identifier: MPL-2.0
-#
-# This file is part of the Antares project.
-
-
-from antares.tools.time_series_tool import TimeSeries
-
-
-class Wind(TimeSeries):
-    pass
-=======
 # Copyright (c) 2024, RTE (https://www.rte-france.com)
 #
 # See AUTHORS.txt
@@ -57,5 +37,4 @@
 
     @property
     def prepro(self) -> Optional[PreproFolder]:
-        return self._prepro
->>>>>>> 3643b47a
+        return self._prepro