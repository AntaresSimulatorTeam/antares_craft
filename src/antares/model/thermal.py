<<<<<<< HEAD
# Copyright (c) 2024, RTE (https://www.rte-france.com)
#
# See AUTHORS.txt
#
# This Source Code Form is subject to the terms of the Mozilla Public
# License, v. 2.0. If a copy of the MPL was not distributed with this
# file, You can obtain one at http://mozilla.org/MPL/2.0/.
#
# SPDX-License-Identifier: MPL-2.0
#
# This file is part of the Antares project.

from enum import Enum
from typing import Optional, Any

import pandas as pd
from pydantic import BaseModel, computed_field

from antares.model.cluster import ClusterProperties
from antares.tools.contents_tool import transform_name_to_id
from antares.tools.ini_tool import check_if_none


class LawOption(Enum):
    """
    Law options used for series generation.
    The UNIFORM `law` is used by default.
    """

    UNIFORM = "uniform"
    GEOMETRIC = "geometric"


class ThermalClusterGroup(Enum):
    NUCLEAR = "Nuclear"
    LIGNITE = "Lignite"
    HARD_COAL = "Hard Coal"
    GAS = "Gas"
    OIL = "Oil"
    MIXED_FUEL = "Mixed Fuel"
    OTHER1 = "Other 1"
    OTHER2 = "Other 2"
    OTHER3 = "Other 3"
    OTHER4 = "Other 4"


class LocalTSGenerationBehavior(Enum):
    """
    Options related to time series generation.
    The option `USE_GLOBAL` is used by default.

    Attributes:
        USE_GLOBAL: Use the global time series parameters.
        FORCE_NO_GENERATION: Do not generate time series.
        FORCE_GENERATION: Force the generation of time series.
    """

    USE_GLOBAL = "use global"
    FORCE_NO_GENERATION = "force no generation"
    FORCE_GENERATION = "force generation"


class ThermalCostGeneration(Enum):
    SET_MANUALLY = "SetManually"
    USE_COST_TIME_SERIES = "useCostTimeseries"


class ThermalClusterProperties(ClusterProperties):
    """
    Thermal cluster configuration model.
    This model describes the configuration parameters for a thermal cluster.
    """

    group: Optional[ThermalClusterGroup] = None
    gen_ts: Optional[LocalTSGenerationBehavior] = None
    min_stable_power: Optional[float] = None
    min_up_time: Optional[int] = None
    min_down_time: Optional[int] = None
    must_run: Optional[bool] = None
    spinning: Optional[float] = None
    volatility_forced: Optional[float] = None
    volatility_planned: Optional[float] = None
    law_forced: Optional[LawOption] = None
    law_planned: Optional[LawOption] = None
    marginal_cost: Optional[float] = None
    spread_cost: Optional[float] = None
    fixed_cost: Optional[float] = None
    startup_cost: Optional[float] = None
    market_bid_cost: Optional[float] = None
    co2: Optional[float] = None
    # version 860
    nh3: Optional[float] = None
    so2: Optional[float] = None
    nox: Optional[float] = None
    pm2_5: Optional[float] = None
    pm5: Optional[float] = None
    pm10: Optional[float] = None
    nmvoc: Optional[float] = None
    op1: Optional[float] = None
    op2: Optional[float] = None
    op3: Optional[float] = None
    op4: Optional[float] = None
    op5: Optional[float] = None
    # version 870
    cost_generation: Optional[ThermalCostGeneration] = None
    efficiency: Optional[float] = None
    variable_o_m_cost: Optional[float] = None


class ThermalClusterPropertiesLocal(BaseModel):
    def __init__(
        self,
        thermal_name: str,
        thermal_cluster_properties: Optional[ThermalClusterProperties] = None,
        **kwargs: Optional[Any],
    ):
        super().__init__(**kwargs)
        thermal_cluster_properties = thermal_cluster_properties or ThermalClusterProperties()
        self._thermal_name = thermal_name
        self._enabled = check_if_none(thermal_cluster_properties.enabled, True)
        self._unit_count = check_if_none(thermal_cluster_properties.unit_count, 1)
        self._nominal_capacity = check_if_none(thermal_cluster_properties.nominal_capacity, 0)
        self._group = (
            # The value OTHER1 matches AntaresWeb if a cluster is created via API without providing a group
            thermal_cluster_properties.group or ThermalClusterGroup.OTHER1
        )
        self._gen_ts = check_if_none(thermal_cluster_properties.gen_ts, LocalTSGenerationBehavior.USE_GLOBAL)
        self._min_stable_power = check_if_none(thermal_cluster_properties.min_stable_power, 0)
        self._min_up_time = check_if_none(thermal_cluster_properties.min_up_time, 1)
        self._min_down_time = check_if_none(thermal_cluster_properties.min_down_time, 1)
        self._must_run = check_if_none(thermal_cluster_properties.must_run, False)
        self._spinning = check_if_none(thermal_cluster_properties.spinning, 0)
        self._volatility_forced = check_if_none(thermal_cluster_properties.volatility_forced, 0)
        self._volatility_planned = check_if_none(thermal_cluster_properties.volatility_planned, 0)
        self._law_forced = check_if_none(thermal_cluster_properties.law_forced, LawOption.UNIFORM)
        self._law_planned = check_if_none(thermal_cluster_properties.law_planned, LawOption.UNIFORM)
        self._marginal_cost = check_if_none(thermal_cluster_properties.marginal_cost, 0)
        self._spread_cost = check_if_none(thermal_cluster_properties.spread_cost, 0)
        self._fixed_cost = check_if_none(thermal_cluster_properties.fixed_cost, 0)
        self._startup_cost = check_if_none(thermal_cluster_properties.startup_cost, 0)
        self._market_bid_cost = check_if_none(thermal_cluster_properties.market_bid_cost, 0)
        self._co2 = check_if_none(thermal_cluster_properties.co2, 0)
        self._nh3 = check_if_none(thermal_cluster_properties.nh3, 0)
        self._so2 = check_if_none(thermal_cluster_properties.so2, 0)
        self._nox = check_if_none(thermal_cluster_properties.nox, 0)
        self._pm2_5 = check_if_none(thermal_cluster_properties.pm2_5, 0)
        self._pm5 = check_if_none(thermal_cluster_properties.pm5, 0)
        self._pm10 = check_if_none(thermal_cluster_properties.pm10, 0)
        self._nmvoc = check_if_none(thermal_cluster_properties.nmvoc, 0)
        self._op1 = check_if_none(thermal_cluster_properties.op1, 0)
        self._op2 = check_if_none(thermal_cluster_properties.op2, 0)
        self._op3 = check_if_none(thermal_cluster_properties.op3, 0)
        self._op4 = check_if_none(thermal_cluster_properties.op4, 0)
        self._op5 = check_if_none(thermal_cluster_properties.op5, 0)
        self._cost_generation = check_if_none(
            thermal_cluster_properties.cost_generation,
            ThermalCostGeneration.SET_MANUALLY,
        )
        self._efficiency = check_if_none(thermal_cluster_properties.efficiency, 100)
        self._variable_o_m_cost = check_if_none(thermal_cluster_properties.variable_o_m_cost, 0)

    @computed_field  # type: ignore[misc]
    @property
    def list_ini_fields(self) -> dict[str, dict[str, str]]:
        return {
            f"{self._thermal_name}": {
                "group": self._group.value,
                "name": self._thermal_name,
                "enabled": f"{self._enabled}",
                "unitcount": f"{self._unit_count}",
                "nominalcapacity": f"{self._nominal_capacity:.6f}",
                "gen-ts": self._gen_ts.value,
                "min-stable-power": f"{self._min_stable_power:.6f}",
                "min-up-time": f"{self._min_up_time}",
                "min-down-time": f"{self._min_down_time}",
                "must-run": f"{self._must_run}",
                "spinning": f"{self._spinning:.6f}",
                "volatility.forced": f"{self._volatility_forced:.6f}",
                "volatility.planned": f"{self._volatility_planned:.6f}",
                "law.forced": self._law_forced.value,
                "law.planned": self._law_planned.value,
                "marginal-cost": f"{self._marginal_cost:.6f}",
                "spread-cost": f"{self._spread_cost:.6f}",
                "fixed-cost": f"{self._fixed_cost:.6f}",
                "startup-cost": f"{self._startup_cost:.6f}",
                "market-bid-cost": f"{self._market_bid_cost:.6f}",
                "co2": f"{self._co2:.6f}",
                "nh3": f"{self._nh3:.6f}",
                "so2": f"{self._so2:.6f}",
                "nox": f"{self._nox:.6f}",
                "pm2_5": f"{self._pm2_5:.6f}",
                "pm5": f"{self._pm5:.6f}",
                "pm10": f"{self._pm10:.6f}",
                "nmvoc": f"{self._nmvoc:.6f}",
                "op1": f"{self._op1:.6f}",
                "op2": f"{self._op2:.6f}",
                "op3": f"{self._op3:.6f}",
                "op4": f"{self._op4:.6f}",
                "op5": f"{self._op5:.6f}",
                "costgeneration": self._cost_generation.value,
                "efficiency": f"{self._efficiency:.6f}",
                "variableomcost": f"{self._variable_o_m_cost:.6f}",
            }
        }

    def yield_thermal_cluster_properties(self) -> ThermalClusterProperties:
        return ThermalClusterProperties(
            group=self._group,
            enabled=self._enabled,
            unit_count=self._unit_count,
            nominal_capacity=self._nominal_capacity,
            gen_ts=self._gen_ts,
            min_stable_power=self._min_stable_power,
            min_up_time=self._min_up_time,
            min_down_time=self._min_down_time,
            must_run=self._must_run,
            spinning=self._spinning,
            volatility_forced=self._volatility_forced,
            volatility_planned=self._volatility_planned,
            law_forced=self._law_forced,
            law_planned=self._law_planned,
            marginal_cost=self._marginal_cost,
            spread_cost=self._spread_cost,
            fixed_cost=self._fixed_cost,
            startup_cost=self._startup_cost,
            market_bid_cost=self._market_bid_cost,
            co2=self._co2,
            nh3=self._nh3,
            so2=self._so2,
            nox=self._nox,
            pm2_5=self._pm2_5,
            pm5=self._pm5,
            pm10=self._pm10,
            nmvoc=self._nmvoc,
            op1=self._op1,
            op2=self._op2,
            op3=self._op3,
            op4=self._op4,
            op5=self._op5,
            cost_generation=self._cost_generation,
            efficiency=self._efficiency,
            variable_o_m_cost=self._variable_o_m_cost,
        )


class ThermalClusterMatrixName(Enum):
    PREPRO_DATA = "data"
    PREPRO_MODULATION = "modulation"
    SERIES = "series"
    SERIES_CO2_COST = "CO2Cost"
    SERIES_FUEL_COST = "fuelCost"


class ThermalCluster:
    def __init__(self, thermal_service, area_id: str, name: str, properties: Optional[ThermalClusterProperties] = None):  # type: ignore # TODO: Find a way to avoid circular imports
        self._area_id = area_id
        self._thermal_service = thermal_service
        self._name = name
        self._id = transform_name_to_id(name)
        self._properties = properties or ThermalClusterProperties()

    # TODO: Add matrices.

    @property
    def area_id(self) -> str:
        return self._area_id

    @property
    def name(self) -> str:
        return self._name

    @property
    def id(self) -> str:
        return self._id

    @property
    def properties(self) -> ThermalClusterProperties:
        return self._properties

    def update_properties(self, properties: ThermalClusterProperties) -> None:
        new_properties = self._thermal_service.update_thermal_properties(self, properties)
        self._properties = new_properties

    def get_prepro_data_matrix(self) -> pd.DataFrame:
        return self._thermal_service.get_thermal_matrix(self, ThermalClusterMatrixName.PREPRO_DATA)

    def get_prepro_modulation_matrix(self) -> pd.DataFrame:
        return self._thermal_service.get_thermal_matrix(self, ThermalClusterMatrixName.PREPRO_MODULATION)

    def get_series_matrix(self) -> pd.DataFrame:
        return self._thermal_service.get_thermal_matrix(self, ThermalClusterMatrixName.SERIES)

    def get_co2_cost_matrix(self) -> pd.DataFrame:
        return self._thermal_service.get_thermal_matrix(self, ThermalClusterMatrixName.SERIES_CO2_COST)

    def get_fuel_cost_matrix(self) -> pd.DataFrame:
        return self._thermal_service.get_thermal_matrix(self, ThermalClusterMatrixName.SERIES_FUEL_COST)
=======
# Copyright (c) 2024, RTE (https://www.rte-france.com)
#
# See AUTHORS.txt
#
# This Source Code Form is subject to the terms of the Mozilla Public
# License, v. 2.0. If a copy of the MPL was not distributed with this
# file, You can obtain one at http://mozilla.org/MPL/2.0/.
#
# SPDX-License-Identifier: MPL-2.0
#
# This file is part of the Antares project.

from enum import Enum
from typing import Optional

import pandas as pd

from antares.model.cluster import ClusterProperties
from antares.tools.all_optional_meta import all_optional_model
from antares.tools.contents_tool import transform_name_to_id


class LawOption(Enum):
    """
    Law options used for series generation.
    The UNIFORM `law` is used by default.
    """

    UNIFORM = "uniform"
    GEOMETRIC = "geometric"


class ThermalClusterGroup(Enum):
    NUCLEAR = "Nuclear"
    LIGNITE = "Lignite"
    HARD_COAL = "Hard Coal"
    GAS = "Gas"
    OIL = "Oil"
    MIXED_FUEL = "Mixed Fuel"
    OTHER1 = "Other 1"
    OTHER2 = "Other 2"
    OTHER3 = "Other 3"
    OTHER4 = "Other 4"


class LocalTSGenerationBehavior(Enum):
    """
    Options related to time series generation.
    The option `USE_GLOBAL` is used by default.

    Attributes:
        USE_GLOBAL: Use the global time series parameters.
        FORCE_NO_GENERATION: Do not generate time series.
        FORCE_GENERATION: Force the generation of time series.
    """

    USE_GLOBAL = "use global"
    FORCE_NO_GENERATION = "force no generation"
    FORCE_GENERATION = "force generation"


class ThermalCostGeneration(Enum):
    SET_MANUALLY = "SetManually"
    USE_COST_TIME_SERIES = "useCostTimeseries"


class DefaultThermalProperties(ClusterProperties):
    """
    Thermal cluster configuration model.
    This model describes the configuration parameters for a thermal cluster.
    """

    group: ThermalClusterGroup = ThermalClusterGroup.OTHER1
    gen_ts: LocalTSGenerationBehavior = LocalTSGenerationBehavior.USE_GLOBAL
    min_stable_power: float = 0
    min_up_time: int = 1
    min_down_time: int = 1
    must_run: bool = False
    spinning: float = 0
    volatility_forced: float = 0
    volatility_planned: float = 0
    law_forced: LawOption = LawOption.UNIFORM
    law_planned: LawOption = LawOption.UNIFORM
    marginal_cost: float = 0
    spread_cost: float = 0
    fixed_cost: float = 0
    startup_cost: float = 0
    market_bid_cost: float = 0
    co2: float = 0
    # version 860
    nh3: float = 0
    so2: float = 0
    nox: float = 0
    pm2_5: float = 0
    pm5: float = 0
    pm10: float = 0
    nmvoc: float = 0
    op1: float = 0
    op2: float = 0
    op3: float = 0
    op4: float = 0
    op5: float = 0
    # version 870
    cost_generation: ThermalCostGeneration = ThermalCostGeneration.SET_MANUALLY
    efficiency: float = 100
    variable_o_m_cost: float = 0


@all_optional_model
class ThermalClusterProperties(DefaultThermalProperties):
    pass


class ThermalClusterPropertiesLocal(DefaultThermalProperties):
    thermal_name: str

    @property
    def list_ini_fields(self) -> dict[str, dict[str, str]]:
        return {
            f"{self.thermal_name}": {
                "group": self.group.value,
                "name": self.thermal_name,
                "enabled": f"{self.enabled}",
                "unitcount": f"{self.unit_count}",
                "nominalcapacity": f"{self.nominal_capacity:.6f}",
                "gen-ts": self.gen_ts.value,
                "min-stable-power": f"{self.min_stable_power:.6f}",
                "min-up-time": f"{self.min_up_time}",
                "min-down-time": f"{self.min_down_time}",
                "must-run": f"{self.must_run}",
                "spinning": f"{self.spinning:.6f}",
                "volatility.forced": f"{self.volatility_forced:.6f}",
                "volatility.planned": f"{self.volatility_planned:.6f}",
                "law.forced": self.law_forced.value,
                "law.planned": self.law_planned.value,
                "marginal-cost": f"{self.marginal_cost:.6f}",
                "spread-cost": f"{self.spread_cost:.6f}",
                "fixed-cost": f"{self.fixed_cost:.6f}",
                "startup-cost": f"{self.startup_cost:.6f}",
                "market-bid-cost": f"{self.market_bid_cost:.6f}",
                "co2": f"{self.co2:.6f}",
                "nh3": f"{self.nh3:.6f}",
                "so2": f"{self.so2:.6f}",
                "nox": f"{self.nox:.6f}",
                "pm2_5": f"{self.pm2_5:.6f}",
                "pm5": f"{self.pm5:.6f}",
                "pm10": f"{self.pm10:.6f}",
                "nmvoc": f"{self.nmvoc:.6f}",
                "op1": f"{self.op1:.6f}",
                "op2": f"{self.op2:.6f}",
                "op3": f"{self.op3:.6f}",
                "op4": f"{self.op4:.6f}",
                "op5": f"{self.op5:.6f}",
                "costgeneration": self.cost_generation.value,
                "efficiency": f"{self.efficiency:.6f}",
                "variableomcost": f"{self.variable_o_m_cost:.6f}",
            }
        }

    def yield_thermal_cluster_properties(self) -> ThermalClusterProperties:
        excludes = {"thermal_name", "list_ini_fields"}
        return ThermalClusterProperties.model_validate(self.model_dump(mode="json", exclude=excludes))


class ThermalClusterMatrixName(Enum):
    PREPRO_DATA = "data"
    PREPRO_MODULATION = "modulation"
    SERIES = "series"
    SERIES_CO2_COST = "CO2Cost"
    SERIES_FUEL_COST = "fuelCost"


class ThermalCluster:
    def __init__(self, thermal_service, area_id: str, name: str, properties: Optional[ThermalClusterProperties] = None):  # type: ignore # TODO: Find a way to avoid circular imports
        self._area_id = area_id
        self._thermal_service = thermal_service
        self._name = name
        self._id = transform_name_to_id(name)
        self._properties = properties or ThermalClusterProperties()

    # TODO: Add matrices.

    @property
    def area_id(self) -> str:
        return self._area_id

    @property
    def name(self) -> str:
        return self._name

    @property
    def id(self) -> str:
        return self._id

    @property
    def properties(self) -> ThermalClusterProperties:
        return self._properties

    def update_properties(self, properties: ThermalClusterProperties) -> None:
        new_properties = self._thermal_service.update_thermal_properties(self, properties)
        self._properties = new_properties

    def get_prepro_data_matrix(self) -> pd.DataFrame:
        return self._thermal_service.get_thermal_matrix(self, ThermalClusterMatrixName.PREPRO_DATA)

    def get_prepro_modulation_matrix(self) -> pd.DataFrame:
        return self._thermal_service.get_thermal_matrix(self, ThermalClusterMatrixName.PREPRO_MODULATION)

    def get_series_matrix(self) -> pd.DataFrame:
        return self._thermal_service.get_thermal_matrix(self, ThermalClusterMatrixName.SERIES)

    def get_co2_cost_matrix(self) -> pd.DataFrame:
        return self._thermal_service.get_thermal_matrix(self, ThermalClusterMatrixName.SERIES_CO2_COST)

    def get_fuel_cost_matrix(self) -> pd.DataFrame:
        return self._thermal_service.get_thermal_matrix(self, ThermalClusterMatrixName.SERIES_FUEL_COST)
>>>>>>> 3643b47a
<|MERGE_RESOLUTION|>--- conflicted
+++ resolved
@@ -1,516 +1,216 @@
-<<<<<<< HEAD
-# Copyright (c) 2024, RTE (https://www.rte-france.com)
-#
-# See AUTHORS.txt
-#
-# This Source Code Form is subject to the terms of the Mozilla Public
-# License, v. 2.0. If a copy of the MPL was not distributed with this
-# file, You can obtain one at http://mozilla.org/MPL/2.0/.
-#
-# SPDX-License-Identifier: MPL-2.0
-#
-# This file is part of the Antares project.
-
-from enum import Enum
-from typing import Optional, Any
-
-import pandas as pd
-from pydantic import BaseModel, computed_field
-
-from antares.model.cluster import ClusterProperties
-from antares.tools.contents_tool import transform_name_to_id
-from antares.tools.ini_tool import check_if_none
-
-
-class LawOption(Enum):
-    """
-    Law options used for series generation.
-    The UNIFORM `law` is used by default.
-    """
-
-    UNIFORM = "uniform"
-    GEOMETRIC = "geometric"
-
-
-class ThermalClusterGroup(Enum):
-    NUCLEAR = "Nuclear"
-    LIGNITE = "Lignite"
-    HARD_COAL = "Hard Coal"
-    GAS = "Gas"
-    OIL = "Oil"
-    MIXED_FUEL = "Mixed Fuel"
-    OTHER1 = "Other 1"
-    OTHER2 = "Other 2"
-    OTHER3 = "Other 3"
-    OTHER4 = "Other 4"
-
-
-class LocalTSGenerationBehavior(Enum):
-    """
-    Options related to time series generation.
-    The option `USE_GLOBAL` is used by default.
-
-    Attributes:
-        USE_GLOBAL: Use the global time series parameters.
-        FORCE_NO_GENERATION: Do not generate time series.
-        FORCE_GENERATION: Force the generation of time series.
-    """
-
-    USE_GLOBAL = "use global"
-    FORCE_NO_GENERATION = "force no generation"
-    FORCE_GENERATION = "force generation"
-
-
-class ThermalCostGeneration(Enum):
-    SET_MANUALLY = "SetManually"
-    USE_COST_TIME_SERIES = "useCostTimeseries"
-
-
-class ThermalClusterProperties(ClusterProperties):
-    """
-    Thermal cluster configuration model.
-    This model describes the configuration parameters for a thermal cluster.
-    """
-
-    group: Optional[ThermalClusterGroup] = None
-    gen_ts: Optional[LocalTSGenerationBehavior] = None
-    min_stable_power: Optional[float] = None
-    min_up_time: Optional[int] = None
-    min_down_time: Optional[int] = None
-    must_run: Optional[bool] = None
-    spinning: Optional[float] = None
-    volatility_forced: Optional[float] = None
-    volatility_planned: Optional[float] = None
-    law_forced: Optional[LawOption] = None
-    law_planned: Optional[LawOption] = None
-    marginal_cost: Optional[float] = None
-    spread_cost: Optional[float] = None
-    fixed_cost: Optional[float] = None
-    startup_cost: Optional[float] = None
-    market_bid_cost: Optional[float] = None
-    co2: Optional[float] = None
-    # version 860
-    nh3: Optional[float] = None
-    so2: Optional[float] = None
-    nox: Optional[float] = None
-    pm2_5: Optional[float] = None
-    pm5: Optional[float] = None
-    pm10: Optional[float] = None
-    nmvoc: Optional[float] = None
-    op1: Optional[float] = None
-    op2: Optional[float] = None
-    op3: Optional[float] = None
-    op4: Optional[float] = None
-    op5: Optional[float] = None
-    # version 870
-    cost_generation: Optional[ThermalCostGeneration] = None
-    efficiency: Optional[float] = None
-    variable_o_m_cost: Optional[float] = None
-
-
-class ThermalClusterPropertiesLocal(BaseModel):
-    def __init__(
-        self,
-        thermal_name: str,
-        thermal_cluster_properties: Optional[ThermalClusterProperties] = None,
-        **kwargs: Optional[Any],
-    ):
-        super().__init__(**kwargs)
-        thermal_cluster_properties = thermal_cluster_properties or ThermalClusterProperties()
-        self._thermal_name = thermal_name
-        self._enabled = check_if_none(thermal_cluster_properties.enabled, True)
-        self._unit_count = check_if_none(thermal_cluster_properties.unit_count, 1)
-        self._nominal_capacity = check_if_none(thermal_cluster_properties.nominal_capacity, 0)
-        self._group = (
-            # The value OTHER1 matches AntaresWeb if a cluster is created via API without providing a group
-            thermal_cluster_properties.group or ThermalClusterGroup.OTHER1
-        )
-        self._gen_ts = check_if_none(thermal_cluster_properties.gen_ts, LocalTSGenerationBehavior.USE_GLOBAL)
-        self._min_stable_power = check_if_none(thermal_cluster_properties.min_stable_power, 0)
-        self._min_up_time = check_if_none(thermal_cluster_properties.min_up_time, 1)
-        self._min_down_time = check_if_none(thermal_cluster_properties.min_down_time, 1)
-        self._must_run = check_if_none(thermal_cluster_properties.must_run, False)
-        self._spinning = check_if_none(thermal_cluster_properties.spinning, 0)
-        self._volatility_forced = check_if_none(thermal_cluster_properties.volatility_forced, 0)
-        self._volatility_planned = check_if_none(thermal_cluster_properties.volatility_planned, 0)
-        self._law_forced = check_if_none(thermal_cluster_properties.law_forced, LawOption.UNIFORM)
-        self._law_planned = check_if_none(thermal_cluster_properties.law_planned, LawOption.UNIFORM)
-        self._marginal_cost = check_if_none(thermal_cluster_properties.marginal_cost, 0)
-        self._spread_cost = check_if_none(thermal_cluster_properties.spread_cost, 0)
-        self._fixed_cost = check_if_none(thermal_cluster_properties.fixed_cost, 0)
-        self._startup_cost = check_if_none(thermal_cluster_properties.startup_cost, 0)
-        self._market_bid_cost = check_if_none(thermal_cluster_properties.market_bid_cost, 0)
-        self._co2 = check_if_none(thermal_cluster_properties.co2, 0)
-        self._nh3 = check_if_none(thermal_cluster_properties.nh3, 0)
-        self._so2 = check_if_none(thermal_cluster_properties.so2, 0)
-        self._nox = check_if_none(thermal_cluster_properties.nox, 0)
-        self._pm2_5 = check_if_none(thermal_cluster_properties.pm2_5, 0)
-        self._pm5 = check_if_none(thermal_cluster_properties.pm5, 0)
-        self._pm10 = check_if_none(thermal_cluster_properties.pm10, 0)
-        self._nmvoc = check_if_none(thermal_cluster_properties.nmvoc, 0)
-        self._op1 = check_if_none(thermal_cluster_properties.op1, 0)
-        self._op2 = check_if_none(thermal_cluster_properties.op2, 0)
-        self._op3 = check_if_none(thermal_cluster_properties.op3, 0)
-        self._op4 = check_if_none(thermal_cluster_properties.op4, 0)
-        self._op5 = check_if_none(thermal_cluster_properties.op5, 0)
-        self._cost_generation = check_if_none(
-            thermal_cluster_properties.cost_generation,
-            ThermalCostGeneration.SET_MANUALLY,
-        )
-        self._efficiency = check_if_none(thermal_cluster_properties.efficiency, 100)
-        self._variable_o_m_cost = check_if_none(thermal_cluster_properties.variable_o_m_cost, 0)
-
-    @computed_field  # type: ignore[misc]
-    @property
-    def list_ini_fields(self) -> dict[str, dict[str, str]]:
-        return {
-            f"{self._thermal_name}": {
-                "group": self._group.value,
-                "name": self._thermal_name,
-                "enabled": f"{self._enabled}",
-                "unitcount": f"{self._unit_count}",
-                "nominalcapacity": f"{self._nominal_capacity:.6f}",
-                "gen-ts": self._gen_ts.value,
-                "min-stable-power": f"{self._min_stable_power:.6f}",
-                "min-up-time": f"{self._min_up_time}",
-                "min-down-time": f"{self._min_down_time}",
-                "must-run": f"{self._must_run}",
-                "spinning": f"{self._spinning:.6f}",
-                "volatility.forced": f"{self._volatility_forced:.6f}",
-                "volatility.planned": f"{self._volatility_planned:.6f}",
-                "law.forced": self._law_forced.value,
-                "law.planned": self._law_planned.value,
-                "marginal-cost": f"{self._marginal_cost:.6f}",
-                "spread-cost": f"{self._spread_cost:.6f}",
-                "fixed-cost": f"{self._fixed_cost:.6f}",
-                "startup-cost": f"{self._startup_cost:.6f}",
-                "market-bid-cost": f"{self._market_bid_cost:.6f}",
-                "co2": f"{self._co2:.6f}",
-                "nh3": f"{self._nh3:.6f}",
-                "so2": f"{self._so2:.6f}",
-                "nox": f"{self._nox:.6f}",
-                "pm2_5": f"{self._pm2_5:.6f}",
-                "pm5": f"{self._pm5:.6f}",
-                "pm10": f"{self._pm10:.6f}",
-                "nmvoc": f"{self._nmvoc:.6f}",
-                "op1": f"{self._op1:.6f}",
-                "op2": f"{self._op2:.6f}",
-                "op3": f"{self._op3:.6f}",
-                "op4": f"{self._op4:.6f}",
-                "op5": f"{self._op5:.6f}",
-                "costgeneration": self._cost_generation.value,
-                "efficiency": f"{self._efficiency:.6f}",
-                "variableomcost": f"{self._variable_o_m_cost:.6f}",
-            }
-        }
-
-    def yield_thermal_cluster_properties(self) -> ThermalClusterProperties:
-        return ThermalClusterProperties(
-            group=self._group,
-            enabled=self._enabled,
-            unit_count=self._unit_count,
-            nominal_capacity=self._nominal_capacity,
-            gen_ts=self._gen_ts,
-            min_stable_power=self._min_stable_power,
-            min_up_time=self._min_up_time,
-            min_down_time=self._min_down_time,
-            must_run=self._must_run,
-            spinning=self._spinning,
-            volatility_forced=self._volatility_forced,
-            volatility_planned=self._volatility_planned,
-            law_forced=self._law_forced,
-            law_planned=self._law_planned,
-            marginal_cost=self._marginal_cost,
-            spread_cost=self._spread_cost,
-            fixed_cost=self._fixed_cost,
-            startup_cost=self._startup_cost,
-            market_bid_cost=self._market_bid_cost,
-            co2=self._co2,
-            nh3=self._nh3,
-            so2=self._so2,
-            nox=self._nox,
-            pm2_5=self._pm2_5,
-            pm5=self._pm5,
-            pm10=self._pm10,
-            nmvoc=self._nmvoc,
-            op1=self._op1,
-            op2=self._op2,
-            op3=self._op3,
-            op4=self._op4,
-            op5=self._op5,
-            cost_generation=self._cost_generation,
-            efficiency=self._efficiency,
-            variable_o_m_cost=self._variable_o_m_cost,
-        )
-
-
-class ThermalClusterMatrixName(Enum):
-    PREPRO_DATA = "data"
-    PREPRO_MODULATION = "modulation"
-    SERIES = "series"
-    SERIES_CO2_COST = "CO2Cost"
-    SERIES_FUEL_COST = "fuelCost"
-
-
-class ThermalCluster:
-    def __init__(self, thermal_service, area_id: str, name: str, properties: Optional[ThermalClusterProperties] = None):  # type: ignore # TODO: Find a way to avoid circular imports
-        self._area_id = area_id
-        self._thermal_service = thermal_service
-        self._name = name
-        self._id = transform_name_to_id(name)
-        self._properties = properties or ThermalClusterProperties()
-
-    # TODO: Add matrices.
-
-    @property
-    def area_id(self) -> str:
-        return self._area_id
-
-    @property
-    def name(self) -> str:
-        return self._name
-
-    @property
-    def id(self) -> str:
-        return self._id
-
-    @property
-    def properties(self) -> ThermalClusterProperties:
-        return self._properties
-
-    def update_properties(self, properties: ThermalClusterProperties) -> None:
-        new_properties = self._thermal_service.update_thermal_properties(self, properties)
-        self._properties = new_properties
-
-    def get_prepro_data_matrix(self) -> pd.DataFrame:
-        return self._thermal_service.get_thermal_matrix(self, ThermalClusterMatrixName.PREPRO_DATA)
-
-    def get_prepro_modulation_matrix(self) -> pd.DataFrame:
-        return self._thermal_service.get_thermal_matrix(self, ThermalClusterMatrixName.PREPRO_MODULATION)
-
-    def get_series_matrix(self) -> pd.DataFrame:
-        return self._thermal_service.get_thermal_matrix(self, ThermalClusterMatrixName.SERIES)
-
-    def get_co2_cost_matrix(self) -> pd.DataFrame:
-        return self._thermal_service.get_thermal_matrix(self, ThermalClusterMatrixName.SERIES_CO2_COST)
-
-    def get_fuel_cost_matrix(self) -> pd.DataFrame:
-        return self._thermal_service.get_thermal_matrix(self, ThermalClusterMatrixName.SERIES_FUEL_COST)
-=======
-# Copyright (c) 2024, RTE (https://www.rte-france.com)
-#
-# See AUTHORS.txt
-#
-# This Source Code Form is subject to the terms of the Mozilla Public
-# License, v. 2.0. If a copy of the MPL was not distributed with this
-# file, You can obtain one at http://mozilla.org/MPL/2.0/.
-#
-# SPDX-License-Identifier: MPL-2.0
-#
-# This file is part of the Antares project.
-
-from enum import Enum
-from typing import Optional
-
-import pandas as pd
-
-from antares.model.cluster import ClusterProperties
-from antares.tools.all_optional_meta import all_optional_model
-from antares.tools.contents_tool import transform_name_to_id
-
-
-class LawOption(Enum):
-    """
-    Law options used for series generation.
-    The UNIFORM `law` is used by default.
-    """
-
-    UNIFORM = "uniform"
-    GEOMETRIC = "geometric"
-
-
-class ThermalClusterGroup(Enum):
-    NUCLEAR = "Nuclear"
-    LIGNITE = "Lignite"
-    HARD_COAL = "Hard Coal"
-    GAS = "Gas"
-    OIL = "Oil"
-    MIXED_FUEL = "Mixed Fuel"
-    OTHER1 = "Other 1"
-    OTHER2 = "Other 2"
-    OTHER3 = "Other 3"
-    OTHER4 = "Other 4"
-
-
-class LocalTSGenerationBehavior(Enum):
-    """
-    Options related to time series generation.
-    The option `USE_GLOBAL` is used by default.
-
-    Attributes:
-        USE_GLOBAL: Use the global time series parameters.
-        FORCE_NO_GENERATION: Do not generate time series.
-        FORCE_GENERATION: Force the generation of time series.
-    """
-
-    USE_GLOBAL = "use global"
-    FORCE_NO_GENERATION = "force no generation"
-    FORCE_GENERATION = "force generation"
-
-
-class ThermalCostGeneration(Enum):
-    SET_MANUALLY = "SetManually"
-    USE_COST_TIME_SERIES = "useCostTimeseries"
-
-
-class DefaultThermalProperties(ClusterProperties):
-    """
-    Thermal cluster configuration model.
-    This model describes the configuration parameters for a thermal cluster.
-    """
-
-    group: ThermalClusterGroup = ThermalClusterGroup.OTHER1
-    gen_ts: LocalTSGenerationBehavior = LocalTSGenerationBehavior.USE_GLOBAL
-    min_stable_power: float = 0
-    min_up_time: int = 1
-    min_down_time: int = 1
-    must_run: bool = False
-    spinning: float = 0
-    volatility_forced: float = 0
-    volatility_planned: float = 0
-    law_forced: LawOption = LawOption.UNIFORM
-    law_planned: LawOption = LawOption.UNIFORM
-    marginal_cost: float = 0
-    spread_cost: float = 0
-    fixed_cost: float = 0
-    startup_cost: float = 0
-    market_bid_cost: float = 0
-    co2: float = 0
-    # version 860
-    nh3: float = 0
-    so2: float = 0
-    nox: float = 0
-    pm2_5: float = 0
-    pm5: float = 0
-    pm10: float = 0
-    nmvoc: float = 0
-    op1: float = 0
-    op2: float = 0
-    op3: float = 0
-    op4: float = 0
-    op5: float = 0
-    # version 870
-    cost_generation: ThermalCostGeneration = ThermalCostGeneration.SET_MANUALLY
-    efficiency: float = 100
-    variable_o_m_cost: float = 0
-
-
-@all_optional_model
-class ThermalClusterProperties(DefaultThermalProperties):
-    pass
-
-
-class ThermalClusterPropertiesLocal(DefaultThermalProperties):
-    thermal_name: str
-
-    @property
-    def list_ini_fields(self) -> dict[str, dict[str, str]]:
-        return {
-            f"{self.thermal_name}": {
-                "group": self.group.value,
-                "name": self.thermal_name,
-                "enabled": f"{self.enabled}",
-                "unitcount": f"{self.unit_count}",
-                "nominalcapacity": f"{self.nominal_capacity:.6f}",
-                "gen-ts": self.gen_ts.value,
-                "min-stable-power": f"{self.min_stable_power:.6f}",
-                "min-up-time": f"{self.min_up_time}",
-                "min-down-time": f"{self.min_down_time}",
-                "must-run": f"{self.must_run}",
-                "spinning": f"{self.spinning:.6f}",
-                "volatility.forced": f"{self.volatility_forced:.6f}",
-                "volatility.planned": f"{self.volatility_planned:.6f}",
-                "law.forced": self.law_forced.value,
-                "law.planned": self.law_planned.value,
-                "marginal-cost": f"{self.marginal_cost:.6f}",
-                "spread-cost": f"{self.spread_cost:.6f}",
-                "fixed-cost": f"{self.fixed_cost:.6f}",
-                "startup-cost": f"{self.startup_cost:.6f}",
-                "market-bid-cost": f"{self.market_bid_cost:.6f}",
-                "co2": f"{self.co2:.6f}",
-                "nh3": f"{self.nh3:.6f}",
-                "so2": f"{self.so2:.6f}",
-                "nox": f"{self.nox:.6f}",
-                "pm2_5": f"{self.pm2_5:.6f}",
-                "pm5": f"{self.pm5:.6f}",
-                "pm10": f"{self.pm10:.6f}",
-                "nmvoc": f"{self.nmvoc:.6f}",
-                "op1": f"{self.op1:.6f}",
-                "op2": f"{self.op2:.6f}",
-                "op3": f"{self.op3:.6f}",
-                "op4": f"{self.op4:.6f}",
-                "op5": f"{self.op5:.6f}",
-                "costgeneration": self.cost_generation.value,
-                "efficiency": f"{self.efficiency:.6f}",
-                "variableomcost": f"{self.variable_o_m_cost:.6f}",
-            }
-        }
-
-    def yield_thermal_cluster_properties(self) -> ThermalClusterProperties:
-        excludes = {"thermal_name", "list_ini_fields"}
-        return ThermalClusterProperties.model_validate(self.model_dump(mode="json", exclude=excludes))
-
-
-class ThermalClusterMatrixName(Enum):
-    PREPRO_DATA = "data"
-    PREPRO_MODULATION = "modulation"
-    SERIES = "series"
-    SERIES_CO2_COST = "CO2Cost"
-    SERIES_FUEL_COST = "fuelCost"
-
-
-class ThermalCluster:
-    def __init__(self, thermal_service, area_id: str, name: str, properties: Optional[ThermalClusterProperties] = None):  # type: ignore # TODO: Find a way to avoid circular imports
-        self._area_id = area_id
-        self._thermal_service = thermal_service
-        self._name = name
-        self._id = transform_name_to_id(name)
-        self._properties = properties or ThermalClusterProperties()
-
-    # TODO: Add matrices.
-
-    @property
-    def area_id(self) -> str:
-        return self._area_id
-
-    @property
-    def name(self) -> str:
-        return self._name
-
-    @property
-    def id(self) -> str:
-        return self._id
-
-    @property
-    def properties(self) -> ThermalClusterProperties:
-        return self._properties
-
-    def update_properties(self, properties: ThermalClusterProperties) -> None:
-        new_properties = self._thermal_service.update_thermal_properties(self, properties)
-        self._properties = new_properties
-
-    def get_prepro_data_matrix(self) -> pd.DataFrame:
-        return self._thermal_service.get_thermal_matrix(self, ThermalClusterMatrixName.PREPRO_DATA)
-
-    def get_prepro_modulation_matrix(self) -> pd.DataFrame:
-        return self._thermal_service.get_thermal_matrix(self, ThermalClusterMatrixName.PREPRO_MODULATION)
-
-    def get_series_matrix(self) -> pd.DataFrame:
-        return self._thermal_service.get_thermal_matrix(self, ThermalClusterMatrixName.SERIES)
-
-    def get_co2_cost_matrix(self) -> pd.DataFrame:
-        return self._thermal_service.get_thermal_matrix(self, ThermalClusterMatrixName.SERIES_CO2_COST)
-
-    def get_fuel_cost_matrix(self) -> pd.DataFrame:
-        return self._thermal_service.get_thermal_matrix(self, ThermalClusterMatrixName.SERIES_FUEL_COST)
->>>>>>> 3643b47a
+# Copyright (c) 2024, RTE (https://www.rte-france.com)
+#
+# See AUTHORS.txt
+#
+# This Source Code Form is subject to the terms of the Mozilla Public
+# License, v. 2.0. If a copy of the MPL was not distributed with this
+# file, You can obtain one at http://mozilla.org/MPL/2.0/.
+#
+# SPDX-License-Identifier: MPL-2.0
+#
+# This file is part of the Antares project.
+
+from enum import Enum
+from typing import Optional
+
+import pandas as pd
+
+from antares.model.cluster import ClusterProperties
+from antares.tools.all_optional_meta import all_optional_model
+from antares.tools.contents_tool import transform_name_to_id
+
+
+class LawOption(Enum):
+    """
+    Law options used for series generation.
+    The UNIFORM `law` is used by default.
+    """
+
+    UNIFORM = "uniform"
+    GEOMETRIC = "geometric"
+
+
+class ThermalClusterGroup(Enum):
+    NUCLEAR = "Nuclear"
+    LIGNITE = "Lignite"
+    HARD_COAL = "Hard Coal"
+    GAS = "Gas"
+    OIL = "Oil"
+    MIXED_FUEL = "Mixed Fuel"
+    OTHER1 = "Other 1"
+    OTHER2 = "Other 2"
+    OTHER3 = "Other 3"
+    OTHER4 = "Other 4"
+
+
+class LocalTSGenerationBehavior(Enum):
+    """
+    Options related to time series generation.
+    The option `USE_GLOBAL` is used by default.
+
+    Attributes:
+        USE_GLOBAL: Use the global time series parameters.
+        FORCE_NO_GENERATION: Do not generate time series.
+        FORCE_GENERATION: Force the generation of time series.
+    """
+
+    USE_GLOBAL = "use global"
+    FORCE_NO_GENERATION = "force no generation"
+    FORCE_GENERATION = "force generation"
+
+
+class ThermalCostGeneration(Enum):
+    SET_MANUALLY = "SetManually"
+    USE_COST_TIME_SERIES = "useCostTimeseries"
+
+
+class DefaultThermalProperties(ClusterProperties):
+    """
+    Thermal cluster configuration model.
+    This model describes the configuration parameters for a thermal cluster.
+    """
+
+    group: ThermalClusterGroup = ThermalClusterGroup.OTHER1
+    gen_ts: LocalTSGenerationBehavior = LocalTSGenerationBehavior.USE_GLOBAL
+    min_stable_power: float = 0
+    min_up_time: int = 1
+    min_down_time: int = 1
+    must_run: bool = False
+    spinning: float = 0
+    volatility_forced: float = 0
+    volatility_planned: float = 0
+    law_forced: LawOption = LawOption.UNIFORM
+    law_planned: LawOption = LawOption.UNIFORM
+    marginal_cost: float = 0
+    spread_cost: float = 0
+    fixed_cost: float = 0
+    startup_cost: float = 0
+    market_bid_cost: float = 0
+    co2: float = 0
+    # version 860
+    nh3: float = 0
+    so2: float = 0
+    nox: float = 0
+    pm2_5: float = 0
+    pm5: float = 0
+    pm10: float = 0
+    nmvoc: float = 0
+    op1: float = 0
+    op2: float = 0
+    op3: float = 0
+    op4: float = 0
+    op5: float = 0
+    # version 870
+    cost_generation: ThermalCostGeneration = ThermalCostGeneration.SET_MANUALLY
+    efficiency: float = 100
+    variable_o_m_cost: float = 0
+
+
+@all_optional_model
+class ThermalClusterProperties(DefaultThermalProperties):
+    pass
+
+
+class ThermalClusterPropertiesLocal(DefaultThermalProperties):
+    thermal_name: str
+
+    @property
+    def list_ini_fields(self) -> dict[str, dict[str, str]]:
+        return {
+            f"{self.thermal_name}": {
+                "group": self.group.value,
+                "name": self.thermal_name,
+                "enabled": f"{self.enabled}",
+                "unitcount": f"{self.unit_count}",
+                "nominalcapacity": f"{self.nominal_capacity:.6f}",
+                "gen-ts": self.gen_ts.value,
+                "min-stable-power": f"{self.min_stable_power:.6f}",
+                "min-up-time": f"{self.min_up_time}",
+                "min-down-time": f"{self.min_down_time}",
+                "must-run": f"{self.must_run}",
+                "spinning": f"{self.spinning:.6f}",
+                "volatility.forced": f"{self.volatility_forced:.6f}",
+                "volatility.planned": f"{self.volatility_planned:.6f}",
+                "law.forced": self.law_forced.value,
+                "law.planned": self.law_planned.value,
+                "marginal-cost": f"{self.marginal_cost:.6f}",
+                "spread-cost": f"{self.spread_cost:.6f}",
+                "fixed-cost": f"{self.fixed_cost:.6f}",
+                "startup-cost": f"{self.startup_cost:.6f}",
+                "market-bid-cost": f"{self.market_bid_cost:.6f}",
+                "co2": f"{self.co2:.6f}",
+                "nh3": f"{self.nh3:.6f}",
+                "so2": f"{self.so2:.6f}",
+                "nox": f"{self.nox:.6f}",
+                "pm2_5": f"{self.pm2_5:.6f}",
+                "pm5": f"{self.pm5:.6f}",
+                "pm10": f"{self.pm10:.6f}",
+                "nmvoc": f"{self.nmvoc:.6f}",
+                "op1": f"{self.op1:.6f}",
+                "op2": f"{self.op2:.6f}",
+                "op3": f"{self.op3:.6f}",
+                "op4": f"{self.op4:.6f}",
+                "op5": f"{self.op5:.6f}",
+                "costgeneration": self.cost_generation.value,
+                "efficiency": f"{self.efficiency:.6f}",
+                "variableomcost": f"{self.variable_o_m_cost:.6f}",
+            }
+        }
+
+    def yield_thermal_cluster_properties(self) -> ThermalClusterProperties:
+        excludes = {"thermal_name", "list_ini_fields"}
+        return ThermalClusterProperties.model_validate(self.model_dump(mode="json", exclude=excludes))
+
+
+class ThermalClusterMatrixName(Enum):
+    PREPRO_DATA = "data"
+    PREPRO_MODULATION = "modulation"
+    SERIES = "series"
+    SERIES_CO2_COST = "CO2Cost"
+    SERIES_FUEL_COST = "fuelCost"
+
+
+class ThermalCluster:
+    def __init__(self, thermal_service, area_id: str, name: str, properties: Optional[ThermalClusterProperties] = None):  # type: ignore # TODO: Find a way to avoid circular imports
+        self._area_id = area_id
+        self._thermal_service = thermal_service
+        self._name = name
+        self._id = transform_name_to_id(name)
+        self._properties = properties or ThermalClusterProperties()
+
+    # TODO: Add matrices.
+
+    @property
+    def area_id(self) -> str:
+        return self._area_id
+
+    @property
+    def name(self) -> str:
+        return self._name
+
+    @property
+    def id(self) -> str:
+        return self._id
+
+    @property
+    def properties(self) -> ThermalClusterProperties:
+        return self._properties
+
+    def update_properties(self, properties: ThermalClusterProperties) -> None:
+        new_properties = self._thermal_service.update_thermal_properties(self, properties)
+        self._properties = new_properties
+
+    def get_prepro_data_matrix(self) -> pd.DataFrame:
+        return self._thermal_service.get_thermal_matrix(self, ThermalClusterMatrixName.PREPRO_DATA)
+
+    def get_prepro_modulation_matrix(self) -> pd.DataFrame:
+        return self._thermal_service.get_thermal_matrix(self, ThermalClusterMatrixName.PREPRO_MODULATION)
+
+    def get_series_matrix(self) -> pd.DataFrame:
+        return self._thermal_service.get_thermal_matrix(self, ThermalClusterMatrixName.SERIES)
+
+    def get_co2_cost_matrix(self) -> pd.DataFrame:
+        return self._thermal_service.get_thermal_matrix(self, ThermalClusterMatrixName.SERIES_CO2_COST)
+
+    def get_fuel_cost_matrix(self) -> pd.DataFrame:
+        return self._thermal_service.get_thermal_matrix(self, ThermalClusterMatrixName.SERIES_FUEL_COST)