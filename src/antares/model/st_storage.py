--- conflicted
+++ resolved
@@ -1,343 +1,158 @@
-<<<<<<< HEAD
-# Copyright (c) 2024, RTE (https://www.rte-france.com)
-#
-# See AUTHORS.txt
-#
-# This Source Code Form is subject to the terms of the Mozilla Public
-# License, v. 2.0. If a copy of the MPL was not distributed with this
-# file, You can obtain one at http://mozilla.org/MPL/2.0/.
-#
-# SPDX-License-Identifier: MPL-2.0
-#
-# This file is part of the Antares project.
-
-from enum import Enum
-from typing import Optional, Any
-
-import pandas as pd
-from pydantic import BaseModel, computed_field
-from pydantic.alias_generators import to_camel
-
-from antares.tools.contents_tool import transform_name_to_id
-from antares.tools.ini_tool import check_if_none
-
-
-class STStorageGroup(Enum):
-    # todo: this class should disappear with Simulator version 9.1
-    PSP_OPEN = "PSP_open"
-    PSP_CLOSED = "PSP_closed"
-    PONDAGE = "Pondage"
-    BATTERY = "Battery"
-    OTHER1 = "Other1"
-    OTHER2 = "Other2"
-    OTHER3 = "Other3"
-    OTHER4 = "Other4"
-    OTHER5 = "Other5"
-
-
-class STStorageMatrixName(Enum):
-    PMAX_INJECTION = "pmax_injection"
-    PMAX_WITHDRAWAL = "pmax_withdrawal"
-    LOWER_CURVE_RULE = "lower_rule_curve"
-    UPPER_RULE_CURVE = "upper_rule_curve"
-    INFLOWS = "inflows"
-
-
-class STStorageProperties(BaseModel, extra="forbid", populate_by_name=True, alias_generator=to_camel):
-    """
-    Properties of a short-term storage system read from the configuration files.
-
-    All aliases match the name of the corresponding field in the INI files.
-    """
-
-    group: Optional[STStorageGroup] = None
-    injection_nominal_capacity: Optional[float] = None
-    withdrawal_nominal_capacity: Optional[float] = None
-    reservoir_capacity: Optional[float] = None
-    efficiency: Optional[float] = None
-    initial_level: Optional[float] = None
-    initial_level_optim: Optional[bool] = None
-    # v880
-    enabled: Optional[bool] = None
-
-
-class STStoragePropertiesLocal(BaseModel):
-    def __init__(
-        self,
-        st_storage_name: str,
-        st_storage_properties: Optional[STStorageProperties] = None,
-        **kwargs: Optional[Any],
-    ):
-        super().__init__(**kwargs)
-        st_storage_properties = st_storage_properties or STStorageProperties()
-        self._st_storage_name = st_storage_name
-        self._group = check_if_none(st_storage_properties.group, STStorageGroup.OTHER1)
-        self._injection_nominal_capacity = check_if_none(st_storage_properties.injection_nominal_capacity, 0)
-        self._withdrawal_nominal_capacity = check_if_none(st_storage_properties.withdrawal_nominal_capacity, 0)
-        self._reservoir_capacity = check_if_none(st_storage_properties.reservoir_capacity, 0)
-        self._efficiency = check_if_none(st_storage_properties.efficiency, 1)
-        self._initial_level = check_if_none(st_storage_properties.initial_level, 0.5)
-        self._initial_level_optim = check_if_none(st_storage_properties.initial_level_optim, False)
-        self._enabled = check_if_none(st_storage_properties.enabled, True)
-
-    @property
-    def st_storage_name(self) -> str:
-        return self._st_storage_name
-
-    @computed_field  # type: ignore[misc]
-    @property
-    def list_ini_fields(self) -> dict[str, dict[str, str]]:
-        return {
-            f"{self._st_storage_name}": {
-                "name": self._st_storage_name,
-                "group": self._group.value,
-                "injectionnominalcapacity": f"{self._injection_nominal_capacity:.6f}",
-                "withdrawalnominalcapacity": f"{self._withdrawal_nominal_capacity:.6f}",
-                "reservoircapacity": f"{self._reservoir_capacity:.6f}",
-                "efficiency": f"{self._efficiency:.6f}",
-                "initiallevel": f"{self._initial_level:.6f}",
-                "initialleveloptim": f"{self._initial_level_optim}".lower(),
-                "enabled": f"{self._enabled}".lower(),
-            }
-        }
-
-    def yield_st_storage_properties(self) -> STStorageProperties:
-        return STStorageProperties(
-            group=self._group,
-            injection_nominal_capacity=self._injection_nominal_capacity,
-            withdrawal_nominal_capacity=self._withdrawal_nominal_capacity,
-            reservoir_capacity=self._reservoir_capacity,
-            efficiency=self._efficiency,
-            initial_level=self._initial_level,
-            initial_level_optim=self._initial_level_optim,
-            enabled=self._enabled,
-        )
-
-
-class STStorage:
-    def __init__(self, storage_service, area_id: str, name: str, properties: Optional[STStorageProperties] = None):  # type: ignore # TODO: Find a way to avoid circular imports
-        self._area_id = area_id
-        self._storage_service = storage_service
-        self._name = name
-        self._id = transform_name_to_id(name)
-        self._properties = properties or STStorageProperties()
-
-    # TODO: Add matrices.
-
-    @property
-    def area_id(self) -> str:
-        return self._area_id
-
-    @property
-    def name(self) -> str:
-        return self._name
-
-    @property
-    def id(self) -> str:
-        return self._id
-
-    @property
-    def properties(self) -> STStorageProperties:
-        return self._properties
-
-    def update_properties(self, properties: STStorageProperties) -> None:
-        new_properties = self._storage_service.update_st_storage_properties(self, properties)
-        self._properties = new_properties
-
-    def get_pmax_injection(self) -> pd.DataFrame:
-        return self._storage_service.get_storage_matrix(self, STStorageMatrixName.PMAX_INJECTION)
-
-    def get_pmax_withdrawal(self) -> pd.DataFrame:
-        return self._storage_service.get_storage_matrix(self, STStorageMatrixName.PMAX_WITHDRAWAL)
-
-    def get_lower_rule_curve(self) -> pd.DataFrame:
-        return self._storage_service.get_storage_matrix(self, STStorageMatrixName.LOWER_CURVE_RULE)
-
-    def get_upper_rule_curve(self) -> pd.DataFrame:
-        return self._storage_service.get_storage_matrix(self, STStorageMatrixName.UPPER_RULE_CURVE)
-
-    def get_storage_inflows(self) -> pd.DataFrame:
-        return self._storage_service.get_storage_matrix(self, STStorageMatrixName.INFLOWS)
-
-    def upload_pmax_injection(self, p_max_injection_matrix: pd.DataFrame) -> None:
-        return self._storage_service.upload_storage_matrix(
-            self, STStorageMatrixName.PMAX_INJECTION, p_max_injection_matrix
-        )
-
-    def upload_pmax_withdrawal(self, p_max_withdrawal_matrix: pd.DataFrame) -> None:
-        return self._storage_service.upload_storage_matrix(
-            self, STStorageMatrixName.PMAX_WITHDRAWAL, p_max_withdrawal_matrix
-        )
-
-    def upload_lower_rule_curve(self, lower_rule_curve_matrix: pd.DataFrame) -> None:
-        return self._storage_service.upload_storage_matrix(
-            self, STStorageMatrixName.LOWER_CURVE_RULE, lower_rule_curve_matrix
-        )
-
-    def upload_upper_rule_curve(self, upper_rule_curve_matrix: pd.DataFrame) -> None:
-        return self._storage_service.upload_storage_matrix(
-            self, STStorageMatrixName.UPPER_RULE_CURVE, upper_rule_curve_matrix
-        )
-
-    def upload_storage_inflows(self, inflows_matrix: pd.DataFrame) -> None:
-        return self._storage_service.upload_storage_matrix(self, STStorageMatrixName.INFLOWS, inflows_matrix)
-=======
-# Copyright (c) 2024, RTE (https://www.rte-france.com)
-#
-# See AUTHORS.txt
-#
-# This Source Code Form is subject to the terms of the Mozilla Public
-# License, v. 2.0. If a copy of the MPL was not distributed with this
-# file, You can obtain one at http://mozilla.org/MPL/2.0/.
-#
-# SPDX-License-Identifier: MPL-2.0
-#
-# This file is part of the Antares project.
-
-from enum import Enum
-from typing import Optional
-
-import pandas as pd
-from pydantic import BaseModel
-from pydantic.alias_generators import to_camel
-
-from antares.tools.all_optional_meta import all_optional_model
-from antares.tools.contents_tool import transform_name_to_id
-
-
-class STStorageGroup(Enum):
-    # todo: this class should disappear with Simulator version 9.1
-    PSP_OPEN = "PSP_open"
-    PSP_CLOSED = "PSP_closed"
-    PONDAGE = "Pondage"
-    BATTERY = "Battery"
-    OTHER1 = "Other1"
-    OTHER2 = "Other2"
-    OTHER3 = "Other3"
-    OTHER4 = "Other4"
-    OTHER5 = "Other5"
-
-
-class STStorageMatrixName(Enum):
-    PMAX_INJECTION = "pmax_injection"
-    PMAX_WITHDRAWAL = "pmax_withdrawal"
-    LOWER_CURVE_RULE = "lower_rule_curve"
-    UPPER_RULE_CURVE = "upper_rule_curve"
-    INFLOWS = "inflows"
-
-
-class DefaultSTStorageProperties(BaseModel, extra="forbid", populate_by_name=True, alias_generator=to_camel):
-    """
-    Properties of a short-term storage system read from the configuration files.
-
-    All aliases match the name of the corresponding field in the INI files.
-    """
-
-    group: STStorageGroup = STStorageGroup.OTHER1
-    injection_nominal_capacity: float = 0
-    withdrawal_nominal_capacity: float = 0
-    reservoir_capacity: float = 0
-    efficiency: float = 1
-    initial_level: float = 0.5
-    initial_level_optim: bool = False
-    # v880
-    enabled: bool = True
-
-
-@all_optional_model
-class STStorageProperties(DefaultSTStorageProperties):
-    pass
-
-
-class STStoragePropertiesLocal(DefaultSTStorageProperties):
-    st_storage_name: str
-
-    @property
-    def list_ini_fields(self) -> dict[str, dict[str, str]]:
-        return {
-            f"{self.st_storage_name}": {
-                "name": self.st_storage_name,
-                "group": self.group.value,
-                "injectionnominalcapacity": f"{self.injection_nominal_capacity:.6f}",
-                "withdrawalnominalcapacity": f"{self.withdrawal_nominal_capacity:.6f}",
-                "reservoircapacity": f"{self.reservoir_capacity:.6f}",
-                "efficiency": f"{self.efficiency:.6f}",
-                "initiallevel": f"{self.initial_level:.6f}",
-                "initialleveloptim": f"{self.initial_level_optim}".lower(),
-                "enabled": f"{self.enabled}".lower(),
-            }
-        }
-
-    def yield_st_storage_properties(self) -> STStorageProperties:
-        excludes = {"st_storage_name", "list_ini_fields"}
-        return STStorageProperties.model_validate(self.model_dump(mode="json", exclude=excludes))
-
-
-class STStorage:
-    def __init__(self, storage_service, area_id: str, name: str, properties: Optional[STStorageProperties] = None):  # type: ignore # TODO: Find a way to avoid circular imports
-        self._area_id = area_id
-        self._storage_service = storage_service
-        self._name = name
-        self._id = transform_name_to_id(name)
-        self._properties = properties or STStorageProperties()
-
-    # TODO: Add matrices.
-
-    @property
-    def area_id(self) -> str:
-        return self._area_id
-
-    @property
-    def name(self) -> str:
-        return self._name
-
-    @property
-    def id(self) -> str:
-        return self._id
-
-    @property
-    def properties(self) -> STStorageProperties:
-        return self._properties
-
-    def update_properties(self, properties: STStorageProperties) -> None:
-        new_properties = self._storage_service.update_st_storage_properties(self, properties)
-        self._properties = new_properties
-
-    def get_pmax_injection(self) -> pd.DataFrame:
-        return self._storage_service.get_storage_matrix(self, STStorageMatrixName.PMAX_INJECTION)
-
-    def get_pmax_withdrawal(self) -> pd.DataFrame:
-        return self._storage_service.get_storage_matrix(self, STStorageMatrixName.PMAX_WITHDRAWAL)
-
-    def get_lower_rule_curve(self) -> pd.DataFrame:
-        return self._storage_service.get_storage_matrix(self, STStorageMatrixName.LOWER_CURVE_RULE)
-
-    def get_upper_rule_curve(self) -> pd.DataFrame:
-        return self._storage_service.get_storage_matrix(self, STStorageMatrixName.UPPER_RULE_CURVE)
-
-    def get_storage_inflows(self) -> pd.DataFrame:
-        return self._storage_service.get_storage_matrix(self, STStorageMatrixName.INFLOWS)
-
-    def upload_pmax_injection(self, p_max_injection_matrix: pd.DataFrame) -> None:
-        return self._storage_service.upload_storage_matrix(
-            self, STStorageMatrixName.PMAX_INJECTION, p_max_injection_matrix
-        )
-
-    def upload_pmax_withdrawal(self, p_max_withdrawal_matrix: pd.DataFrame) -> None:
-        return self._storage_service.upload_storage_matrix(
-            self, STStorageMatrixName.PMAX_WITHDRAWAL, p_max_withdrawal_matrix
-        )
-
-    def upload_lower_rule_curve(self, lower_rule_curve_matrix: pd.DataFrame) -> None:
-        return self._storage_service.upload_storage_matrix(
-            self, STStorageMatrixName.LOWER_CURVE_RULE, lower_rule_curve_matrix
-        )
-
-    def upload_upper_rule_curve(self, upper_rule_curve_matrix: pd.DataFrame) -> None:
-        return self._storage_service.upload_storage_matrix(
-            self, STStorageMatrixName.UPPER_RULE_CURVE, upper_rule_curve_matrix
-        )
-
-    def upload_storage_inflows(self, inflows_matrix: pd.DataFrame) -> None:
-        return self._storage_service.upload_storage_matrix(self, STStorageMatrixName.INFLOWS, inflows_matrix)
->>>>>>> 3643b47a
+# Copyright (c) 2024, RTE (https://www.rte-france.com)
+#
+# See AUTHORS.txt
+#
+# This Source Code Form is subject to the terms of the Mozilla Public
+# License, v. 2.0. If a copy of the MPL was not distributed with this
+# file, You can obtain one at http://mozilla.org/MPL/2.0/.
+#
+# SPDX-License-Identifier: MPL-2.0
+#
+# This file is part of the Antares project.
+
+from enum import Enum
+from typing import Optional
+
+import pandas as pd
+from pydantic import BaseModel
+from pydantic.alias_generators import to_camel
+
+from antares.tools.all_optional_meta import all_optional_model
+from antares.tools.contents_tool import transform_name_to_id
+
+
+class STStorageGroup(Enum):
+    # todo: this class should disappear with Simulator version 9.1
+    PSP_OPEN = "PSP_open"
+    PSP_CLOSED = "PSP_closed"
+    PONDAGE = "Pondage"
+    BATTERY = "Battery"
+    OTHER1 = "Other1"
+    OTHER2 = "Other2"
+    OTHER3 = "Other3"
+    OTHER4 = "Other4"
+    OTHER5 = "Other5"
+
+
+class STStorageMatrixName(Enum):
+    PMAX_INJECTION = "pmax_injection"
+    PMAX_WITHDRAWAL = "pmax_withdrawal"
+    LOWER_CURVE_RULE = "lower_rule_curve"
+    UPPER_RULE_CURVE = "upper_rule_curve"
+    INFLOWS = "inflows"
+
+
+class DefaultSTStorageProperties(BaseModel, extra="forbid", populate_by_name=True, alias_generator=to_camel):
+    """
+    Properties of a short-term storage system read from the configuration files.
+
+    All aliases match the name of the corresponding field in the INI files.
+    """
+
+    group: STStorageGroup = STStorageGroup.OTHER1
+    injection_nominal_capacity: float = 0
+    withdrawal_nominal_capacity: float = 0
+    reservoir_capacity: float = 0
+    efficiency: float = 1
+    initial_level: float = 0.5
+    initial_level_optim: bool = False
+    # v880
+    enabled: bool = True
+
+
+@all_optional_model
+class STStorageProperties(DefaultSTStorageProperties):
+    pass
+
+
+class STStoragePropertiesLocal(DefaultSTStorageProperties):
+    st_storage_name: str
+
+    @property
+    def list_ini_fields(self) -> dict[str, dict[str, str]]:
+        return {
+            f"{self.st_storage_name}": {
+                "name": self.st_storage_name,
+                "group": self.group.value,
+                "injectionnominalcapacity": f"{self.injection_nominal_capacity:.6f}",
+                "withdrawalnominalcapacity": f"{self.withdrawal_nominal_capacity:.6f}",
+                "reservoircapacity": f"{self.reservoir_capacity:.6f}",
+                "efficiency": f"{self.efficiency:.6f}",
+                "initiallevel": f"{self.initial_level:.6f}",
+                "initialleveloptim": f"{self.initial_level_optim}".lower(),
+                "enabled": f"{self.enabled}".lower(),
+            }
+        }
+
+    def yield_st_storage_properties(self) -> STStorageProperties:
+        excludes = {"st_storage_name", "list_ini_fields"}
+        return STStorageProperties.model_validate(self.model_dump(mode="json", exclude=excludes))
+
+
+class STStorage:
+    def __init__(self, storage_service, area_id: str, name: str, properties: Optional[STStorageProperties] = None):  # type: ignore # TODO: Find a way to avoid circular imports
+        self._area_id = area_id
+        self._storage_service = storage_service
+        self._name = name
+        self._id = transform_name_to_id(name)
+        self._properties = properties or STStorageProperties()
+
+    # TODO: Add matrices.
+
+    @property
+    def area_id(self) -> str:
+        return self._area_id
+
+    @property
+    def name(self) -> str:
+        return self._name
+
+    @property
+    def id(self) -> str:
+        return self._id
+
+    @property
+    def properties(self) -> STStorageProperties:
+        return self._properties
+
+    def update_properties(self, properties: STStorageProperties) -> None:
+        new_properties = self._storage_service.update_st_storage_properties(self, properties)
+        self._properties = new_properties
+
+    def get_pmax_injection(self) -> pd.DataFrame:
+        return self._storage_service.get_storage_matrix(self, STStorageMatrixName.PMAX_INJECTION)
+
+    def get_pmax_withdrawal(self) -> pd.DataFrame:
+        return self._storage_service.get_storage_matrix(self, STStorageMatrixName.PMAX_WITHDRAWAL)
+
+    def get_lower_rule_curve(self) -> pd.DataFrame:
+        return self._storage_service.get_storage_matrix(self, STStorageMatrixName.LOWER_CURVE_RULE)
+
+    def get_upper_rule_curve(self) -> pd.DataFrame:
+        return self._storage_service.get_storage_matrix(self, STStorageMatrixName.UPPER_RULE_CURVE)
+
+    def get_storage_inflows(self) -> pd.DataFrame:
+        return self._storage_service.get_storage_matrix(self, STStorageMatrixName.INFLOWS)
+
+    def upload_pmax_injection(self, p_max_injection_matrix: pd.DataFrame) -> None:
+        return self._storage_service.upload_storage_matrix(
+            self, STStorageMatrixName.PMAX_INJECTION, p_max_injection_matrix
+        )
+
+    def upload_pmax_withdrawal(self, p_max_withdrawal_matrix: pd.DataFrame) -> None:
+        return self._storage_service.upload_storage_matrix(
+            self, STStorageMatrixName.PMAX_WITHDRAWAL, p_max_withdrawal_matrix
+        )
+
+    def upload_lower_rule_curve(self, lower_rule_curve_matrix: pd.DataFrame) -> None:
+        return self._storage_service.upload_storage_matrix(
+            self, STStorageMatrixName.LOWER_CURVE_RULE, lower_rule_curve_matrix
+        )
+
+    def upload_upper_rule_curve(self, upper_rule_curve_matrix: pd.DataFrame) -> None:
+        return self._storage_service.upload_storage_matrix(
+            self, STStorageMatrixName.UPPER_RULE_CURVE, upper_rule_curve_matrix
+        )
+
+    def upload_storage_inflows(self, inflows_matrix: pd.DataFrame) -> None:
+        return self._storage_service.upload_storage_matrix(self, STStorageMatrixName.INFLOWS, inflows_matrix)