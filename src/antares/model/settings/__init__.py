--- conflicted
+++ resolved
@@ -1,30 +1,3 @@
-<<<<<<< HEAD
-from typing import Optional, Dict
-
-from pydantic import BaseModel
-
-from antares.model.settings.adequacy_patch import AdequacyPatchProperties
-from antares.model.settings.advanced_parameters import AdvancedProperties
-from antares.model.settings.general import GeneralProperties
-from antares.model.settings.optimization import OptimizationProperties
-from antares.model.settings.thematic_trimming import ThematicTrimming
-from antares.model.settings.time_series import TimeSeriesProperties
-
-
-class PlaylistData(BaseModel):
-    status: bool
-    weight: float
-
-
-class StudySettings(BaseModel):
-    general_properties: Optional[GeneralProperties] = None
-    thematic_trimming: Optional[ThematicTrimming] = None
-    time_series_properties: Optional[TimeSeriesProperties] = None
-    adequacy_patch_properties: Optional[AdequacyPatchProperties] = None
-    advanced_properties: Optional[AdvancedProperties] = None
-    optimization_properties: Optional[OptimizationProperties] = None
-    playlist: Optional[Dict[str, PlaylistData]] = None
-=======
 # Copyright (c) 2024, RTE (https://www.rte-france.com)
 #
 # See AUTHORS.txt
@@ -61,5 +34,4 @@
     adequacy_patch_properties: Optional[AdequacyPatchProperties] = None
     advanced_properties: Optional[AdvancedProperties] = None
     optimization_properties: Optional[OptimizationProperties] = None
-    playlist: Optional[Dict[str, PlaylistData]] = None
->>>>>>> 3643b47a
+    playlist: Optional[Dict[str, PlaylistData]] = None