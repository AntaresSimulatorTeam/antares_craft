--- conflicted
+++ resolved
@@ -1,332 +1,187 @@
-<<<<<<< HEAD
-# Copyright (c) 2024, RTE (https://www.rte-france.com)
-#
-# See AUTHORS.txt
-#
-# This Source Code Form is subject to the terms of the Mozilla Public
-# License, v. 2.0. If a copy of the MPL was not distributed with this
-# file, You can obtain one at http://mozilla.org/MPL/2.0/.
-#
-# SPDX-License-Identifier: MPL-2.0
-#
-# This file is part of the Antares project.
-import os
-from enum import Enum
-from pathlib import Path
-from typing import Optional
-
-import pandas as pd
-
-
-class TimeSeriesFileType(Enum):
-    """
-    The relative paths to different timeseries files used in the generation of an Antares study, starting from the
-    base folder of the study.
-
-    Files where the path contains {area_id} have to be used with .format(area_id=<area_id>) where <area_id> is the id
-    in question to access the correct path.
-    """
-
-    MISC_GEN = "input/misc-gen/miscgen-{area_id}.txt"
-
-    RESERVES = "input/reserves/{area_id}.txt"
-
-    THERMAL_PREPRO_PREFIX = "input/thermal/prepro/{area_id}"
-    THERMAL_MODULATION = "input/thermal/prepro/{area_id}/{group_id}/modulation.txt"
-    THERMAL_DATA = "input/thermal/prepro/{area_id}/{group_id}/data.txt"
-    THERMAL_SERIES_PREFIX = "input/thermal/series/{area_id}"
-    THERMAL_DATA_SERIES = "input/thermal/series/{area_id}/{group_id}/series.txt"
-
-    RENEWABLE_SERIES_PREFIX = "input/renewables/series/{area_id}"
-    RENEWABLE_DATA_SERIES = "input/renewables/series/{area_id}/{group_id}/series.txt"
-
-    LOAD_PREPRO_TRANSLATION = "input/load/prepro/{area_id}/translation.txt"
-    LOAD_PREPRO_CONVERSION = "input/load/prepro/{area_id}/conversion.txt"
-    LOAD_PREPRO_DATA = "input/load/prepro/{area_id}/data.txt"
-    LOAD_PREPRO_K = "input/load/prepro/{area_id}/k.txt"
-    LOAD_DATA_SERIES = "input/load/series/load_{area_id}.txt"
-
-    SOLAR_PREPRO_TRANSLATION = "input/solar/prepro/{area_id}/translation.txt"
-    SOLAR_PREPRO_CONVERSION = "input/solar/prepro/{area_id}/conversion.txt"
-    SOLAR_PREPRO_DATA = "input/solar/prepro/{area_id}/data.txt"
-    SOLAR_PREPRO_K = "input/solar/prepro/{area_id}/k.txt"
-    SOLAR_DATA_SERIES = "input/solar/series/solar_{area_id}.txt"
-
-    WIND_PREPRO_TRANSLATION = "input/wind/prepro/{area_id}/translation.txt"
-    WIND_PREPRO_CONVERSION = "input/wind/prepro/{area_id}/conversion.txt"
-    WIND_PREPRO_DATA = "input/wind/prepro/{area_id}/data.txt"
-    WIND_PREPRO_K = "input/wind/prepro/{area_id}/k.txt"
-    WIND_DATA_SERIES = "input/wind/series/wind_{area_id}.txt"
-
-
-    HYDRO_COMMON_CM = "input/hydro/common/capacity/creditmodulations_{area_id}.txt"
-    HYDRO_COMMON_IFP = "input/hydro/common/capacity/inflowPattern_{area_id}.txt"
-    HYDRO_COMMON_MP = "input/hydro/common/capacity/maxpower_{area_id}.txt"
-    HYDRO_COMMON_R = "input/hydro/common/capacity/reservoir_{area_id}.txt"
-    HYDRO_COMMON_WV = "input/hydro/common/capacity/waterValues_{area_id}.txt"
-
-    HYDRO_ENERGY = "input/hydro/prepro/{area_id}/energy.txt"
-
-    HYDRO_MINGEN_SERIES = "input/hydro/series/{area_id}/mingen.txt"
-    HYDRO_MOD_SERIES = "input/hydro/series/{area_id}/mod.txt"
-    HYDRO_ROR_SERIES = "input/hydro/series/{area_id}/ror.txt"
-
-
-class TimeSeriesFile:
-    """
-    Handling time series files reading and writing locally.
-
-    Time series are stored without headers in tab separated files, encoded with UTF-8.
-
-    Args:
-        ts_file_type: Type of time series file using the class TimeSeriesFileType.
-        study_path: `Path` to the study directory.
-        area_id: Area ID for file paths that use the area's id in their path
-        time_series: The actual timeseries as a pandas DataFrame.
-
-    Raises:
-        ValueError if the TimeSeriesFileType needs an area_id and none is provided.
-    """
-
-    def __init__(
-        self,
-        ts_file_type: TimeSeriesFileType,
-        study_path: Path,
-        area_id: Optional[str] = None,
-        group_id: Optional[str] = None,
-        time_series: Optional[pd.DataFrame] = None,
-    ) -> None:
-        if "{area_id}" in ts_file_type.value and area_id is None:
-            raise ValueError("area_id is required for this file type.")
-        if "{group_id}" in ts_file_type.value and group_id is None:
-            raise ValueError("group_id is required for this file type.")
-        if group_id:
-            self.file_path = study_path / (
-                ts_file_type.value
-                if not area_id
-                else ts_file_type.value.format(area_id=area_id, group_id=group_id)
-            )
-        else:
-            self.file_path = study_path / (
-                ts_file_type.value
-                if not area_id
-                else ts_file_type.value.format(area_id=area_id)
-            )
-
-        if self.file_path.is_file() and time_series is not None:
-            raise ValueError(
-                f"File {self.file_path} already exists and a time series was provided."
-            )
-        elif self.file_path.is_file() and time_series is None:
-
-            if os.path.getsize(self.file_path) != 0:
-                self._time_series = pd.read_csv(
-                    self.file_path,
-                    sep="\t",
-                    header=None,
-                    index_col=None,
-                    encoding="utf-8",
-                )
-            else:
-                self._time_series = pd.DataFrame()
-        else:
-            self._time_series = (
-                time_series if time_series is not None else pd.DataFrame([])
-            )
-            self._write_file()
-
-    @property
-    def time_series(self) -> pd.DataFrame:
-        return self._time_series
-
-    @time_series.setter
-    def time_series(self, time_series: pd.DataFrame) -> None:
-        self._time_series = time_series
-        self._write_file()
-
-    def _write_file(self) -> None:
-        self.file_path.parent.mkdir(parents=True, exist_ok=True)
-        self._time_series.to_csv(
-            self.file_path, sep="\t", header=False, index=False, encoding="utf-8"
-        )
-
-
-class TimeSeries:
-    """
-    A time series for use in Antares
-    """
-
-    def __init__(
-        self,
-        time_series: pd.DataFrame = pd.DataFrame([]),
-        local_file: Optional[TimeSeriesFile] = None,
-    ) -> None:
-        self._time_series = time_series
-        self._local_file = local_file
-
-    @property
-    def time_series(self) -> pd.DataFrame:
-        return self._time_series
-
-    @time_series.setter
-    def time_series(self, time_series: pd.DataFrame) -> None:
-        self._time_series = time_series
-        if self._local_file is not None:
-            self._local_file.time_series = time_series
-
-    @property
-    def local_file(self) -> Optional[TimeSeriesFile]:
-        return self._local_file
-
-    @local_file.setter
-    def local_file(self, local_file: TimeSeriesFile) -> None:
-        self._local_file = local_file
-        self._time_series = local_file.time_series
-=======
-# Copyright (c) 2024, RTE (https://www.rte-france.com)
-#
-# See AUTHORS.txt
-#
-# This Source Code Form is subject to the terms of the Mozilla Public
-# License, v. 2.0. If a copy of the MPL was not distributed with this
-# file, You can obtain one at http://mozilla.org/MPL/2.0/.
-#
-# SPDX-License-Identifier: MPL-2.0
-#
-# This file is part of the Antares project.
-
-from enum import Enum
-from pathlib import Path
-from typing import Optional
-
-import pandas as pd
-
-
-class TimeSeriesFileType(Enum):
-    """
-    DTO for storing the paths to Antares time series files.
-
-    This DTO contains the relative paths to different timeseries files used in the generation of an Antares study,
-    starting from the base folder of the study.
-
-    Files where the path contains {area_id} or {constraint_id} have to be used with `.format` to access the correct path.
-
-    Example:
-        TimeSeriesFileType.SOLAR.value.format(area_id="test_area")
-    """
-
-    BINDING_CONSTRAINT_EQUAL = "input/bindingconstraints/{constraint_id}_eq.txt"
-    BINDING_CONSTRAINT_GREATER = "input/bindingconstraints/{constraint_id}_gt.txt"
-    BINDING_CONSTRAINT_LESS = "input/bindingconstraints/{constraint_id}_lt.txt"
-    LOAD = "input/load/series/load_{area_id}.txt"
-    LOAD_CONVERSION = "input/load/prepro/{area_id}/conversion.txt"
-    LOAD_DATA = "input/load/prepro/{area_id}/data.txt"
-    LOAD_K = "input/load/prepro/{area_id}/k.txt"
-    LOAD_TRANSLATION = "input/load/prepro/{area_id}/translation.txt"
-    MISC_GEN = "input/misc-gen/miscgen-{area_id}.txt"
-    RESERVES = "input/reserves/{area_id}.txt"
-    SOLAR = "input/solar/series/solar_{area_id}.txt"
-    SOLAR_CONVERSION = "input/solar/prepro/{area_id}/conversion.txt"
-    SOLAR_DATA = "input/solar/prepro/{area_id}/data.txt"
-    SOLAR_K = "input/solar/prepro/{area_id}/k.txt"
-    SOLAR_TRANSLATION = "input/solar/prepro/{area_id}/translation.txt"
-    WIND = "input/wind/series/wind_{area_id}.txt"
-    WIND_CONVERSION = "input/wind/prepro/{area_id}/conversion.txt"
-    WIND_DATA = "input/wind/prepro/{area_id}/data.txt"
-    WIND_K = "input/wind/prepro/{area_id}/k.txt"
-    WIND_TRANSLATION = "input/wind/prepro/{area_id}/translation.txt"
-
-
-class TimeSeriesFile:
-    """
-    Handling time series files reading and writing locally.
-
-    Time series are stored without headers in tab separated files, encoded with UTF-8.
-
-    Args:
-        ts_file_type: Type of time series file using the class TimeSeriesFileType.
-        study_path: `Path` to the study directory.
-        area_id: Area ID for file paths that use the area's id in their path
-        constraint_id: Constraint ID for file paths that use the binding constraint's id in their path
-        time_series: The actual timeseries as a pandas DataFrame.
-
-    Raises:
-        ValueError if the TimeSeriesFileType needs an area_id and none is provided.
-    """
-
-    def __init__(
-        self,
-        ts_file_type: TimeSeriesFileType,
-        study_path: Path,
-        *,
-        area_id: Optional[str] = None,
-        constraint_id: Optional[str] = None,
-        time_series: Optional[pd.DataFrame] = None,
-    ) -> None:
-        if "{area_id}" in ts_file_type.value and area_id is None:
-            raise ValueError("area_id is required for this file type.")
-        if "{constraint_id}" in ts_file_type.value and constraint_id is None:
-            raise ValueError("constraint_id is required for this file type.")
-
-        self.file_path = study_path / (
-            ts_file_type.value
-            if not (area_id or constraint_id)
-            else ts_file_type.value.format(area_id=area_id, constraint_id=constraint_id)
-        )
-
-        if self.file_path.is_file() and time_series is not None:
-            raise ValueError(f"File {self.file_path} already exists and a time series was provided.")
-        elif self.file_path.is_file() and time_series is None:
-            self._time_series = pd.read_csv(self.file_path, sep="\t", header=None, index_col=None, encoding="utf-8")
-        else:
-            self._time_series = time_series if time_series is not None else pd.DataFrame([])
-            self._write_file()
-
-    @property
-    def time_series(self) -> pd.DataFrame:
-        return self._time_series
-
-    @time_series.setter
-    def time_series(self, time_series: pd.DataFrame) -> None:
-        self._time_series = time_series
-        self._write_file()
-
-    def _write_file(self) -> None:
-        self.file_path.parent.mkdir(parents=True, exist_ok=True)
-        self._time_series.to_csv(self.file_path, sep="\t", header=False, index=False, encoding="utf-8")
-
-
-class TimeSeries:
-    """
-    A time series for use in Antares
-
-    Args:
-        time_series: Pandas DataFrame containing the time series.
-        local_file: TimeSeriesFile to store the time series if the study is local.
-    """
-
-    def __init__(
-        self, time_series: pd.DataFrame = pd.DataFrame([]), local_file: Optional[TimeSeriesFile] = None
-    ) -> None:
-        self._time_series = time_series
-        self._local_file = local_file
-
-    @property
-    def time_series(self) -> pd.DataFrame:
-        return self._time_series
-
-    @time_series.setter
-    def time_series(self, time_series: pd.DataFrame) -> None:
-        self._time_series = time_series
-        if self._local_file is not None:
-            self._local_file.time_series = time_series
-
-    @property
-    def local_file(self) -> Optional[TimeSeriesFile]:
-        return self._local_file
-
-    @local_file.setter
-    def local_file(self, local_file: TimeSeriesFile) -> None:
-        self._local_file = local_file
-        self._time_series = local_file.time_series
->>>>>>> 3643b47a
+# Copyright (c) 2024, RTE (https://www.rte-france.com)
+#
+# See AUTHORS.txt
+#
+# This Source Code Form is subject to the terms of the Mozilla Public
+# License, v. 2.0. If a copy of the MPL was not distributed with this
+# file, You can obtain one at http://mozilla.org/MPL/2.0/.
+#
+# SPDX-License-Identifier: MPL-2.0
+#
+# This file is part of the Antares project.
+import os
+from enum import Enum
+from pathlib import Path
+from typing import Optional
+
+import pandas as pd
+
+
+class TimeSeriesFileType(Enum):
+    """
+    DTO for storing the paths to Antares time series files.
+
+    This DTO contains the relative paths to different timeseries files used in the generation of an Antares study,
+    starting from the base folder of the study.
+
+    Files where the path contains {area_id} or {constraint_id} have to be used with `.format` to access the correct path.
+
+    Example:
+        TimeSeriesFileType.SOLAR.value.format(area_id="test_area")
+    """
+
+    BINDING_CONSTRAINT_EQUAL = "input/bindingconstraints/{constraint_id}_eq.txt"
+    BINDING_CONSTRAINT_GREATER = "input/bindingconstraints/{constraint_id}_gt.txt"
+    BINDING_CONSTRAINT_LESS = "input/bindingconstraints/{constraint_id}_lt.txt"
+
+    RENEWABLE_SERIES_PREFIX = "input/renewables/series/{area_id}"
+    RENEWABLE_DATA_SERIES = "input/renewables/series/{area_id}/{group_id}/series.txt"
+
+    THERMAL_PREFIX = "input/thermal/prepro/{area_id}"
+    THERMAL_MODULATION = "input/thermal/prepro/{area_id}/{group_id}/modulation.txt"
+    THERMAL_DATA = "input/thermal/prepro/{area_id}/{group_id}/data.txt"
+    THERMAL_SERIES_PREFIX = "input/thermal/series/{area_id}"
+    THERMAL_DATA_SERIES = "input/thermal/series/{area_id}/{group_id}/series.txt"
+
+    LOAD = "input/load/series/load_{area_id}.txt"
+    LOAD_CONVERSION = "input/load/prepro/{area_id}/conversion.txt"
+    LOAD_DATA = "input/load/prepro/{area_id}/data.txt"
+    LOAD_K = "input/load/prepro/{area_id}/k.txt"
+    LOAD_TRANSLATION = "input/load/prepro/{area_id}/translation.txt"
+
+    LOAD_PREPRO_TRANSLATION = "input/load/prepro/{area_id}/translation.txt"
+    LOAD_PREPRO_CONVERSION = "input/load/prepro/{area_id}/conversion.txt"
+    LOAD_PREPRO_DATA = "input/load/prepro/{area_id}/data.txt"
+    LOAD_PREPRO_K = "input/load/prepro/{area_id}/k.txt"
+    LOAD_DATA_SERIES = "input/load/series/load_{area_id}.txt"
+
+    MISC_GEN = "input/misc-gen/miscgen-{area_id}.txt"
+    RESERVES = "input/reserves/{area_id}.txt"
+
+    SOLAR = "input/solar/series/solar_{area_id}.txt"
+    SOLAR_CONVERSION = "input/solar/prepro/{area_id}/conversion.txt"
+    SOLAR_DATA = "input/solar/prepro/{area_id}/data.txt"
+    SOLAR_K = "input/solar/prepro/{area_id}/k.txt"
+    SOLAR_TRANSLATION = "input/solar/prepro/{area_id}/translation.txt"
+
+    WIND_TRANSLATION = "input/wind/prepro/{area_id}/translation.txt"
+    WIND_CONVERSION = "input/wind/prepro/{area_id}/conversion.txt"
+    WIND_DATA = "input/wind/prepro/{area_id}/data.txt"
+    WIND_K = "input/wind/prepro/{area_id}/k.txt"
+    WIND = "input/wind/series/wind_{area_id}.txt"
+
+    HYDRO_COMMON_CM = "input/hydro/common/capacity/creditmodulations_{area_id}.txt"
+    HYDRO_COMMON_IFP = "input/hydro/common/capacity/inflowPattern_{area_id}.txt"
+    HYDRO_COMMON_MP = "input/hydro/common/capacity/maxpower_{area_id}.txt"
+    HYDRO_COMMON_R = "input/hydro/common/capacity/reservoir_{area_id}.txt"
+    HYDRO_COMMON_WV = "input/hydro/common/capacity/waterValues_{area_id}.txt"
+
+    HYDRO_ENERGY = "input/hydro/prepro/{area_id}/energy.txt"
+
+    HYDRO_MINGEN_SERIES = "input/hydro/series/{area_id}/mingen.txt"
+    HYDRO_MOD_SERIES = "input/hydro/series/{area_id}/mod.txt"
+    HYDRO_ROR_SERIES = "input/hydro/series/{area_id}/ror.txt"
+
+class TimeSeriesFile:
+    """
+    Handling time series files reading and writing locally.
+
+    Time series are stored without headers in tab separated files, encoded with UTF-8.
+
+    Args:
+        ts_file_type: Type of time series file using the class TimeSeriesFileType.
+        study_path: `Path` to the study directory.
+        area_id: Area ID for file paths that use the area's id in their path
+        constraint_id: Constraint ID for file paths that use the binding constraint's id in their path
+        time_series: The actual timeseries as a pandas DataFrame.
+
+    Raises:
+        ValueError if the TimeSeriesFileType needs an area_id and none is provided.
+    """
+
+    def __init__(
+        self,
+        ts_file_type: TimeSeriesFileType,
+        study_path: Path,
+        area_id: Optional[str] = None,
+        group_id: Optional[str] = None,
+        constraint_id: Optional[str] = None,
+        time_series: Optional[pd.DataFrame] = None,
+    ) -> None:
+        if "{area_id}" in ts_file_type.value and area_id is None:
+            raise ValueError("area_id is required for this file type.")
+        if "{group_id}" in ts_file_type.value and group_id is None:
+            raise ValueError("group_id is required for this file type.")
+        if "{constraint_id}" in ts_file_type.value and constraint_id is None:
+            raise ValueError("constraint_id is required for this file type.")
+
+        self.file_path = study_path / (
+            ts_file_type.value
+            if not (area_id or constraint_id or group_id)
+            else ts_file_type.value.format(area_id=area_id, constraint_id=constraint_id, group_id=group_id)
+        )
+
+        if self.file_path.is_file() and time_series is not None:
+            raise ValueError(f"File {self.file_path} already exists and a time series was provided.")
+        elif self.file_path.is_file() and time_series is None:
+            if os.path.getsize(self.file_path) != 0:
+                self._time_series = pd.read_csv(
+                    self.file_path,
+                    sep="\t",
+                    header=None,
+                    index_col=None,
+                    encoding="utf-8",
+                )
+            else:
+                self._time_series = pd.DataFrame()
+        else:
+            self._time_series = time_series if time_series is not None else pd.DataFrame([])
+            self._write_file()
+
+    @property
+    def time_series(self) -> pd.DataFrame:
+        return self._time_series
+
+    @time_series.setter
+    def time_series(self, time_series: pd.DataFrame) -> None:
+        self._time_series = time_series
+        self._write_file()
+
+    def _write_file(self) -> None:
+        self.file_path.parent.mkdir(parents=True, exist_ok=True)
+        self._time_series.to_csv(self.file_path, sep="\t", header=False, index=False, encoding="utf-8")
+
+
+class TimeSeries:
+    """
+    A time series for use in Antares
+
+    Args:
+        time_series: Pandas DataFrame containing the time series.
+        local_file: TimeSeriesFile to store the time series if the study is local.
+    """
+
+    def __init__(
+        self, time_series: pd.DataFrame = pd.DataFrame([]), local_file: Optional[TimeSeriesFile] = None
+    ) -> None:
+        self._time_series = time_series
+        self._local_file = local_file
+
+    @property
+    def time_series(self) -> pd.DataFrame:
+        return self._time_series
+
+    @time_series.setter
+    def time_series(self, time_series: pd.DataFrame) -> None:
+        self._time_series = time_series
+        if self._local_file is not None:
+            self._local_file.time_series = time_series
+
+    @property
+    def local_file(self) -> Optional[TimeSeriesFile]:
+        return self._local_file
+
+    @local_file.setter
+    def local_file(self, local_file: TimeSeriesFile) -> None:
+        self._local_file = local_file
+        self._time_series = local_file.time_series