# Copyright (c) 2024, RTE (https://www.rte-france.com)
#
# See AUTHORS.txt
#
# This Source Code Form is subject to the terms of the Mozilla Public
# License, v. 2.0. If a copy of the MPL was not distributed with this
# file, You can obtain one at http://mozilla.org/MPL/2.0/.
#
# SPDX-License-Identifier: MPL-2.0
#
# This file is part of the Antares project.

from typing import Any, List, Optional

from antares.study.version import StudyVersion


class APIError(Exception):
    def __init__(self, message: str) -> None:
        self.message = message
        super().__init__(self.message)


class MissingTokenError(Exception):
    def __init__(self) -> None:
        super().__init__("Action can't be completed, you need to provide an api_token")


class AreaCreationError(Exception):
    def __init__(self, area_name: str, message: str) -> None:
        self.message = f"Could not create the area {area_name}: " + message
        super().__init__(self.message)


class AreaUiUpdateError(Exception):
    def __init__(self, area_name: str, message: str) -> None:
        self.message = f"Could not update ui for area {area_name}: " + message
        super().__init__(self.message)


class AreaDeletionError(Exception):
    def __init__(self, area_name: str, message: str) -> None:
        self.message = f"Could not delete the area {area_name}: " + message
        super().__init__(self.message)


class AreasRetrievalError(Exception):
    def __init__(self, study_id: str, message: str) -> None:
        self.message = f"Could not retrieve the areas from study {study_id} : " + message
        super().__init__(self.message)


class AreasPropertiesUpdateError(Exception):
    def __init__(self, study_id: str, message: str) -> None:
        self.message = f"Could not update areas properties from study {study_id} : {message}"
        super().__init__(self.message)


class LinkCreationError(Exception):
    def __init__(self, area_from: str, area_to: str, message: str) -> None:
        self.message = f"Could not create the link {area_from} / {area_to}: " + message
        super().__init__(self.message)


class LinkUiUpdateError(Exception):
    def __init__(self, link_name: str, message: str) -> None:
        self.message = f"Could not update ui for link {link_name}: " + message
        super().__init__(self.message)


class LinkDeletionError(Exception):
    def __init__(self, link_name: str, message: str) -> None:
        self.message = f"Could not delete the link {link_name}: " + message
        super().__init__(self.message)


class LinksRetrievalError(Exception):
    def __init__(self, study_id: str, message: str) -> None:
        self.message = f"Could not retrieve links from study {study_id} : {message}"
        super().__init__(self.message)


class LinkPropertiesUpdateError(Exception):
    def __init__(self, link_id: str, study_id: str, message: str) -> None:
        self.message = f"Could not update properties for link {link_id} from study {study_id} : {message}"
        super().__init__(self.message)


class LinksPropertiesUpdateError(Exception):
    def __init__(self, study_id: str, message: str) -> None:
        self.message = f"Could not update links properties from study {study_id} : {message}"
        super().__init__(self.message)


class ThermalCreationError(Exception):
    def __init__(self, thermal_name: str, area_id: str, message: str) -> None:
        self.message = f"Could not create the thermal cluster {thermal_name} inside area {area_id}: " + message
        super().__init__(self.message)


class ThermalPropertiesUpdateError(Exception):
    def __init__(self, thermal_name: str, area_id: str, message: str) -> None:
        self.message = (
            f"Could not update properties for thermal cluster {thermal_name} inside area {area_id}: " + message
        )
        super().__init__(self.message)


class ThermalDeletionError(Exception):
    def __init__(self, area_id: str, thermal_names: List[str], message: str) -> None:
        self.message = (
            f"Could not delete the following thermal clusters: {', '.join(thermal_names)} inside area {area_id}: "
            + message
        )
        super().__init__(self.message)


class ClustersPropertiesUpdateError(Exception):
    def __init__(self, study_id: str, cluster_type: str, message: str) -> None:
        self.message = f"Could not update properties of the {cluster_type} clusters from study {study_id} : {message}"
        super().__init__(self.message)


class HydroPropertiesUpdateError(Exception):
    def __init__(self, area_id: str, message: str) -> None:
        self.message = f"Could not update hydro properties for area {area_id}: " + message
        super().__init__(self.message)


class HydroInflowStructureUpdateError(Exception):
    def __init__(self, area_id: str, message: str) -> None:
        self.message = f"Could not update hydro inflow-structure for area {area_id}: " + message
        super().__init__(self.message)


class HydroPropertiesReadingError(Exception):
    def __init__(self, study_id: str, message: str, area_id: Optional[str] = None) -> None:
        if area_id:
            self.message = f"Could not read the hydro properties for area {area_id} inside study {study_id}: " + message
        else:
            self.message = f"Could not read the hydro properties for study {study_id}: " + message
        super().__init__(self.message)


class HydroInflowStructureReadingError(Exception):
    def __init__(self, study_id: str, message: str, area_id: Optional[str] = None) -> None:
        if area_id:
            self.message = (
                f"Could not read the hydro inflow-structure for area {area_id} inside study {study_id}: " + message
            )
        else:
            self.message = f"Could not read the hydro inflow-structure for study {study_id}: " + message
        super().__init__(self.message)


class RenewableCreationError(Exception):
    def __init__(self, renewable_name: str, area_id: str, message: str) -> None:
        self.message = f"Could not create the renewable cluster {renewable_name} inside area {area_id}: " + message
        super().__init__(self.message)


class RenewablePropertiesUpdateError(Exception):
    def __init__(self, renewable_name: str, area_id: str, message: str) -> None:
        self.message = (
            f"Could not update properties for renewable cluster {renewable_name} inside area {area_id}: " + message
        )
        super().__init__(self.message)


class RenewableDeletionError(Exception):
    def __init__(self, area_id: str, renewable_names: List[str], message: str) -> None:
        self.message = (
            f"Could not delete the following renewable clusters: {', '.join(renewable_names)} inside area {area_id}: "
            + message
        )
        super().__init__(self.message)


class STStorageCreationError(Exception):
    def __init__(self, st_storage_name: str, area_id: str, message: str) -> None:
        self.message = f"Could not create the short term storage {st_storage_name} inside area {area_id}: " + message
        super().__init__(self.message)


class STStoragePropertiesUpdateError(Exception):
    def __init__(self, st_storage_name: str, area_id: str, message: str) -> None:
        self.message = (
            f"Could not update properties for short term storage {st_storage_name} inside area {area_id}: " + message
        )
        super().__init__(self.message)


class STStorageMatrixDownloadError(Exception):
    def __init__(self, area_name: str, storage_name: str, matrix_name: str, message: str) -> None:
        self.message = (
            f"Could not download {matrix_name} matrix for storage {storage_name} inside area {area_name}: " + message
        )
        super().__init__(self.message)


class STStorageMatrixUploadError(Exception):
    def __init__(self, area_name: str, storage_name: str, matrix_name: str, message: str) -> None:
        self.message = (
            f"Could not upload {matrix_name} matrix for storage {storage_name} inside area {area_name}: " + message
        )
        super().__init__(self.message)


class STStorageDeletionError(Exception):
    def __init__(self, area_id: str, st_storage_names: List[str], message: str) -> None:
        self.message = (
            f"Could not delete the following short term storages: {', '.join(st_storage_names)} inside area {area_id}: "
            + message
        )
        super().__init__(self.message)


class BindingConstraintCreationError(Exception):
    def __init__(self, constraint_name: str, message: str) -> None:
        self.message = f"Could not create the binding constraint {constraint_name}: " + message
        super().__init__(self.message)


class ConstraintPropertiesUpdateError(Exception):
    def __init__(self, constraint_name: str, message: str) -> None:
        self.message = f"Could not update properties for binding constraint {constraint_name}: " + message
        super().__init__(self.message)


class ConstraintsPropertiesUpdateError(Exception):
    def __init__(self, study_id: str, message: str) -> None:
        self.message = f"Could not update binding constraints properties from study {study_id}: {message}"
        super().__init__(self.message)


class ConstraintDoesNotExistError(Exception):
    def __init__(self, constraint_name: str, study_name: str) -> None:
        self.message = f"The binding constraint {constraint_name} doesn't exist inside study {study_name}."
        super().__init__(self.message)


class ConstraintMatrixUpdateError(Exception):
    def __init__(self, constraint_name: str, matrix_name: str, message: str) -> None:
        self.message = f"Could not update matrix {matrix_name} for binding constraint {constraint_name}: " + message
        super().__init__(self.message)


class ConstraintMatrixDownloadError(Exception):
    def __init__(self, constraint_name: str, matrix_name: str, message: str) -> None:
        self.message = f"Could not download matrix {matrix_name} for binding constraint {constraint_name}: " + message
        super().__init__(self.message)


class ConstraintTermAdditionError(Exception):
    def __init__(self, constraint_name: str, terms_ids: List[str], message: str) -> None:
        self.message = (
            f"Could not add the following constraint terms: {', '.join(terms_ids)} inside constraint {constraint_name}: "
            + message
        )
        super().__init__(self.message)


class BindingConstraintDeletionError(Exception):
    def __init__(self, constraint_name: str, message: str) -> None:
        self.message = f"Could not delete the binding constraint {constraint_name}: " + message
        super().__init__(self.message)


class ConstraintTermDeletionError(Exception):
    def __init__(self, constraint_id: str, term_id: str, message: str) -> None:
        self.message = f"Could not delete the term {term_id} of the binding constraint {constraint_id}: " + message
        super().__init__(self.message)


class ConstraintTermEditionError(Exception):
    def __init__(self, constraint_id: str, term_id: str, message: str) -> None:
        self.message = f"Could not update the term {term_id} of the binding constraint {constraint_id}: " + message
        super().__init__(self.message)


class StudyCreationError(Exception):
    def __init__(self, study_name: str, message: str) -> None:
        self.message = f"Could not create the study {study_name}: " + message
        super().__init__(self.message)


class StudySettingsUpdateError(Exception):
    def __init__(self, study_name: str, message: str) -> None:
        self.message = f"Could not update settings for study {study_name}: " + message
        super().__init__(self.message)


class StudySettingsReadError(Exception):
    def __init__(self, study_name: str, message: str) -> None:
        self.message = f"Could not read settings for study {study_name}: " + message
        super().__init__(self.message)


class StudyDeletionError(Exception):
    def __init__(self, study_id: str, message: str) -> None:
        self.message = f"Could not delete the study {study_id}: " + message
        super().__init__(self.message)


class StudyVariantCreationError(Exception):
    def __init__(self, study_name: str, message: str) -> None:
        self.message = f"Could not create a variant for {study_name}: " + message
        super().__init__(self.message)


class StudyMoveError(Exception):
    def __init__(self, study_id: str, new_folder_name: str, message: str) -> None:
        self.message = f"Could not move the study {study_id} to folder {new_folder_name}: " + message
        super().__init__(self.message)


class StudyImportError(Exception):
    def __init__(self, study_id: str, message: str):
        self.message = f"Could not import the study {study_id} : {message}"
        super().__init__(self.message)


class ThermalMatrixDownloadError(Exception):
    def __init__(self, area_name: str, cluster_name: str, matrix_name: str, message: str) -> None:
        self.message = (
            f"Could not download {matrix_name} for cluster {cluster_name} inside area {area_name}: " + message
        )
        super().__init__(self.message)


class ThermalMatrixUpdateError(Exception):
    def __init__(self, area_name: str, cluster_name: str, matrix_name: str, message: str) -> None:
        self.message = f"Could not upload {matrix_name} for cluster {cluster_name} inside area {area_name}: " + message
        super().__init__(self.message)


class RenewableMatrixDownloadError(Exception):
    def __init__(self, area_name: str, renewable_name: str, message: str) -> None:
        self.message = f"Could not download matrix for cluster {renewable_name} inside area {area_name}: " + message
        super().__init__(self.message)


class RenewableMatrixUpdateError(Exception):
    def __init__(self, area_name: str, renewable_name: str, message: str) -> None:
        self.message = f"Could not upload matrix for cluster {renewable_name} inside area {area_name}: " + message
        super().__init__(self.message)


class MatrixUploadError(Exception):
    def __init__(self, area_id: str, matrix_type: str, message: str) -> None:
        self.message = f"Error uploading {matrix_type} matrix for area {area_id}: {message}"
        super().__init__(self.message)


class MatrixDownloadError(Exception):
    def __init__(self, area_id: str, matrix_type: str, message: str) -> None:
        self.message = f"Error downloading {matrix_type} matrix for area {area_id}: {message}"
        super().__init__(self.message)


class LinkUploadError(Exception):
    def __init__(self, area_from_id: str, area_to_id: str, matrix_type: str, message: str) -> None:
        self.message = f"Error uploading {matrix_type} matrix for link {area_from_id}/{area_to_id}: {message}"
        super().__init__(self.message)


class LinkDownloadError(Exception):
    def __init__(self, area_from_id: str, area_to_id: str, matrix_type: str, message: str):
        self.message = f"Could not download {matrix_type} matrix for link {area_from_id}/{area_to_id}: {message}"
        super().__init__(self.message)


class AntaresSimulationRunningError(Exception):
    def __init__(self, study_id: str, message: str) -> None:
        self.message = f"Could not run the simulation for study {study_id}: " + message
        super().__init__(self.message)


class SimulationTimeOutError(Exception):
    def __init__(self, job_id: str, time_out: int) -> None:
        self.message = f"Job {job_id} exceeded timeout of {time_out} seconds"
        super().__init__(self.message)


class TaskTimeOutError(Exception):
    def __init__(self, task_id: str, time_out: int) -> None:
        self.message = f"Task {task_id} exceeded timeout of {time_out} seconds"
        super().__init__(self.message)


class TaskFailedError(Exception):
    def __init__(self, task_id: str) -> None:
        self.message = f"Task {task_id} failed"
        super().__init__(self.message)


class AntaresSimulationUnzipError(Exception):
    def __init__(self, study_id: str, job_id: str, message: str) -> None:
        self.message = f"Could not unzip simulation for study {study_id} and job {job_id}: " + message
        super().__init__(self.message)


class SimulationFailedError(Exception):
    def __init__(self, study_id: str, job_id: str) -> None:
        self.message = f"Simulation failed for {study_id} and job {job_id}"
        super().__init__(self.message)


class OutputsRetrievalError(Exception):
    def __init__(self, study_id: str, message: str) -> None:
        self.message = f"Could not get outputs for {study_id}: " + message
        super().__init__(self.message)


class OutputDeletionError(Exception):
    def __init__(self, study_id: str, output_name: str, message: str) -> None:
        self.message = f"Could not delete the output {output_name} from study {study_id}: " + message
        super().__init__(self.message)


class ConstraintRetrievalError(Exception):
    def __init__(self, study_id: str, message: str) -> None:
        self.message = f"Could not get binding constraints for {study_id}: " + message
        super().__init__(self.message)


class AggregateCreationError(Exception):
    def __init__(self, study_id: str, output_id: str, mc_type: str, object_type: str, message: str) -> None:
        self.message = (
            f"Could not create {mc_type}/{object_type} aggregate for study {study_id}, output {output_id}: " + message
        )
        super().__init__(self.message)


class ThermalTimeseriesGenerationError(Exception):
    def __init__(self, study_id: str, message: str) -> None:
        self.message = f"Could not generate thermal timeseries for study {study_id}: " + message
        super().__init__(self.message)


class FilteringValueError(Exception):
    def __init__(self, invalid_options: list[str], valid_values: set[str]) -> None:
        self.message = (
            f"Invalid value(s) in filters: {', '.join(invalid_options)}. Allowed values are: {', '.join(valid_values)}."
        )
        super().__init__(self.message)


class MatrixFormatError(Exception):
    def __init__(self, matrix_name: str, expected_shape: tuple[int, Any], actual_shape: tuple[int, int]) -> None:
        self.message = f"Wrong format for {matrix_name} matrix, expected shape is ({expected_shape[0]}, {expected_shape[1]}) and was : {actual_shape}"
        super().__init__(self.message)


class ReadingMethodUsedOufOfScopeError(Exception):
    def __init__(self, study_id: str, method_name: str, objects: str) -> None:
        self.message = f"The method {method_name} was used on study {study_id} which already contains some {objects}. This is prohibited."
        super().__init__(self.message)


class OutputNotFound(Exception):
    def __init__(self, output_id: str) -> None:
        self.message = f"Output {output_id} not found"
        super().__init__(self.message)


class OutputSubFolderNotFound(Exception):
    def __init__(self, output_id: str, mc_root: str):
        self.message = f"The output {output_id} sub-folder {mc_root} does not exist"
        super().__init__(self.message)


class FileTooLargeError(Exception):
    def __init__(self, estimated_size: int, maximum_size: int):
        self.message = f"Cannot aggregate output data. The expected size: {estimated_size} Mo exceeds the max supported size: {maximum_size}"
        super().__init__(self.message)


class MCRootNotHandled(Exception):
    def __init__(self, message: str):
        super().__init__(message)


class ScenarioBuilderReadingError(Exception):
    def __init__(self, study_id: str, message: str) -> None:
        self.message = f"Could not read the scenario builder for study {study_id}: " + message
        super().__init__(self.message)


class ScenarioBuilderEditionError(Exception):
    def __init__(self, study_id: str, message: str) -> None:
        self.message = f"Could not edit the scenario builder for study {study_id}: " + message
        super().__init__(self.message)


class InvalidRequestForScenarioBuilder(Exception):
    def __init__(self, message: str) -> None:
        super().__init__(message)


class UnsupportedStudyVersion(Exception):
    def __init__(self, version: str, supported_versions: set[StudyVersion]) -> None:
        supported_list = ", ".join(f"{v:2d}" for v in supported_versions)
        msg = f"Unsupported study version: {version}, supported ones are {supported_list}"
        super().__init__(msg)


<<<<<<< HEAD
class InvalidFieldForVersionError(ValueError):
    def __init__(self, message: str) -> None:
        super().__init__(self, message)
=======
class ReferencedObjectDeletionNotAllowed(Exception):
    """
    Exception raised when a binding constraint is not allowed to be deleted because it references
    other objects: areas, links or thermal clusters.
    """

    def __init__(self, object_id: str, binding_ids: list[str], *, object_type: str) -> None:
        """
        Initialize the exception.

        Args:
            object_id: ID of the object that is not allowed to be deleted.
            binding_ids: Binding constraints IDs that reference the object.
            object_type: Type of the object that is not allowed to be deleted: area, link or thermal cluster.
        """
        max_count = 10
        first_bcs_ids = ",\n".join(f"{i}- '{bc}'" for i, bc in enumerate(binding_ids[:max_count], 1))
        and_more = f",\nand {len(binding_ids) - max_count} more..." if len(binding_ids) > max_count else "."
        message = (
            f"{object_type} '{object_id}' is not allowed to be deleted, because it is referenced"
            f" in the following binding constraints:\n{first_bcs_ids}{and_more}"
        )
        super().__init__(message)
>>>>>>> f09d3983
<|MERGE_RESOLUTION|>--- conflicted
+++ resolved
@@ -505,11 +505,6 @@
         super().__init__(msg)
 
 
-<<<<<<< HEAD
-class InvalidFieldForVersionError(ValueError):
-    def __init__(self, message: str) -> None:
-        super().__init__(self, message)
-=======
 class ReferencedObjectDeletionNotAllowed(Exception):
     """
     Exception raised when a binding constraint is not allowed to be deleted because it references
@@ -533,4 +528,8 @@
             f" in the following binding constraints:\n{first_bcs_ids}{and_more}"
         )
         super().__init__(message)
->>>>>>> f09d3983
+
+
+class InvalidFieldForVersionError(ValueError):
+    def __init__(self, message: str) -> None:
+        super().__init__(self, message)