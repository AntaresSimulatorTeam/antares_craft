--- conflicted
+++ resolved
@@ -12,7 +12,7 @@
 
 from antares.craft.api_conf.api_conf import APIconf
 from antares.craft.config.local_configuration import LocalConfiguration
-from antares.craft.model.area import Area, AdequacyPatchMode, AreaProperties, AreaPropertiesUpdate, AreaUi, AreaUiUpdate
+from antares.craft.model.area import AdequacyPatchMode, Area, AreaProperties, AreaPropertiesUpdate, AreaUi, AreaUiUpdate
 from antares.craft.model.binding_constraint import (
     BindingConstraintFrequency,
     BindingConstraintOperator,
@@ -181,12 +181,8 @@
     "PlaylistParameters",
     "ThematicTrimmingParameters",
     "StudySettingsUpdate",
-<<<<<<< HEAD
-    "ThematicTrimmingParametersUpdate",
+    "ScenarioBuilder",
     "Area",
-=======
-    "ScenarioBuilder",
->>>>>>> 57531f41
     "AreaProperties",
     "AreaPropertiesUpdate",
     "AreaUi",
