--- conflicted
+++ resolved
@@ -83,12 +83,12 @@
     """
 
     def __init__(
-            self,
-            name: str,
-            version: str,
-            services: StudyServices,
-            path: PurePath = PurePath("."),
-            solver_path: Optional[Path] = None,
+        self,
+        name: str,
+        version: str,
+        services: StudyServices,
+        path: PurePath = PurePath("."),
+        solver_path: Optional[Path] = None,
     ):
         self.name = name
         self.path = path
@@ -117,6 +117,12 @@
         return self._study_service
 
     def update_settings(self, settings: StudySettingsUpdate) -> None:
+        """
+        Updates the study settings.
+
+        Parameters:
+            settings: StudySettingsUpdate: New settings to be applied to the study configuration.
+        """
         new_settings = self._settings_service.edit_study_settings(settings, self._settings, self._version)
         self._settings = new_settings
 
@@ -124,29 +130,9 @@
         self._settings_service.set_playlist(playlist)
         self._settings.playlist_parameters = playlist
 
-<<<<<<< HEAD
-    def update_settings(self, settings: StudySettingsUpdate) -> None:
-        """
-        Updates the study settings.
-
-        Parameters:
-            settings: StudySettingsUpdate
-                New settings to be applied to the study configuration.
-        """
-        self._settings_service.edit_study_settings(settings)
-        new_settings = self._settings_service.read_study_settings()
-        self._settings.general_parameters = new_settings.general_parameters
-        self._settings.optimization_parameters = new_settings.optimization_parameters
-        self._settings.advanced_parameters = new_settings.advanced_parameters
-        self._settings.seed_parameters = new_settings.seed_parameters
-        self._settings.adequacy_patch_parameters = new_settings.adequacy_patch_parameters
-        self._settings.thematic_trimming_parameters = new_settings.thematic_trimming_parameters
-        self._settings.playlist_parameters = new_settings.playlist_parameters
-=======
     def set_thematic_trimming(self, thematic_trimming: ThematicTrimmingParameters) -> None:
         trimming = self._settings_service.set_thematic_trimming(thematic_trimming)
         self._settings.thematic_trimming_parameters = trimming
->>>>>>> 57531f41
 
     def get_areas(self) -> MappingProxyType[str, Area]:
         """
@@ -173,7 +159,7 @@
         return MappingProxyType(self._binding_constraints)
 
     def create_area(
-            self, area_name: str, *, properties: Optional[AreaProperties] = None, ui: Optional[AreaUi] = None
+        self, area_name: str, *, properties: Optional[AreaProperties] = None, ui: Optional[AreaUi] = None
     ) -> Area:
         """
         Adds a new area to the study.
@@ -193,11 +179,9 @@
         return area
 
     def delete_area(self, area: Area) -> None:
-<<<<<<< HEAD
         """
         Deletes the specified area.
         """
-=======
         # Check area is not referenced in any binding constraint
         referencing_binding_constraints = []
         for bc in self._binding_constraints.values():
@@ -212,17 +196,16 @@
             raise ReferencedObjectDeletionNotAllowed(area.id, referencing_binding_constraints, object_type="Area")
 
         # Delete the area
->>>>>>> 57531f41
         self._area_service.delete_area(area.id)
         self._areas.pop(area.id)
 
     def create_link(
-            self,
-            *,
-            area_from: str,
-            area_to: str,
-            properties: Optional[LinkProperties] = None,
-            ui: Optional[LinkUi] = None,
+        self,
+        *,
+        area_from: str,
+        area_to: str,
+        properties: Optional[LinkProperties] = None,
+        ui: Optional[LinkUi] = None,
     ) -> Link:
         """
         Adds a new link to the study.
@@ -259,11 +242,9 @@
         return link
 
     def delete_link(self, link: Link) -> None:
-<<<<<<< HEAD
         """
         Deletes the specified link.
         """
-=======
         # Check link is not referenced in any binding constraint
         referencing_binding_constraints = []
         for bc in self._binding_constraints.values():
@@ -276,19 +257,18 @@
             raise ReferencedObjectDeletionNotAllowed(link.id, referencing_binding_constraints, object_type="Link")
 
         # Delete the link
->>>>>>> 57531f41
         self._link_service.delete_link(link)
         self._links.pop(link.id)
 
     def create_binding_constraint(
-            self,
-            *,
-            name: str,
-            properties: Optional[BindingConstraintProperties] = None,
-            terms: Optional[List[ConstraintTerm]] = None,
-            less_term_matrix: Optional[pd.DataFrame] = None,
-            equal_term_matrix: Optional[pd.DataFrame] = None,
-            greater_term_matrix: Optional[pd.DataFrame] = None,
+        self,
+        *,
+        name: str,
+        properties: Optional[BindingConstraintProperties] = None,
+        terms: Optional[List[ConstraintTerm]] = None,
+        less_term_matrix: Optional[pd.DataFrame] = None,
+        equal_term_matrix: Optional[pd.DataFrame] = None,
+        greater_term_matrix: Optional[pd.DataFrame] = None,
     ) -> BindingConstraint:
         """
         Create a new binding constraint.
@@ -445,17 +425,13 @@
         # Copies objects to bypass the fact that the class is frozen
         self._settings.general_parameters = replace(self._settings.general_parameters, nb_timeseries_thermal=nb_years)
 
-<<<<<<< HEAD
-    def update_areas(self, new_properties: Dict[str, AreaPropertiesUpdate]) -> None:
+    def update_areas(self, new_properties: Dict[Area, AreaPropertiesUpdate]) -> None:
         """
         Update existing areas properties.
 
         Parameters:
-            new_properties: a dictionary of area ID to area update data
-        """
-=======
-    def update_areas(self, new_properties: Dict[Area, AreaPropertiesUpdate]) -> None:
->>>>>>> 57531f41
+            new_properties: a mapping from area its new properties
+        """
         new_areas_props = self._area_service.update_areas_properties(new_properties)
         for area_prop in new_areas_props:
             self._areas[area_prop]._properties = new_areas_props[area_prop]
@@ -474,7 +450,7 @@
             self._areas[thermal.area_id]._thermals[thermal.id]._properties = new_thermal_clusters_props[thermal]
 
     def update_renewable_clusters(
-            self, new_properties: dict[RenewableCluster, RenewableClusterPropertiesUpdate]
+        self, new_properties: dict[RenewableCluster, RenewableClusterPropertiesUpdate]
     ) -> None:
         """
         Update existing renewable cluster properties.
@@ -567,7 +543,7 @@
 
 
 def create_study_local(
-        study_name: str, version: str, parent_directory: "Path", solver_path: Optional[Path] = None
+    study_name: str, version: str, parent_directory: "Path", solver_path: Optional[Path] = None
 ) -> "Study":
     """
     Creates a new study on your filesystem.
@@ -609,7 +585,7 @@
 
 
 def create_study_api(
-        study_name: str, version: str, api_config: APIconf, parent_path: "Optional[Path]" = None
+    study_name: str, version: str, api_config: APIconf, parent_path: "Optional[Path]" = None
 ) -> "Study":
     """
     Creates a study on antares-web server.
