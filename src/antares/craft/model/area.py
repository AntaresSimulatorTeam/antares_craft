--- conflicted
+++ resolved
@@ -111,20 +111,20 @@
     """
 
     def __init__(
-            self,
-            name: str,
-            area_service: BaseAreaService,
-            storage_service: BaseShortTermStorageService,
-            thermal_service: BaseThermalService,
-            renewable_service: BaseRenewableService,
-            hydro_service: BaseHydroService,
-            *,
-            renewables: Optional[dict[str, RenewableCluster]] = None,
-            thermals: Optional[dict[str, ThermalCluster]] = None,
-            st_storages: Optional[dict[str, STStorage]] = None,
-            hydro: Optional[Hydro] = None,
-            properties: Optional[AreaProperties] = None,
-            ui: Optional[AreaUi] = None,
+        self,
+        name: str,
+        area_service: BaseAreaService,
+        storage_service: BaseShortTermStorageService,
+        thermal_service: BaseThermalService,
+        renewable_service: BaseRenewableService,
+        hydro_service: BaseHydroService,
+        *,
+        renewables: Optional[dict[str, RenewableCluster]] = None,
+        thermals: Optional[dict[str, ThermalCluster]] = None,
+        st_storages: Optional[dict[str, STStorage]] = None,
+        hydro: Optional[Hydro] = None,
+        properties: Optional[AreaProperties] = None,
+        ui: Optional[AreaUi] = None,
     ):
         self._name = name
         self._id = transform_name_to_id(name)
@@ -203,15 +203,7 @@
         return self._ui
 
     def create_thermal_cluster(
-<<<<<<< HEAD
-            self,
-            thermal_name: str,
-            properties: Optional[ThermalClusterProperties] = None,
-            prepro: Optional[pd.DataFrame] = None,
-            modulation: Optional[pd.DataFrame] = None,
-            series: Optional[pd.DataFrame] = None,
-            co2_cost: Optional[pd.DataFrame] = None,
-            fuel_cost: Optional[pd.DataFrame] = None,
+        self, thermal_name: str, properties: Optional[ThermalClusterProperties] = None
     ) -> ThermalCluster:
         """
         Creates a new thermal cluster in the current area.
@@ -219,37 +211,16 @@
         Parameters:
             thermal_name: The name of the new thermal cluster.
             properties: The properties of the new thermal cluster.
-            prepro: Daily timeseries used for the generation of availability timeseries. Should have 365 rows,
-                    and 6 columns: expected forced outage duration, expected planned outage duration, rate of forced
-                    outage, rate of planned outage, minimum count of planned outages, and maximum count of planned outages.
-            modulation: Hourly modulation timeseries. The table should have 8760 and 4 columns:
-                        1st column is cost modulation, 2nd is marked bid modulation, 3rd is capacity modulation,
-                        4th is minimum generation modulation.
-            series: Hourly timeseries of generation availability. Should have 8760 rows, and as many
-                    columns as scenarios. Values should be the overall available generation in MW for that hour.
-            co2_cost: The hourly cost of CO2 emissions.
-            fuel_cost: The hourly fuel cost.
 
         Returns:
             The newly created thermal cluster.
         """
-        thermal = self._area_service.create_thermal_cluster(
-            self.id, thermal_name, properties, prepro, modulation, series, co2_cost, fuel_cost
-        )
-=======
-        self, thermal_name: str, properties: Optional[ThermalClusterProperties] = None
-    ) -> ThermalCluster:
         thermal = self._area_service.create_thermal_cluster(self.id, thermal_name, properties)
->>>>>>> 57531f41
         self._thermals[thermal.id] = thermal
         return thermal
 
     def create_renewable_cluster(
-<<<<<<< HEAD
-            self,
-            renewable_name: str,
-            properties: Optional[RenewableClusterProperties] = None,
-            series: Optional[pd.DataFrame] = None,
+        self, renewable_name: str, properties: Optional[RenewableClusterProperties] = None
     ) -> RenewableCluster:
         """
         Creates a new renewable cluster in the current area.
@@ -257,17 +228,11 @@
         Parameters:
             renewable_name: The name of the new renewable cluster.
             properties: The properties of the new renewable cluster.
-            series: Hourly timeseries of generation value.
 
         Returns:
             The newly created renewable cluster.
         """
-        renewable = self._area_service.create_renewable_cluster(self.id, renewable_name, properties, series=series)
-=======
-        self, renewable_name: str, properties: Optional[RenewableClusterProperties] = None
-    ) -> RenewableCluster:
         renewable = self._area_service.create_renewable_cluster(self.id, renewable_name, properties)
->>>>>>> 57531f41
         self._renewables[renewable.id] = renewable
         return renewable
 
