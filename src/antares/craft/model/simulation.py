# Copyright (c) 2024, RTE (https://www.rte-france.com)
#
# See AUTHORS.txt
#
# This Source Code Form is subject to the terms of the Mozilla Public
# License, v. 2.0. If a copy of the MPL was not distributed with this
# file, You can obtain one at http://mozilla.org/MPL/2.0/.
#
# SPDX-License-Identifier: MPL-2.0
#
# This file is part of the Antares project.
from dataclasses import asdict, dataclass
from enum import Enum
from typing import Any, Optional


class Solver(Enum):
    COIN = "coin"
    XPRESS = "xpress"
    SIRIUS = "sirius"


@dataclass
class AntaresSimulationParameters:
    solver: Solver = Solver.SIRIUS
    nb_cpu: Optional[int] = None
    unzip_output: bool = True
    output_suffix: Optional[str] = None
    presolve: bool = False

    @property
    def other_options(self) -> str:
        options = []
        if self.presolve:
            options.append("presolve")
        if self.solver != Solver.SIRIUS:
            options.append(self.solver.name)
        return " ".join(options)

    def to_api(self) -> dict[str, Any]:
        data = asdict(self)

        # Rename arg
        data["auto_unzip"] = data.pop("unzip_output")

        # Fill other options for the API model
        if self.other_options:
            data["other_options"] = self.other_options
<<<<<<< HEAD
        data.pop("solver")
        data.pop("presolve")
=======
        data.pop("solver", None)
        data.pop("presolve", None)
>>>>>>> 2968eee0

        # Removes optional options if not filled
        for key in ["nb_cpu", "output_suffix"]:
            if data[key] is None:
                data.pop(key)

        return data


class JobStatus(Enum):
    PENDING = "pending"
    RUNNING = "running"
    SUCCESS = "success"
    FAILED = "failed"

    @staticmethod
    def from_str(input: str) -> "JobStatus":
        return JobStatus.__getitem__(input.upper())


@dataclass
class Job:
    job_id: str
    status: JobStatus
    parameters: AntaresSimulationParameters
    output_id: Optional[str] = None<|MERGE_RESOLUTION|>--- conflicted
+++ resolved
@@ -46,13 +46,8 @@
         # Fill other options for the API model
         if self.other_options:
             data["other_options"] = self.other_options
-<<<<<<< HEAD
-        data.pop("solver")
-        data.pop("presolve")
-=======
         data.pop("solver", None)
         data.pop("presolve", None)
->>>>>>> 2968eee0
 
         # Removes optional options if not filled
         for key in ["nb_cpu", "output_suffix"]:
