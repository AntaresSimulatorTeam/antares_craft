--- conflicted
+++ resolved
@@ -82,7 +82,7 @@
     sts_withdrawal_by_plant: bool = True
     sts_lvl_by_plant: bool = True
     sts_cashflow_by_cluster: bool = True
-<<<<<<< HEAD
+    npcap_hours: bool = True
     # Simulator v9.1 parameters
     sts_by_group: Optional[bool] = None
     # Parameters removed since v9.1
@@ -113,9 +113,6 @@
     other5_injection: Optional[bool] = None
     other5_withdrawal: Optional[bool] = None
     other5_level: Optional[bool] = None
-=======
-    npcap_hours: bool = True
->>>>>>> f1eb58dc
 
     def all_enabled(self) -> "ThematicTrimmingParameters":
         args = {k: v for k, v in asdict(self).items() if v is not None}
