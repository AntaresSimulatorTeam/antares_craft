--- conflicted
+++ resolved
@@ -16,27 +16,13 @@
 from pydantic import BaseModel, ConfigDict
 
 from antares.craft.model.area import AdequacyPatchMode, AreaProperties, AreaPropertiesUpdate, AreaUi, AreaUiUpdate
-from antares.craft.model.commons import filtering_option
+from antares.craft.model.commons import FilterOption, filtering_option
 from antares.craft.service.api_services.models.base_model import APIBaseModel
 from antares.craft.service.utils import check_field_is_not_null
 
 AreaPropertiesType = AreaProperties | AreaPropertiesUpdate
 
 
-<<<<<<< HEAD
-@all_optional_model
-class AreaPropertiesAPI(APIBaseModel):
-    energy_cost_unsupplied: float
-    energy_cost_spilled: float
-    non_dispatch_power: bool
-    dispatch_hydro_power: bool
-    other_dispatch_power: bool
-    filter_synthesis: filtering_option
-    filter_by_year: filtering_option
-    adequacy_patch_mode: AdequacyPatchMode
-    spread_unsupplied_energy_cost: float
-    spread_spilled_energy_cost: float
-=======
 class AreaPropertiesAPIBase(APIBaseModel):
     energy_cost_unsupplied: float | None = None
     energy_cost_spilled: float | None = None
@@ -65,7 +51,6 @@
 class AreaPropertiesAPI(AreaPropertiesAPIBase):
     filter_synthesis: set[FilterOption] | None = None
     filter_by_year: set[FilterOption] | None = None
->>>>>>> 1689c1fe
 
     @staticmethod
     def from_user_model(user_class: AreaPropertiesType) -> "AreaPropertiesAPI":
