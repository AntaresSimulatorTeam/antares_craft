# Copyright (c) 2024, RTE (https://www.rte-france.com)
#
# See AUTHORS.txt
#
# This Source Code Form is subject to the terms of the Mozilla Public
# License, v. 2.0. If a copy of the MPL was not distributed with this
# file, You can obtain one at http://mozilla.org/MPL/2.0/.
#
# SPDX-License-Identifier: MPL-2.0
#
# This file is part of the Antares project.
from dataclasses import asdict
from typing import Optional

from antares.craft.model.st_storage import STStorageProperties, STStoragePropertiesUpdate
from antares.craft.service.api_services.models.base_model import APIBaseModel
from antares.craft.tools.all_optional_meta import all_optional_model

STStoragePropertiesType = STStorageProperties | STStoragePropertiesUpdate


@all_optional_model
class STStoragePropertiesAPI(APIBaseModel):
    group: str
    injection_nominal_capacity: float
    withdrawal_nominal_capacity: float
    reservoir_capacity: float
    efficiency: float
    initial_level: float
    initial_level_optim: bool
    enabled: bool
<<<<<<< HEAD
    # add new parameter 9.2 but not study_version validation in API
    efficiency_withdrawal: float
    penalize_variation_injection: bool
    penalize_variation_withdrawal: bool
=======
    # v9.2 fields
    efficiency_withdrawal: Optional[float] = None
    penalize_variation_injection: Optional[bool] = None
    penalize_variation_withdrawal: Optional[bool] = None
>>>>>>> f09d3983

    @staticmethod
    def from_user_model(user_class: STStoragePropertiesType) -> "STStoragePropertiesAPI":
        user_dict = asdict(user_class)
        return STStoragePropertiesAPI.model_validate(user_dict)

    def to_user_model(self) -> STStorageProperties:
        return STStorageProperties(
            enabled=self.enabled,
            group=self.group,
            injection_nominal_capacity=self.injection_nominal_capacity,
            withdrawal_nominal_capacity=self.withdrawal_nominal_capacity,
            reservoir_capacity=self.reservoir_capacity,
            efficiency=self.efficiency,
            initial_level=self.initial_level,
            initial_level_optim=self.initial_level_optim,
            efficiency_withdrawal=self.efficiency_withdrawal,
            penalize_variation_injection=self.penalize_variation_injection,
            penalize_variation_withdrawal=self.penalize_variation_withdrawal,
        )<|MERGE_RESOLUTION|>--- conflicted
+++ resolved
@@ -29,17 +29,10 @@
     initial_level: float
     initial_level_optim: bool
     enabled: bool
-<<<<<<< HEAD
-    # add new parameter 9.2 but not study_version validation in API
+    # add new parameter 9.2
     efficiency_withdrawal: float
     penalize_variation_injection: bool
     penalize_variation_withdrawal: bool
-=======
-    # v9.2 fields
-    efficiency_withdrawal: Optional[float] = None
-    penalize_variation_injection: Optional[bool] = None
-    penalize_variation_withdrawal: Optional[bool] = None
->>>>>>> f09d3983
 
     @staticmethod
     def from_user_model(user_class: STStoragePropertiesType) -> "STStoragePropertiesAPI":
