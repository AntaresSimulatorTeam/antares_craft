# Copyright (c) 2024, RTE (https://www.rte-france.com)
#
# See AUTHORS.txt
#
# This Source Code Form is subject to the terms of the Mozilla Public
# License, v. 2.0. If a copy of the MPL was not distributed with this
# file, You can obtain one at http://mozilla.org/MPL/2.0/.
#
# SPDX-License-Identifier: MPL-2.0
#
# This file is part of the Antares project.

from typing import Dict, List, Optional, Union

import pandas as pd

from antares.craft.api_conf.api_conf import APIconf
from antares.craft.api_conf.request_wrapper import RequestWrapper
from antares.craft.exceptions.exceptions import (
    APIError,
    AreaCreationError,
    AreaDeletionError,
    AreaPropertiesUpdateError,
    AreasRetrievalError,
    AreaUiUpdateError,
    HydroCreationError,
    MatrixDownloadError,
    MatrixUploadError,
    RenewableCreationError,
    RenewableDeletionError,
    STStorageCreationError,
    STStorageDeletionError,
    ThermalCreationError,
    ThermalDeletionError,
)
from antares.craft.model.area import Area, AreaProperties, AreaUi
from antares.craft.model.hydro import Hydro, HydroMatrixName, HydroProperties
from antares.craft.model.renewable import RenewableCluster, RenewableClusterProperties
from antares.craft.model.st_storage import STStorage, STStorageProperties
from antares.craft.model.thermal import ThermalCluster, ThermalClusterProperties
from antares.craft.service.api_services.utils import get_matrix, upload_series
from antares.craft.service.base_services import (
    BaseAreaService,
    BaseHydroService,
    BaseRenewableService,
    BaseShortTermStorageService,
    BaseThermalService,
)
from antares.craft.tools.contents_tool import AreaUiResponse
from antares.craft.tools.matrix_tool import prepare_args_replace_matrix


class AreaApiService(BaseAreaService):
    def __init__(self, config: APIconf, study_id: str) -> None:
        super().__init__()
        self.api_config = config
        self.study_id = study_id
        self._wrapper = RequestWrapper(self.api_config.set_up_api_conf())
        self._base_url = f"{self.api_config.get_host()}/api/v1"
        self.storage_service: Optional[BaseShortTermStorageService] = None
        self.thermal_service: Optional[BaseThermalService] = None
        self.renewable_service: Optional[BaseRenewableService] = None
        self.hydro_service: Optional[BaseHydroService] = None

    def set_storage_service(self, storage_service: BaseShortTermStorageService) -> None:
        self.storage_service = storage_service

    def set_thermal_service(self, thermal_service: BaseThermalService) -> None:
        self.thermal_service = thermal_service

    def set_renewable_service(self, renewable_service: BaseRenewableService) -> None:
        self.renewable_service = renewable_service

    def set_hydro_service(self, hydro_service: "BaseHydroService") -> None:
        self.hydro_service = hydro_service

    def create_area(
        self, area_name: str, properties: Optional[AreaProperties] = None, ui: Optional[AreaUi] = None
    ) -> Area:
        """
        Args:
            area_name: area's name to be created.
            properties: area's properties. If not provided, AntaresWeb will use its own default values.
            ui: area's ui characteristics. If not provided, AntaresWeb will use its own default values.

        Returns:
            The created area

        Raises:
            MissingTokenError if api_token is missing
            AreaCreationError if an HTTP Exception occurs
        """
        # todo: AntaresWeb is stupid and x, y and color_rgb fields are mandatory ...
        base_area_url = f"{self._base_url}/studies/{self.study_id}/areas"

        try:
            response = self._wrapper.post(base_area_url, json={"name": area_name, "type": "AREA"})
            area_id = response.json()["id"]

            if properties:
                url = f"{base_area_url}/{area_id}/properties/form"
                body = properties.model_dump(mode="json", exclude_none=True)
                if body:
                    self._wrapper.put(url, json=body)
            if ui:
                json_content = ui.model_dump(exclude_none=True)
                url = f"{base_area_url}/{area_id}/ui"
                if "layer" in json_content:
                    layer = json_content["layer"]
                    url += f"?layer={layer}"
                    del json_content["layer"]
                if json_content:
                    # Gets current UI
                    response = self._wrapper.get(f"{base_area_url}?type=AREA&ui=true")
                    json_ui = response.json()[area_id]
                    ui_response = AreaUiResponse.model_validate(json_ui)
                    current_ui = ui_response.to_craft()
                    del current_ui["layer"]
                    # Updates the UI
                    current_ui.update(json_content)
                    self._wrapper.put(url, json=current_ui)

            url = f"{base_area_url}/{area_id}/properties/form"
            response = self._wrapper.get(url)
            area_properties = AreaProperties.model_validate(response.json())

            # TODO: Ask AntaresWeb to do the same endpoint for only one area
            url = f"{base_area_url}?type=AREA&ui=true"
            response = self._wrapper.get(url)
            json_ui = response.json()[area_id]
            ui_response = AreaUiResponse.model_validate(json_ui)
            ui_properties = AreaUi.model_validate(ui_response.to_craft())

            hydro = self.read_hydro(area_id)

        except APIError as e:
            raise AreaCreationError(area_name, e.message) from e

        return Area(
            area_name,
            self,
            self.storage_service,
            self.thermal_service,
            self.renewable_service,
            self.hydro_service,
            properties=area_properties,
            ui=ui_properties,
            hydro=hydro,
        )

    def create_thermal_cluster(
        self, area_id: str, thermal_name: str, properties: Optional[ThermalClusterProperties] = None
    ) -> ThermalCluster:
        """
        Args:
            area_id: the area id of the thermal cluster
            thermal_name: the name of the thermal cluster
            properties: the properties of the thermal cluster. If not provided, AntaresWeb will use its own default values.

        Returns:
            The created thermal cluster

        Raises:
            MissingTokenError if api_token is missing
            ThermalCreationError if an HTTP Exception occurs
        """

        try:
            url = f"{self._base_url}/studies/{self.study_id}/areas/{area_id}/clusters/thermal"
            body = {"name": thermal_name.lower()}
            if properties:
                camel_properties = properties.model_dump(mode="json", by_alias=True, exclude_none=True)
                body = {**body, **camel_properties}
            response = self._wrapper.post(url, json=body)
            json_response = response.json()
            name = json_response["name"]
            del json_response["name"]
            del json_response["id"]
            properties = ThermalClusterProperties.model_validate(json_response)

        except APIError as e:
            raise ThermalCreationError(thermal_name, area_id, e.message) from e

        return ThermalCluster(self.thermal_service, area_id, name, properties)

    def create_thermal_cluster_with_matrices(
        self,
        area_id: str,
        cluster_name: str,
        parameters: ThermalClusterProperties,
        prepro: Optional[pd.DataFrame] = None,
        modulation: Optional[pd.DataFrame] = None,
        series: Optional[pd.DataFrame] = None,
        CO2Cost: Optional[pd.DataFrame] = None,
        fuelCost: Optional[pd.DataFrame] = None,
    ) -> ThermalCluster:
        """
        Args:

            area_id: the area id of the thermal cluster
            cluster_name: the name of the thermal cluster
            parameters: the properties of the thermal cluster.
            prepro: prepro matrix as a pandas DataFrame.
            modulation: modulation matrix as a pandas DataFrame.
            series: matrix for series at input/thermal/series/series.txt (optional).
            CO2Cost: matrix for CO2Cost at input/thermal/series/CO2Cost.txt (optional).
            fuelCost: matrix for CO2Cost at input/thermal/series/fuelCost.txt (optional).

        Returns:
            The created thermal cluster with matrices.

        Raises:
            MissingTokenError if api_token is missing
            ThermalCreationError if an HTTP Exception occurs
        """

        try:
            url = f"{self._base_url}/studies/{self.study_id}/commands"
            body = {
                "action": "create_cluster",
                "args": {"area_id": area_id, "cluster_name": cluster_name, "parameters": {}},
            }
            args = body.get("args")

            if not isinstance(args, dict):
                raise TypeError("body['args'] must be a dictionary")

            if parameters:
                camel_properties = parameters.model_dump(mode="json", by_alias=True, exclude_none=True)
                args["parameters"].update(camel_properties)

            if prepro is not None:
                args["prepro"] = prepro.to_numpy().tolist()
            if modulation is not None:
                args["modulation"] = modulation.to_numpy().tolist()

            payload = [body]
            response = self._wrapper.post(url, json=payload)
            response.raise_for_status()

            if series is not None or CO2Cost is not None or fuelCost is not None:
                self._create_thermal_series(area_id, cluster_name, series, CO2Cost, fuelCost)

        except APIError as e:
            raise ThermalCreationError(cluster_name, area_id, e.message) from e

        return ThermalCluster(self.thermal_service, area_id, cluster_name, parameters)

    def _create_thermal_series(
        self,
        area_id: str,
        cluster_name: str,
        series: Optional[pd.DataFrame],
        CO2Cost: Optional[pd.DataFrame],
        fuelCost: Optional[pd.DataFrame],
    ) -> None:
        command_body = []
        if series is not None:
            series_path = f"input/thermal/series/{area_id}/{cluster_name.lower()}/series"
            command_body.append(prepare_args_replace_matrix(series, series_path))

        if CO2Cost is not None:
            co2_cost_path = f"input/thermal/series/{area_id}/{cluster_name.lower()}/CO2Cost"
            command_body.append(prepare_args_replace_matrix(CO2Cost, co2_cost_path))

        if fuelCost is not None:
            fuel_cost_path = f"input/thermal/series/{area_id}/{cluster_name.lower()}/fuelCost"
            command_body.append(prepare_args_replace_matrix(fuelCost, fuel_cost_path))

        if command_body:
            json_payload = command_body

            self._replace_matrix_request(json_payload)

    def _replace_matrix_request(self, json_payload: Union[Dict, List[Dict]]) -> None:
        """
        Send a POST request with the given JSON payload to commands endpoint.

        Args: Dict or List([Dict] with action = "replace_matrix" and matrix values
        """

        url = f"{self._base_url}/studies/{self.study_id}/commands"
        response = self._wrapper.post(url, json=json_payload)
        response.raise_for_status()

    def create_renewable_cluster(
        self,
        area_id: str,
        renewable_name: str,
        properties: Optional[RenewableClusterProperties],
        series: Optional[pd.DataFrame],
    ) -> RenewableCluster:
        """
        Args:
            area_id: the area id of the renewable cluster
            renewable_name: the name of the renewable cluster
            properties: the properties of the renewable cluster. If not provided, AntaresWeb will use its own default values
            series: matrix for series.txt

        Returns:
            The created renewable cluster

        Raises:
            MissingTokenError if api_token is missing
            RenewableCreationError if an HTTP Exception occurs
        """
        try:
            url = f"{self._base_url}/studies/{self.study_id}/areas/{area_id}/clusters/renewable"
            body = {"name": renewable_name.lower()}
            if properties:
                camel_properties = properties.model_dump(mode="json", by_alias=True, exclude_none=True)
                body = {**body, **camel_properties}
            response = self._wrapper.post(url, json=body)
            json_response = response.json()
            name = json_response["name"]
            del json_response["name"]
            del json_response["id"]
            properties = RenewableClusterProperties.model_validate(json_response)

            if series is not None:
                series_path = f"input/renewables/series/{area_id}/{renewable_name.lower()}/series"
                command_body = [prepare_args_replace_matrix(series, series_path)]
                self._replace_matrix_request(command_body)

        except APIError as e:
            raise RenewableCreationError(renewable_name, area_id, e.message) from e

        return RenewableCluster(self.renewable_service, area_id, name, properties)

    def create_st_storage(
        self, area_id: str, st_storage_name: str, properties: Optional[STStorageProperties] = None
    ) -> STStorage:
        """
        Args:
            area_id: the area id of the short term storage
            st_storage_name: the name of the short term storage
            properties: the properties of the short term storage. If not provided, AntaresWeb will use its own default values.

        Returns:
            The created renewable cluster

        Raises:
            MissingTokenError if api_token is missing
            STStorageCreationError if an HTTP Exception occurs
        """
        try:
            url = f"{self._base_url}/studies/{self.study_id}/areas/{area_id}/storages"
            body = {"name": st_storage_name}
            if properties:
                camel_properties = properties.model_dump(mode="json", by_alias=True, exclude_none=True)
                body = {**body, **camel_properties}
            response = self._wrapper.post(url, json=body)
            json_response = response.json()
            name = json_response["name"]
            del json_response["name"]
            del json_response["id"]
            properties = STStorageProperties.model_validate(json_response)

        except APIError as e:
            raise STStorageCreationError(st_storage_name, area_id, e.message) from e

        return STStorage(self.storage_service, area_id, name, properties)

    def create_load(self, area_id: str, series: pd.DataFrame) -> None:
        try:
            series_path = f"input/load/series/load_{area_id}"
            rows_number = series.shape[0]
            expected_rows = 8760
            if rows_number < expected_rows:
                raise MatrixUploadError(area_id, "load", f"Expected {expected_rows} rows and received {rows_number}.")
            upload_series(self._base_url, self.study_id, self._wrapper, series, series_path)
        except APIError as e:
            raise MatrixUploadError(area_id, "load", e.message) from e

    def create_wind(self, area_id: str, series: pd.DataFrame) -> None:
        try:
            series_path = f"input/wind/series/wind_{area_id}"
            upload_series(self._base_url, self.study_id, self._wrapper, series, series_path)
        except APIError as e:
            raise MatrixUploadError(area_id, "wind", e.message) from e

    def create_reserves(self, area_id: str, series: pd.DataFrame) -> None:
        try:
            series_path = f"input/reserves/{area_id}"
            upload_series(self._base_url, self.study_id, self._wrapper, series, series_path)
        except APIError as e:
            raise MatrixUploadError(area_id, "reserves", e.message) from e

    def create_solar(self, area_id: str, series: pd.DataFrame) -> None:
        try:
            series_path = f"input/solar/series/solar_{area_id}"
            upload_series(self._base_url, self.study_id, self._wrapper, series, series_path)
        except APIError as e:
            raise MatrixUploadError(area_id, "solar", e.message) from e

    def create_misc_gen(self, area_id: str, series: pd.DataFrame) -> None:
        try:
            series_path = f"input/misc-gen/miscgen-{area_id}"
            upload_series(self._base_url, self.study_id, self._wrapper, series, series_path)
        except APIError as e:
            raise MatrixUploadError(area_id, "misc-gen", e.message) from e

    def create_hydro(
        self,
        area_id: str,
        properties: Optional[HydroProperties],
        matrices: Optional[Dict[HydroMatrixName, pd.DataFrame]],
    ) -> Hydro:
        # todo: not model validation because endpoint does not return anything
        #  properties = HydroProperties.model_validate(json_response) not possible

        try:
            url = f"{self._base_url}/studies/{self.study_id}/areas/{area_id}/hydro/form"
            body = {}
            if properties:
                camel_properties = properties.model_dump(mode="json", by_alias=True, exclude_none=True)
                body = {**camel_properties}
            self._wrapper.put(url, json=body)

            if matrices is not None:
                self._create_hydro_series(area_id, matrices)

        except APIError as e:
            raise HydroCreationError(area_id, e.message) from e

        return Hydro(self, area_id, properties)

    def read_hydro(
        self,
        area_id: str,
    ) -> Hydro:
        url = f"{self._base_url}/studies/{self.study_id}/areas/{area_id}/hydro/form"
        json_hydro = self._wrapper.get(url).json()

        hydro_props = HydroProperties(**json_hydro)
        hydro = Hydro(self, area_id, hydro_props)

        return hydro

    def _create_hydro_series(self, area_id: str, matrices: Dict[HydroMatrixName, pd.DataFrame]) -> None:
        command_body = []
        for matrix_name, series in matrices.items():
            if "SERIES" in matrix_name.name:
                series_path = f"input/hydro/series/{area_id}/{matrix_name.value}"
                command_body.append(prepare_args_replace_matrix(series, series_path))
            if "PREPRO" in matrix_name.name:
                series_path = f"input/hydro/prepro/{area_id}/{matrix_name.value}"
                command_body.append(prepare_args_replace_matrix(series, series_path))
            if "COMMON" in matrix_name.name:
                series_path = f"input/hydro/common/capacity/{matrix_name.value}_{area_id}"
                command_body.append(prepare_args_replace_matrix(series, series_path))
        if command_body:
            json_payload = command_body

            self._replace_matrix_request(json_payload)

    def update_area_properties(self, area_id: str, properties: AreaProperties) -> AreaProperties:
        url = f"{self._base_url}/studies/{self.study_id}/areas/{area_id}/properties/form"
        try:
            body = properties.model_dump(mode="json", exclude_none=True)

            self._wrapper.put(url, json=body)
            response = self._wrapper.get(url)
            area_properties = AreaProperties.model_validate(response.json())

        except APIError as e:
            raise AreaPropertiesUpdateError(area_id, e.message) from e

        return area_properties

    def update_area_ui(self, area_id: str, ui: AreaUi) -> AreaUi:
        base_url = f"{self._base_url}/studies/{self.study_id}/areas"
        try:
            url = f"{base_url}/{area_id}/ui"
            json_content = ui.model_dump(exclude_none=True)
            if "layer" in json_content:
                layer = json_content["layer"]
                url += f"?layer={layer}"
                del json_content["layer"]

            # Gets current UI
            response = self._wrapper.get(f"{base_url}?type=AREA&ui=true")
            json_ui = response.json()[area_id]
            ui_response = AreaUiResponse.model_validate(json_ui)
            current_ui = ui_response.to_craft()
            del current_ui["layer"]
            # Updates the UI
            current_ui.update(json_content)
            self._wrapper.put(url, json=current_ui)

            url = f"{base_url}?type=AREA&ui=true"
            response = self._wrapper.get(url)
            json_ui = response.json()[area_id]
            ui_response = AreaUiResponse.model_validate(json_ui)
            area_ui = AreaUi.model_validate(ui_response.to_craft())

        except APIError as e:
            raise AreaUiUpdateError(area_id, e.message) from e

        return area_ui

    def delete_area(self, area_id: str) -> None:
        url = f"{self._base_url}/studies/{self.study_id}/areas/{area_id}"
        try:
            self._wrapper.delete(url)
        except APIError as e:
            raise AreaDeletionError(area_id, e.message) from e

    def delete_thermal_clusters(self, area_id: str, clusters: List[ThermalCluster]) -> None:
        url = f"{self._base_url}/studies/{self.study_id}/areas/{area_id}/clusters/thermal"
        body = [cluster.id for cluster in clusters]
        try:
            self._wrapper.delete(url, json=body)
        except APIError as e:
            raise ThermalDeletionError(area_id, body, e.message) from e

    def delete_renewable_clusters(self, area_id: str, clusters: List[RenewableCluster]) -> None:
        url = f"{self._base_url}/studies/{self.study_id}/areas/{area_id}/clusters/renewable"
        body = [cluster.id for cluster in clusters]
        try:
            self._wrapper.delete(url, json=body)
        except APIError as e:
            raise RenewableDeletionError(area_id, body, e.message) from e

    def delete_st_storages(self, area_id: str, storages: List[STStorage]) -> None:
        url = f"{self._base_url}/studies/{self.study_id}/areas/{area_id}/storages"
        body = [storage.id for storage in storages]
        try:
            self._wrapper.delete(url, json=body)
        except APIError as e:
            raise STStorageDeletionError(area_id, body, e.message) from e

    def get_load_matrix(self, area_id: str) -> pd.DataFrame:
        try:
            return get_matrix(self._base_url, self.study_id, self._wrapper, f"input/load/series/load_{area_id}")
        except APIError as e:
            raise MatrixDownloadError(area_id, "load", e.message)

    def get_solar_matrix(self, area_id: str) -> pd.DataFrame:
        try:
            return get_matrix(self._base_url, self.study_id, self._wrapper, f"input/solar/series/solar_{area_id}")
        except APIError as e:
            raise MatrixDownloadError(area_id, "solar", e.message)

    def get_wind_matrix(self, area_id: str) -> pd.DataFrame:
        try:
            return get_matrix(self._base_url, self.study_id, self._wrapper, f"input/wind/series/wind_{area_id}")
        except APIError as e:
            raise MatrixDownloadError(area_id, "wind", e.message)

    def get_reserves_matrix(self, area_id: str) -> pd.DataFrame:
        try:
            return get_matrix(self._base_url, self.study_id, self._wrapper, f"input/reserves/{area_id}")
        except APIError as e:
            raise MatrixDownloadError(area_id, "reserves", e.message)

    def get_misc_gen_matrix(self, area_id: str) -> pd.DataFrame:
        try:
            return get_matrix(self._base_url, self.study_id, self._wrapper, f"input/misc-gen/miscgen-{area_id}")
        except APIError as e:
            raise MatrixDownloadError(area_id, "misc-gen", e.message)

    def craft_ui(self, url_str: str, area_id: str) -> AreaUi:
        response = self._wrapper.get(url_str)
        json_ui = response.json()[area_id]

        ui_response = AreaUiResponse.model_validate(json_ui)
        current_ui = AreaUi.model_validate(ui_response.to_craft())

        return current_ui

    def read_areas(self) -> List[Area]:
        area_list = []

        base_api_url = f"{self._base_url}/studies/{self.study_id}/areas"
        ui_url = "ui=true"
        url_properties_form = "properties/form"
<<<<<<< HEAD
        json_resp = self._wrapper.get(base_api_url + "?" + ui_url).json()
        for area in json_resp:
            area_url = base_api_url + "/" + f"{area}/"
            json_properties = self._wrapper.get(area_url + url_properties_form).json()

            ui_response = self.craft_ui(f"{base_api_url}?type=AREA&{ui_url}", area)

            assert self.renewable_service is not None
            assert self.thermal_service is not None
            assert self.storage_service is not None

            renewables = self.renewable_service.read_renewables(area)
            thermals = self.thermal_service.read_thermal_clusters(area)
            st_storages = self.storage_service.read_st_storages(area)

            dict_renewables = {renewable.id: renewable for renewable in renewables}
            dict_thermals = {thermal.id: thermal for thermal in thermals}
            dict_st_storage = {storage.id: storage for storage in st_storages}

            area_obj = Area(
                area,
                self,
                self.storage_service,
                self.thermal_service,
                self.renewable_service,
                self.hydro_service,
                renewables=dict_renewables,
                thermals=dict_thermals,
                st_storages=dict_st_storage,
                properties=json_properties,
                ui=ui_response,
            )

            area_list.append(area_obj)

        # sort area list to ensure reproducibility
        area_list.sort(key=lambda area: area.id)
=======
        try:
            json_resp = self._wrapper.get(base_api_url + "?" + ui_url).json()
            for area in json_resp:
                area_url = base_api_url + "/" + f"{area}/"

                json_properties = self._wrapper.get(area_url + url_properties_form).json()

                ui_response = self.craft_ui(f"{base_api_url}?type=AREA&{ui_url}", area)

                assert self.renewable_service is not None
                assert self.thermal_service is not None
                assert self.storage_service is not None

                renewables = self.renewable_service.read_renewables(area)
                thermals = self.thermal_service.read_thermal_clusters(area)
                st_storages = self.storage_service.read_st_storages(area)

                dict_renewables = {renewable.id: renewable for renewable in renewables}

                dict_thermals = {thermal.id: thermal for thermal in thermals}
                dict_st_storage = {storage.id: storage for storage in st_storages}

                area_obj = Area(
                    area,
                    self,
                    self.storage_service,
                    self.thermal_service,
                    self.renewable_service,
                    renewables=dict_renewables,
                    thermals=dict_thermals,
                    st_storages=dict_st_storage,
                    properties=json_properties,
                    ui=ui_response,
                )

                area_list.append(area_obj)

            # sort area list to ensure reproducibility
            area_list.sort(key=lambda area: area.id)

        except APIError as e:
            raise AreasRetrievalError(self.study_id, e.message) from e

>>>>>>> b5e69d15
        return area_list<|MERGE_RESOLUTION|>--- conflicted
+++ resolved
@@ -575,45 +575,6 @@
         base_api_url = f"{self._base_url}/studies/{self.study_id}/areas"
         ui_url = "ui=true"
         url_properties_form = "properties/form"
-<<<<<<< HEAD
-        json_resp = self._wrapper.get(base_api_url + "?" + ui_url).json()
-        for area in json_resp:
-            area_url = base_api_url + "/" + f"{area}/"
-            json_properties = self._wrapper.get(area_url + url_properties_form).json()
-
-            ui_response = self.craft_ui(f"{base_api_url}?type=AREA&{ui_url}", area)
-
-            assert self.renewable_service is not None
-            assert self.thermal_service is not None
-            assert self.storage_service is not None
-
-            renewables = self.renewable_service.read_renewables(area)
-            thermals = self.thermal_service.read_thermal_clusters(area)
-            st_storages = self.storage_service.read_st_storages(area)
-
-            dict_renewables = {renewable.id: renewable for renewable in renewables}
-            dict_thermals = {thermal.id: thermal for thermal in thermals}
-            dict_st_storage = {storage.id: storage for storage in st_storages}
-
-            area_obj = Area(
-                area,
-                self,
-                self.storage_service,
-                self.thermal_service,
-                self.renewable_service,
-                self.hydro_service,
-                renewables=dict_renewables,
-                thermals=dict_thermals,
-                st_storages=dict_st_storage,
-                properties=json_properties,
-                ui=ui_response,
-            )
-
-            area_list.append(area_obj)
-
-        # sort area list to ensure reproducibility
-        area_list.sort(key=lambda area: area.id)
-=======
         try:
             json_resp = self._wrapper.get(base_api_url + "?" + ui_url).json()
             for area in json_resp:
@@ -657,5 +618,4 @@
         except APIError as e:
             raise AreasRetrievalError(self.study_id, e.message) from e
 
->>>>>>> b5e69d15
         return area_list