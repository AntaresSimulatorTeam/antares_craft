# Copyright (c) 2024, RTE (https://www.rte-france.com)
#
# See AUTHORS.txt
#
# This Source Code Form is subject to the terms of the Mozilla Public
# License, v. 2.0. If a copy of the MPL was not distributed with this
# file, You can obtain one at http://mozilla.org/MPL/2.0/.
#
# SPDX-License-Identifier: MPL-2.0
#
# This file is part of the Antares project.
import getpass

from pathlib import Path
from typing import Optional

from antares.craft.config.local_configuration import LocalConfiguration
from antares.craft.model.settings.study_settings import StudySettings
from antares.craft.model.study import Study
from antares.craft.service.base_services import (
    StudyServices,
)
from antares.craft.service.local_services.services.area import AreaLocalService
from antares.craft.service.local_services.services.binding_constraint import BindingConstraintLocalService
from antares.craft.service.local_services.services.hydro import HydroLocalService
from antares.craft.service.local_services.services.link import LinkLocalService
from antares.craft.service.local_services.services.output.output import OutputLocalService
from antares.craft.service.local_services.services.renewable import RenewableLocalService
from antares.craft.service.local_services.services.run import RunLocalService
from antares.craft.service.local_services.services.settings import StudySettingsLocalService, edit_study_settings
from antares.craft.service.local_services.services.st_storage import ShortTermStorageLocalService
from antares.craft.service.local_services.services.study import StudyLocalService
from antares.craft.service.local_services.services.thermal import ThermalLocalService
from antares.craft.tools.serde_local.ini_reader import IniReader
from antares.study.version import StudyVersion
from antares.study.version.create_app import CreateApp


def create_local_services(config: LocalConfiguration, study_name: str, study_version: StudyVersion) -> StudyServices:
    short_term_storage_service = ShortTermStorageLocalService(config, study_name, study_version)
    thermal_service = ThermalLocalService(config, study_name)
    renewable_service = RenewableLocalService(config, study_name)
    hydro_service = HydroLocalService(config, study_name)
    bc_service = BindingConstraintLocalService(config, study_name)
    area_service = AreaLocalService(
<<<<<<< HEAD
        config,
        study_name,
        study_version,
        short_term_storage_service,
        thermal_service,
        renewable_service,
        hydro_service,
=======
        config, study_name, storage_service, thermal_service, renewable_service, hydro_service, bc_service
>>>>>>> f09d3983
    )
    link_service = LinkLocalService(config, study_name)
    output_service = OutputLocalService(config, study_name)
    study_service = StudyLocalService(config, study_name, output_service)
    run_service = RunLocalService(config, study_name)
    settings_service = StudySettingsLocalService(config, study_name)
    short_term_storage_service = ShortTermStorageLocalService(config, study_name, study_version)
    return StudyServices(
        area_service=area_service,
        bc_service=bc_service,
        run_service=run_service,
        thermal_service=thermal_service,
        hydro_service=hydro_service,
        output_service=output_service,
        study_service=study_service,
        link_service=link_service,
        renewable_service=renewable_service,
        settings_service=settings_service,
        short_term_storage_service=short_term_storage_service,
    )


def _get_current_os_user() -> str:
    try:
        return getpass.getuser()
    except ModuleNotFoundError:  # Can happen on Windows as the `pwd` module only exists on Unix
        return "Unknown"


def create_study_local(
    study_name: str, version: str, parent_directory: Path, solver_path: Optional[Path] = None
) -> "Study":
    """
    Create a directory structure for the study with empty files.

    Args:
        study_name: antares study name to be created
        version: antares version for study
        parent_directory: Local directory to store the study in.
        solver_path: antares solver path to use to run simulations

    Raises:
        FileExistsError if the study already exists in the given location
    """
    local_config = LocalConfiguration(parent_directory, study_name)

    study_directory = parent_directory / study_name

    study_version = StudyVersion.parse(version)
    app = CreateApp(study_dir=study_directory, caption=study_name, version=study_version, author=_get_current_os_user())
    app()

    study = Study(
        name=study_name,
        version=version,
        services=create_local_services(config=local_config, study_name=study_name, study_version=study_version),
        path=study_directory,
        solver_path=solver_path,
    )
    # We need to create the file with default value
    default_settings = StudySettings()
    update_settings = default_settings.to_update_settings()
    edit_study_settings(study_directory, update_settings, True)
    study._settings = default_settings
    return study


def read_study_local(study_directory: Path, solver_path: Optional[Path] = None) -> "Study":
    """
    Read a study structure by returning a study object.
    Args:
        study_directory: antares study path to be read
        solver_path: antares solver path to use to run simulations

    Raises:
        FileNotFoundError: If the provided directory does not exist.
    """

    if not study_directory.is_dir():
        raise FileNotFoundError(f"The given path {study_directory} doesn't exist or isn't a folder.")

    study_antares_path = study_directory / "study.antares"
    study_params = IniReader().read(study_antares_path)["antares"]

    local_config = LocalConfiguration(study_directory.parent, study_directory.name)

    study = Study(
        name=study_params["caption"],
        version=study_params["version"],
        services=create_local_services(
            config=local_config,
            study_name=study_params["caption"],
            study_version=StudyVersion.parse(study_params["version"]),
        ),
        path=study_directory,
        solver_path=solver_path,
    )
    study._read_settings()
    study._read_areas()
    study._read_links()
    study._read_binding_constraints()
    study._read_outputs()

    return study<|MERGE_RESOLUTION|>--- conflicted
+++ resolved
@@ -43,17 +43,7 @@
     hydro_service = HydroLocalService(config, study_name)
     bc_service = BindingConstraintLocalService(config, study_name)
     area_service = AreaLocalService(
-<<<<<<< HEAD
-        config,
-        study_name,
-        study_version,
-        short_term_storage_service,
-        thermal_service,
-        renewable_service,
-        hydro_service,
-=======
-        config, study_name, storage_service, thermal_service, renewable_service, hydro_service, bc_service
->>>>>>> f09d3983
+        config, study_name, short_term_storage_service, thermal_service, renewable_service, hydro_service, bc_service
     )
     link_service = LinkLocalService(config, study_name)
     output_service = OutputLocalService(config, study_name)
