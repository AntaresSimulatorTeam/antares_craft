# Copyright (c) 2024, RTE (https://www.rte-france.com)
#
# See AUTHORS.txt
#
# This Source Code Form is subject to the terms of the Mozilla Public
# License, v. 2.0. If a copy of the MPL was not distributed with this
# file, You can obtain one at http://mozilla.org/MPL/2.0/.
#
# SPDX-License-Identifier: MPL-2.0
#
# This file is part of the Antares project.
import copy

from typing import Any, Optional

import numpy as np
import pandas as pd

from typing_extensions import override

from antares.craft.config.local_configuration import LocalConfiguration
from antares.craft.exceptions.exceptions import (
    BindingConstraintCreationError,
    ConstraintDoesNotExistError,
    ConstraintPropertiesUpdateError,
)
from antares.craft.model.binding_constraint import (
    BindingConstraint,
    BindingConstraintFrequency,
    BindingConstraintProperties,
    BindingConstraintPropertiesUpdate,
    ConstraintMatrixName,
    ConstraintTerm,
    ConstraintTermData,
)
from antares.craft.service.base_services import BaseBindingConstraintService
from antares.craft.service.local_services.models.binding_constraint import BindingConstraintPropertiesLocal
from antares.craft.service.local_services.services.utils import checks_matrix_dimensions
from antares.craft.tools.contents_tool import transform_name_to_id
from antares.craft.tools.matrix_tool import read_timeseries, write_timeseries
from antares.craft.tools.serde_local.ini_reader import IniReader
from antares.craft.tools.serde_local.ini_writer import IniWriter
from antares.craft.tools.time_series_tool import TimeSeriesFileType

MAPPING = {
    ConstraintMatrixName.LESS_TERM: TimeSeriesFileType.BINDING_CONSTRAINT_LESS,
    ConstraintMatrixName.EQUAL_TERM: TimeSeriesFileType.BINDING_CONSTRAINT_EQUAL,
    ConstraintMatrixName.GREATER_TERM: TimeSeriesFileType.BINDING_CONSTRAINT_GREATER,
}

DEFAULT_VALUE_MAPPING = {
    BindingConstraintFrequency.HOURLY: (8784, 1),
    BindingConstraintFrequency.WEEKLY: (366, 1),
    BindingConstraintFrequency.DAILY: (366, 1),
}


class BindingConstraintLocalService(BaseBindingConstraintService):
    def __init__(self, config: LocalConfiguration, study_name: str, **kwargs: Any) -> None:
        super().__init__(**kwargs)
        self.config = config
        self.study_name = study_name
        self._ini_path = self.config.study_path / "input" / "bindingconstraints" / "bindingconstraints.ini"

    @override
    def create_binding_constraint(
        self,
        name: str,
        properties: Optional[BindingConstraintProperties] = None,
        terms: Optional[list[ConstraintTerm]] = None,
        less_term_matrix: Optional[pd.DataFrame] = None,
        equal_term_matrix: Optional[pd.DataFrame] = None,
        greater_term_matrix: Optional[pd.DataFrame] = None,
    ) -> BindingConstraint:
        properties = properties or BindingConstraintProperties()
        constraint = BindingConstraint(
            name=name,
            binding_constraint_service=self,
            properties=properties,
            terms=terms,
        )

        local_properties = BindingConstraintPropertiesLocal.from_user_model(properties)

        self._create_constraint_inside_ini(name, local_properties, terms or [])

        # Save matrices
        mapping = {
            ConstraintMatrixName.LESS_TERM: less_term_matrix,
            ConstraintMatrixName.EQUAL_TERM: equal_term_matrix,
            ConstraintMatrixName.GREATER_TERM: greater_term_matrix,
        }
        for matrix_name, matrix in mapping.items():
            matrix = matrix if matrix is not None else pd.DataFrame()
            self.set_constraint_matrix(constraint, matrix_name, matrix)

        return constraint

    def read_ini(self) -> dict[str, Any]:
        return IniReader().read(self._ini_path)

    def _save_ini(self, content: dict[str, Any]) -> None:
        IniWriter().write(content, self._ini_path)

    def _create_constraint_inside_ini(
        self,
        constraint_name: str,
        properties: BindingConstraintPropertiesLocal,
        terms: list[ConstraintTerm],
    ) -> None:
        current_ini_content = self.read_ini()
        constraint_id = transform_name_to_id(constraint_name)
        # Ensures the constraint doesn't already exist
        for existing_constraint in current_ini_content.values():
            if existing_constraint["id"] == constraint_id:
                raise BindingConstraintCreationError(
                    constraint_name=constraint_name,
                    message=f"A binding constraint with the name {constraint_name} already exists.",
                )
        new_key = str(len(current_ini_content.keys()))
        props_content = {
            "id": constraint_id,
            "name": constraint_name,
            **properties.model_dump(mode="json", by_alias=True),
        }
        term_content = {term.id: term.weight_offset() for term in terms}
        whole_content = props_content | term_content
        current_ini_content[new_key] = whole_content
        self._save_ini(current_ini_content)

    @override
<<<<<<< HEAD
    def add_constraint_terms(self, constraint: BindingConstraint, terms: list[ConstraintTerm]) -> None:
        """
        Add terms to a binding constraint and update the INI file.

        Args:
            constraint (BindingConstraint): The binding constraint to update.
            terms (list[ConstraintTerm]): A list of new terms to add.
        """

        # Checks the terms to add are not already defined
        current_terms = constraint.get_terms()
        new_terms = {}
        for term in terms:
            if term.id in current_terms:
                raise BindingConstraintCreationError(
                    constraint_name=constraint.name, message=f"Duplicate term found: {term.id}"
                )
            new_terms[term.id] = term.weight_offset()

        current_ini_content = self.read_ini()

        # Look for the constraint
        existing_key = next((key for key, bc in current_ini_content.items() if bc["id"] == constraint.id), None)
        if not existing_key:
            raise ConstraintDoesNotExistError(constraint.name, self.study_name)

        current_ini_content[existing_key].update(new_terms)
        self._save_ini(current_ini_content)

    @override
    def delete_binding_constraint_term(self, constraint_id: str, term_id: str) -> None:
        raise NotImplementedError

    @override
    def update_binding_constraint_term(
        self, constraint_id: str, term: ConstraintTermUpdate, existing_term: ConstraintTerm
    ) -> ConstraintTerm:
        raise NotImplementedError

    @override
=======
>>>>>>> 1689c1fe
    def get_constraint_matrix(self, constraint: BindingConstraint, matrix_name: ConstraintMatrixName) -> pd.DataFrame:
        df = read_timeseries(MAPPING[matrix_name], self.config.study_path, constraint_id=constraint.id)
        if not df.empty:
            return df
        default_matrix_shape = DEFAULT_VALUE_MAPPING[constraint.properties.time_step]
        return pd.DataFrame(np.zeros(default_matrix_shape))

    @override
    def set_constraint_matrix(
        self, constraint: BindingConstraint, matrix_name: ConstraintMatrixName, matrix: pd.DataFrame
    ) -> None:
        checks_matrix_dimensions(
            matrix, f"bindingconstraints/{constraint.id}", f"bc_{constraint.properties.time_step.value}"
        )
        write_timeseries(
            self.config.study_path,
            matrix,
            MAPPING[matrix_name],
            constraint_id=constraint.id,
        )

    @override
    def update_binding_constraints_properties(
        self, new_properties: dict[str, BindingConstraintPropertiesUpdate]
    ) -> dict[str, BindingConstraintProperties]:
        new_properties_dict: dict[str, BindingConstraintProperties] = {}
        all_constraint_to_update = set(new_properties.keys())  # used to raise an Exception if a bc doesn't exist

        current_ini_content = self.read_ini()
        for key, constraint in current_ini_content.items():
            constraint_id = constraint["id"]
            if constraint_id in new_properties:
                all_constraint_to_update.remove(constraint_id)

                # Performs the update
                local_properties = BindingConstraintPropertiesLocal.from_user_model(new_properties[constraint_id])
                constraint.update(local_properties.model_dump(mode="json", by_alias=True, exclude_unset=True))

                # Prepare the object to return
                local_dict = copy.deepcopy(constraint)
                del local_dict["name"]
                del local_dict["id"]
                local_properties = BindingConstraintPropertiesLocal.model_validate(local_dict)
                new_properties_dict[constraint_id] = local_properties.to_user_model()

        if len(all_constraint_to_update) > 0:
            raise ConstraintPropertiesUpdateError(next(iter(all_constraint_to_update)), "The bc does not exist")

        # Update ini file
        self._save_ini(current_ini_content)

        return new_properties_dict

    def _get_constraint_inside_ini(self, ini_content: dict[str, Any], constraint: BindingConstraint) -> dict[str, Any]:
        existing_key = next((key for key, bc in ini_content.items() if bc["id"] == constraint.id), None)
        if not existing_key:
            raise ConstraintDoesNotExistError(constraint.name, self.study_name)

        return ini_content[existing_key]  # type: ignore

<<<<<<< HEAD
    def read_binding_constraints(self) -> dict[str, BindingConstraint]:
        constraints: dict[str, BindingConstraint] = {}
        current_ini_content = self.read_ini()
        for constraint in current_ini_content.values():
            name = constraint.pop("name")
            del constraint["id"]

            # Separate properties from terms
            properties_fields = BindingConstraintPropertiesLocal().model_dump(by_alias=True)  # type: ignore
            terms_dict = {}
            local_properties_dict = {}
            for k, v in constraint.items():
                if k in properties_fields:
                    local_properties_dict[k] = v
                else:
                    terms_dict[k] = v

            # Build properties
            local_properties = BindingConstraintPropertiesLocal.model_validate(local_properties_dict)
            properties = local_properties.to_user_model()

            # Build terms
            terms = []
            for key, value in terms_dict.items():
                term_data = ConstraintTermData.from_ini(key)
                if "%" in str(value):
                    weight, offset = value.split("%")
                else:
                    weight = value
                    offset = 0
                term = ConstraintTerm(weight=float(weight), offset=int(offset), data=term_data)
                terms.append(term)

            bc = BindingConstraint(name=name, binding_constraint_service=self, properties=properties, terms=terms)
            constraints[bc.id] = bc

        return constraints
=======
    @override
    def set_constraint_terms(self, constraint: BindingConstraint, terms: list[ConstraintTerm]) -> None:
        constraint_id = constraint.id
        constraint_name = constraint.name

        new_terms = {}
        for term in terms:
            new_terms[term.id] = term.weight_offset()

        current_ini_content = self._read_ini()
        # Look for the constraint
        existing_key = next((key for key, bc in current_ini_content.items() if bc["id"] == constraint_id), None)
        if not existing_key:
            raise ConstraintDoesNotExistError(constraint_name, self.study_name)

        props = BindingConstraintPropertiesLocal.from_user_model(constraint.properties)

        dict_props_terms = {
            "id": constraint_id,
            "name": constraint_name,
            **props.model_dump(mode="json", by_alias=True),
            **new_terms,
        }
        current_ini_content[existing_key] = dict_props_terms
        self._save_ini(current_ini_content)
>>>>>>> 1689c1fe
<|MERGE_RESOLUTION|>--- conflicted
+++ resolved
@@ -129,49 +129,6 @@
         self._save_ini(current_ini_content)
 
     @override
-<<<<<<< HEAD
-    def add_constraint_terms(self, constraint: BindingConstraint, terms: list[ConstraintTerm]) -> None:
-        """
-        Add terms to a binding constraint and update the INI file.
-
-        Args:
-            constraint (BindingConstraint): The binding constraint to update.
-            terms (list[ConstraintTerm]): A list of new terms to add.
-        """
-
-        # Checks the terms to add are not already defined
-        current_terms = constraint.get_terms()
-        new_terms = {}
-        for term in terms:
-            if term.id in current_terms:
-                raise BindingConstraintCreationError(
-                    constraint_name=constraint.name, message=f"Duplicate term found: {term.id}"
-                )
-            new_terms[term.id] = term.weight_offset()
-
-        current_ini_content = self.read_ini()
-
-        # Look for the constraint
-        existing_key = next((key for key, bc in current_ini_content.items() if bc["id"] == constraint.id), None)
-        if not existing_key:
-            raise ConstraintDoesNotExistError(constraint.name, self.study_name)
-
-        current_ini_content[existing_key].update(new_terms)
-        self._save_ini(current_ini_content)
-
-    @override
-    def delete_binding_constraint_term(self, constraint_id: str, term_id: str) -> None:
-        raise NotImplementedError
-
-    @override
-    def update_binding_constraint_term(
-        self, constraint_id: str, term: ConstraintTermUpdate, existing_term: ConstraintTerm
-    ) -> ConstraintTerm:
-        raise NotImplementedError
-
-    @override
-=======
->>>>>>> 1689c1fe
     def get_constraint_matrix(self, constraint: BindingConstraint, matrix_name: ConstraintMatrixName) -> pd.DataFrame:
         df = read_timeseries(MAPPING[matrix_name], self.config.study_path, constraint_id=constraint.id)
         if not df.empty:
@@ -232,7 +189,6 @@
 
         return ini_content[existing_key]  # type: ignore
 
-<<<<<<< HEAD
     def read_binding_constraints(self) -> dict[str, BindingConstraint]:
         constraints: dict[str, BindingConstraint] = {}
         current_ini_content = self.read_ini()
@@ -270,7 +226,7 @@
             constraints[bc.id] = bc
 
         return constraints
-=======
+
     @override
     def set_constraint_terms(self, constraint: BindingConstraint, terms: list[ConstraintTerm]) -> None:
         constraint_id = constraint.id
@@ -295,5 +251,4 @@
             **new_terms,
         }
         current_ini_content[existing_key] = dict_props_terms
-        self._save_ini(current_ini_content)
->>>>>>> 1689c1fe
+        self._save_ini(current_ini_content)