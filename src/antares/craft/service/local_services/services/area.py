--- conflicted
+++ resolved
@@ -268,55 +268,35 @@
         if self.study_version >= STUDY_VERSION_9_2:
             write_timeseries(
                 self.config.study_path,
-<<<<<<< HEAD
-                default_matrix_zeros,
-=======
                 empty_matrix,
->>>>>>> be6eb6f5
                 TimeSeriesFileType.ST_STORAGE_COST_INJECTION,
                 area_id,
                 cluster_id=cluster_id,
             )
             write_timeseries(
                 self.config.study_path,
-<<<<<<< HEAD
-                default_matrix_zeros,
-=======
                 empty_matrix,
->>>>>>> be6eb6f5
                 TimeSeriesFileType.ST_STORAGE_COST_WITHDRAWAL,
                 area_id,
                 cluster_id=cluster_id,
             )
             write_timeseries(
                 self.config.study_path,
-<<<<<<< HEAD
-                default_matrix_zeros,
-=======
                 empty_matrix,
->>>>>>> be6eb6f5
                 TimeSeriesFileType.ST_STORAGE_COST_LEVEL,
                 area_id,
                 cluster_id=cluster_id,
             )
             write_timeseries(
                 self.config.study_path,
-<<<<<<< HEAD
-                default_matrix_zeros,
-=======
                 empty_matrix,
->>>>>>> be6eb6f5
                 TimeSeriesFileType.ST_STORAGE_COST_VARIATION_INJECTION,
                 area_id,
                 cluster_id=cluster_id,
             )
             write_timeseries(
                 self.config.study_path,
-<<<<<<< HEAD
-                default_matrix_zeros,
-=======
                 empty_matrix,
->>>>>>> be6eb6f5
                 TimeSeriesFileType.ST_STORAGE_COST_VARIATION_WITHDRAWAL,
                 area_id,
                 cluster_id=cluster_id,
