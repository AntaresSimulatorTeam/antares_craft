--- conflicted
+++ resolved
@@ -61,33 +61,6 @@
         )
 
     @override
-<<<<<<< HEAD
-=======
-    def read_renewables(self) -> dict[str, dict[str, RenewableCluster]]:
-        renewables: dict[str, dict[str, RenewableCluster]] = {}
-        cluster_path = self.config.study_path / "input" / "renewables" / "clusters"
-        if not cluster_path.exists():
-            return {}
-        for folder in cluster_path.iterdir():
-            if folder.is_dir():
-                area_id = folder.name
-
-                renewable_dict = self.read_ini(area_id)
-
-                for renewable_data in renewable_dict.values():
-                    renewable_cluster = RenewableCluster(
-                        renewable_service=self,
-                        area_id=area_id,
-                        name=str(renewable_data.pop("name")),
-                        properties=parse_renewable_cluster_local(self.study_version, renewable_data),
-                    )
-
-                    renewables.setdefault(area_id, {})[renewable_cluster.id] = renewable_cluster
-
-        return renewables
-
-    @override
->>>>>>> 1689c1fe
     def set_series(self, renewable_cluster: RenewableCluster, matrix: pd.DataFrame) -> None:
         checks_matrix_dimensions(matrix, f"renewable/{renewable_cluster.area_id}/{renewable_cluster.id}", "series")
         write_timeseries(
