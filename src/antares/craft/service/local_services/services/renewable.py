--- conflicted
+++ resolved
@@ -76,13 +76,8 @@
                     renewable_cluster = RenewableCluster(
                         renewable_service=self,
                         area_id=area_id,
-<<<<<<< HEAD
-                        name=renewable_data.pop("name"),
+                        name=str(renewable_data.pop("name")),
                         properties=parse_renewable_cluster_local(self.study_version, renewable_data),
-=======
-                        name=str(renewable_data.pop("name")),
-                        properties=RenewableClusterPropertiesLocal.model_validate(renewable_data).to_user_model(),
->>>>>>> b006e403
                     )
 
                     renewables.setdefault(area_id, {})[renewable_cluster.id] = renewable_cluster
