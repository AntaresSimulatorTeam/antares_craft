# Copyright (c) 2024, RTE (https://www.rte-france.com)
#
# See AUTHORS.txt
#
# This Source Code Form is subject to the terms of the Mozilla Public
# License, v. 2.0. If a copy of the MPL was not distributed with this
# file, You can obtain one at http://mozilla.org/MPL/2.0/.
#
# SPDX-License-Identifier: MPL-2.0
#
# This file is part of the Antares project.
import copy

from pathlib import Path
from typing import Any

import pandas as pd

from typing_extensions import override

from antares.craft.config.local_configuration import LocalConfiguration
from antares.craft.exceptions.exceptions import ThermalPropertiesUpdateError
from antares.craft.model.thermal import (
    ThermalCluster,
    ThermalClusterMatrixName,
    ThermalClusterProperties,
    ThermalClusterPropertiesUpdate,
)
from antares.craft.service.base_services import BaseThermalService
from antares.craft.service.local_services.models.thermal import (
    parse_thermal_cluster_local,
    serialize_thermal_cluster_local,
)
from antares.craft.service.local_services.services.utils import checks_matrix_dimensions
from antares.craft.tools.matrix_tool import read_timeseries, write_timeseries
from antares.craft.tools.serde_local.ini_reader import IniReader
from antares.craft.tools.serde_local.ini_writer import IniWriter
from antares.craft.tools.time_series_tool import TimeSeriesFileType
from antares.study.version import StudyVersion

MAPPING = {
    ThermalClusterMatrixName.PREPRO_DATA: TimeSeriesFileType.THERMAL_DATA,
    ThermalClusterMatrixName.PREPRO_MODULATION: TimeSeriesFileType.THERMAL_MODULATION,
    ThermalClusterMatrixName.SERIES: TimeSeriesFileType.THERMAL_SERIES,
    ThermalClusterMatrixName.SERIES_CO2_COST: TimeSeriesFileType.THERMAL_CO2,
    ThermalClusterMatrixName.SERIES_FUEL_COST: TimeSeriesFileType.THERMAL_FUEL,
}


class ThermalLocalService(BaseThermalService):
    def __init__(self, config: LocalConfiguration, study_name: str, study_version: StudyVersion) -> None:
        super().__init__()
        self.config = config
        self.study_name = study_name
        self.study_version = study_version

    def _get_ini_path(self, area_id: str) -> Path:
        return self.config.study_path / "input" / "thermal" / "clusters" / area_id / "list.ini"

    def read_ini(self, area_id: str) -> dict[str, Any]:
        return IniReader().read(self._get_ini_path(area_id))

    def save_ini(self, content: dict[str, Any], area_id: str) -> None:
        IniWriter().write(content, self._get_ini_path(area_id))

    @override
    def get_thermal_matrix(self, thermal_cluster: ThermalCluster, ts_name: ThermalClusterMatrixName) -> pd.DataFrame:
        return read_timeseries(
            MAPPING[ts_name],
            self.config.study_path,
            area_id=thermal_cluster.area_id,
            cluster_id=thermal_cluster.id,
        )

    @override
<<<<<<< HEAD
=======
    def read_thermal_clusters(self) -> dict[str, dict[str, ThermalCluster]]:
        thermals: dict[str, dict[str, ThermalCluster]] = {}
        cluster_path = self.config.study_path / "input" / "thermal" / "clusters"
        if not cluster_path.exists():
            return {}
        for folder in cluster_path.iterdir():
            if folder.is_dir():
                area_id = folder.name
                thermal_dict = self.read_ini(area_id)

                for thermal_data in thermal_dict.values():
                    thermal_cluster = ThermalCluster(
                        thermal_service=self,
                        area_id=area_id,
                        name=str(thermal_data.pop("name")),
                        properties=parse_thermal_cluster_local(self.study_version, thermal_data),
                    )

                    thermals.setdefault(area_id, {})[thermal_cluster.id] = thermal_cluster

        return thermals

    @override
>>>>>>> 1689c1fe
    def set_thermal_matrix(
        self, thermal_cluster: ThermalCluster, matrix: pd.DataFrame, ts_name: ThermalClusterMatrixName
    ) -> None:
        checks_matrix_dimensions(matrix, f"thermal/{thermal_cluster.area_id}/{thermal_cluster.id}", ts_name.value)
        write_timeseries(self.config.study_path, matrix, MAPPING[ts_name], thermal_cluster.area_id, thermal_cluster.id)

    @override
    def update_thermal_clusters_properties(
        self, new_properties: dict[ThermalCluster, ThermalClusterPropertiesUpdate]
    ) -> dict[ThermalCluster, ThermalClusterProperties]:
        """
        We validate ALL objects before saving them.
        This way, if some data is invalid, we're not modifying the study partially only.
        """
        memory_mapping = {}

        new_properties_dict: dict[ThermalCluster, ThermalClusterProperties] = {}
        cluster_name_to_object: dict[str, ThermalCluster] = {}

        properties_by_areas: dict[str, dict[str, ThermalClusterPropertiesUpdate]] = {}
        for thermal_cluster, properties in new_properties.items():
            properties_by_areas.setdefault(thermal_cluster.area_id, {})[thermal_cluster.name] = properties
            cluster_name_to_object[thermal_cluster.name] = thermal_cluster

        for area_id, value in properties_by_areas.items():
            all_thermal_names = set(value.keys())  # used to raise an Exception if a cluster doesn't exist
            thermal_dict = self.read_ini(area_id)
            for thermal in thermal_dict.values():
                thermal_name = thermal["name"]
                if thermal_name in value:
                    all_thermal_names.remove(thermal_name)

                    # Update properties
                    upd_props_as_dict = serialize_thermal_cluster_local(self.study_version, value[thermal_name])
                    thermal.update(upd_props_as_dict)

                    # Prepare the object to return
                    local_dict = copy.deepcopy(thermal)
                    del local_dict["name"]
                    new_properties_dict[cluster_name_to_object[thermal_name]] = parse_thermal_cluster_local(
                        self.study_version, local_dict
                    )

            if len(all_thermal_names) > 0:
                raise ThermalPropertiesUpdateError(next(iter(all_thermal_names)), area_id, "The cluster does not exist")

            memory_mapping[area_id] = thermal_dict

        # Update ini files
        for area_id, ini_content in memory_mapping.items():
            self.save_ini(ini_content, area_id)

        return new_properties_dict<|MERGE_RESOLUTION|>--- conflicted
+++ resolved
@@ -73,32 +73,6 @@
         )
 
     @override
-<<<<<<< HEAD
-=======
-    def read_thermal_clusters(self) -> dict[str, dict[str, ThermalCluster]]:
-        thermals: dict[str, dict[str, ThermalCluster]] = {}
-        cluster_path = self.config.study_path / "input" / "thermal" / "clusters"
-        if not cluster_path.exists():
-            return {}
-        for folder in cluster_path.iterdir():
-            if folder.is_dir():
-                area_id = folder.name
-                thermal_dict = self.read_ini(area_id)
-
-                for thermal_data in thermal_dict.values():
-                    thermal_cluster = ThermalCluster(
-                        thermal_service=self,
-                        area_id=area_id,
-                        name=str(thermal_data.pop("name")),
-                        properties=parse_thermal_cluster_local(self.study_version, thermal_data),
-                    )
-
-                    thermals.setdefault(area_id, {})[thermal_cluster.id] = thermal_cluster
-
-        return thermals
-
-    @override
->>>>>>> 1689c1fe
     def set_thermal_matrix(
         self, thermal_cluster: ThermalCluster, matrix: pd.DataFrame, ts_name: ThermalClusterMatrixName
     ) -> None:
