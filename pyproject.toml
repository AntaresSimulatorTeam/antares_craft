[build-system]
requires = ["setuptools"]
build-backend = "setuptools.build_meta"

[project]
name = "antares_craft"
version = "0.4.0"
description = """Antares Craft python library under construction. It will allow to create, update and read antares studies."""
readme = "README.md"
license = { file = "LICENSE" }
authors = [
    { name = "Sylvain Leclerc" },
    { name = "Tatiana Vargas" },
    { name = "Martin Belthle" },
    { name = "Sigurd Borge" }
]
requires-python = ">=3.10"
dependencies = [
    "antares-timeseries-generation==0.1.8",
<<<<<<< HEAD
    "antares-study-version==1.0.20",
    "numpy~=1.26.4",
    "pandas~=2.2.2",
    "pydantic~=2.11.7",
    "requests~=2.32.0",
    "psutil~=7.0.0"
=======
    "antares-study-version==1.0.15",
    "numpy>=1.0.0,<2.0.0",
    "pandas>=2.0.0,<3.0.0",
    "pydantic>=2.0.0,<3.0.0",
    "requests>=2.0.0,<3.0.0",
    "psutil>=7.0.0,<8.0.0"
>>>>>>> b006e403
]

classifiers = [
    #    Classifiers here: https://pypi.org/classifiers/
    "Development Status :: 2 - Pre-Alpha",
    "License :: OSI Approved :: Mozilla Public License 2.0 (MPL 2.0)",
    "Programming Language :: Python :: 3.10",
    "Programming Language :: Python :: 3.11",
    "Programming Language :: Python :: 3.12",
    "Programming Language :: Python :: 3.13",
]

[project.urls]
Repository = "https://github.com/AntaresSimulatorTeam/antares_craft"
"Bug Tracker" = "https://github.com/AntaresSimulatorTeam/antares_craft/issues"

# Setuptools
[tool.setuptools.packages.find]
## All the following settings are optional:
where = ["src"]<|MERGE_RESOLUTION|>--- conflicted
+++ resolved
@@ -17,21 +17,12 @@
 requires-python = ">=3.10"
 dependencies = [
     "antares-timeseries-generation==0.1.8",
-<<<<<<< HEAD
     "antares-study-version==1.0.20",
-    "numpy~=1.26.4",
-    "pandas~=2.2.2",
-    "pydantic~=2.11.7",
-    "requests~=2.32.0",
-    "psutil~=7.0.0"
-=======
-    "antares-study-version==1.0.15",
     "numpy>=1.0.0,<2.0.0",
     "pandas>=2.0.0,<3.0.0",
     "pydantic>=2.0.0,<3.0.0",
     "requests>=2.0.0,<3.0.0",
     "psutil>=7.0.0,<8.0.0"
->>>>>>> b006e403
 ]
 
 classifiers = [
